/*
 * Copyright (c) 2021 MariaDB Corporation Ab
 * Copyright (c) 2023 MariaDB plc, Finnish Branch
 *
 * Use of this software is governed by the Business Source License included
 * in the LICENSE.TXT file and at www.mariadb.com/bsl11.
 *
 * Change Date: 2026-12-27
 *
 * On the date above, in accordance with the Business Source License, use
 * of this software will be governed by version 2 or later of the General
 * Public License.
 */

#include <maxsimd/canonical.hh>
<<<<<<< HEAD
#include <maxbase/assert.hh>
=======
#include <maxbase/assert.h>
#include <maxbase/string.hh>
>>>>>>> 5567d097

#include <array>
#include <string>
#include <functional>
#include <algorithm>
#include <vector>
#include <limits>

namespace
{

inline bool is_next(uint8_t* it, uint8_t* end, const std::string& str)
{
    mxb_assert(it != end);
    for (auto s_it = str.begin(); s_it != str.end(); ++s_it, ++it)
    {
        if (it == end || *it != *s_it)
        {
            return false;
        }
    }

    return true;
}

const char IS_SPACE = 0b00000001;
const char IS_DIGIT = 0b00000010;
const char IS_ALPHA = 0b00000100;
const char IS_IDENTIFIER = 0b00001000;
const char IS_XDIGIT = 0b00010000;
const char IS_SPECIAL = 0b00100000;

class LUT
{
public:
    LUT()
    {
        set(IS_SPACE, ::isspace);
        set(IS_DIGIT, ::isdigit);
        set(IS_ALPHA, ::isalpha);
        set(IS_IDENTIFIER, [](uint8_t c) {
            return isalnum(c) || std::string("_$").find(c) != std::string::npos;
        });
        set(IS_XDIGIT, ::isxdigit);
        set(IS_SPECIAL, [](uint8_t c) {
                return isdigit(c) || std::string("\"'`#-/\\").find(
                    c) != std::string::npos;
            });
    }

    inline bool operator()(char bit, uint8_t c) const
    {
        return m_table[c] & bit;
    }

private:
    void set(char bit, std::function<bool(uint8_t)> is_type)
    {
        for (int i = 0; i <= std::numeric_limits<uint8_t>::max(); i++)
        {
            if (is_type(i))
            {
                m_table[i] |= bit;
            }
        }
    }

    std::array<char, 256> m_table = {};
};

static LUT lut;

inline std::pair<bool, uint8_t*> probe_number(uint8_t* it, uint8_t* end)
{
    mxb_assert(it != end);
    mxb_assert(lut(IS_DIGIT, *it));
    std::pair<bool, uint8_t*> rval = std::make_pair(true, it);
    bool is_hex = *it == '0';
    bool allow_hex = false;

    // Skip the first character, we know it's a number
    it++;

    while (it != end)
    {
        if (lut(IS_DIGIT, *it) || (allow_hex && lut(IS_XDIGIT, *it)))
        {
            // Digit or hex-digit, skip it
        }
        else
        {
            // Non-digit character

            if (is_hex && (*it == 'x' || *it == 'X'))
            {
                /** A hexadecimal literal, mark that we've seen the `x` so that
                 * if another one is seen, it is treated as a normal character */
                is_hex = false;
                allow_hex = true;
            }
            else if (*it == 'e')
            {
                // Possible scientific notation number
                auto next_it = it + 1;

                if (next_it == end || !(*next_it != '-' || *next_it != '+') || lut(IS_DIGIT, *next_it))
                {
                    rval.first = false;
                    break;
                }

                // Skip over the sign if there is one
                if (*next_it == '-' || *next_it == '+')
                {
                    it = next_it;
                }

                // There must be at least one digit
                if (++it == end || !lut(IS_DIGIT, *it))
                {
                    rval.first = false;
                    break;
                }
            }
            else if (*it == '.')
            {
                // Possible decimal number
                auto next_it = it + 1;

                if (next_it != end && !lut(IS_DIGIT, *next_it))
                {
                    /** The fractional part of a decimal is optional in MariaDB. */
                    rval.second = it;
                    break;
                }
                mxb_assert(lut(IS_DIGIT, *next_it));
            }
            else
            {
                // If we have a non-text character, we treat it as a number
                rval.first = !lut(IS_ALPHA, *it);
                break;
            }
        }

        // Store the previous iterator
        rval.second = it;
        it++;
    }

    return rval;
}

inline uint8_t* find_char(uint8_t* it, uint8_t* end, char c)
{
    for (; it != end; ++it)
    {
        if (*it == '\\')
        {
            if (++it == end)
            {
                break;
            }
        }
        else if (*it == c)
        {
            return it;
        }
    }

    return it;
}
}

namespace maxsimd
{
namespace generic
{

#define likely(x)   __builtin_expect (!!(x), 1)
#define unlikely(x) __builtin_expect (!!(x), 0)

std::string* get_canonical_impl(std::string* pSql, Markers* /*pMarkers*/)
{
    /* The call &*pSql->begin() ensures that a non-confirming
     * std::string will copy the data (COW, CentOS7)
     */
    uint8_t* it = (uint8_t*) &*pSql->begin();
    uint8_t* end = (uint8_t*) it + pSql->length();

    auto it_out = (uint8_t*) it;
    uint8_t* it_out_begin = it_out;
    bool was_converted = false;

    for (; it != end; ++it)
    {
        bool did_conversion = false;

        if (likely(!lut(IS_SPECIAL, *it)))
        {
            // Normal character, no special handling required
            *it_out++ = *it;
        }
        else if (lut(IS_DIGIT, *it)
                 && (it_out != it_out_begin && !lut(IS_IDENTIFIER, *(it_out - 1))))
        {
            auto num_end = probe_number(it, end);

            if (num_end.first)
            {
                if (!was_converted && *(it_out - 1) == '-')
                {
                    // Remove the sign
                    --it_out;
                }
                *it_out++ = '?';
                it = num_end.second;
                did_conversion = true;
            }
            else
            {
                *it_out++ = *it;
            }
        }
        else if (*it == '\'' || *it == '"')
        {
            char c = *it;
            if ((it = find_char(it + 1, end, c)) == end)
            {
                break;
            }
            *it_out++ = '?';
        }
        else if (*it == '\\')
        {
            // Jump over any escaped values
            *it_out++ = *it++;

            if (it != end)
            {
                *it_out++ = *it;
            }
            else
            {
                // Query that ends with a backslash
                break;
            }
        }
        else if (((*it == '/' && is_next(it, end, "/*"))
                  || (*it == '#' || (*it == '-' && is_next(it, end, "-- ")))))
        {
            auto before = it;
            it = (uint8_t*) maxbase::consume_comment((const char*) it, (const char*) end, true);
            if (it - before == 4)           // replace comment "/**/" with a space
            {
                *it_out++ = ' ';
            }

            if (it != before) // "it" is increased at the end of each loop
            {
                --it;
            }
            else // we have an executable comment
            {
                *it_out++ = *it;
            }
        }
        else if (*it == '`')
        {
            auto start = it;
            if ((it = find_char(it + 1, end, '`')) == end)
            {
                break;
            }
            std::copy(start, it, it_out);
            it_out += it - start;
            *it_out++ = '`';
        }
        else
        {
            *it_out++ = *it;
        }

        was_converted = did_conversion;

        mxb_assert(it != end);
    }

    // Remove trailing whitespace
    while (lut(IS_SPACE, *(it_out - 1)))
    {
        --it_out;
    }

    // Shrink the buffer so that the internal bookkeeping of std::string remains up to date
    pSql->resize(it_out - it_out_begin);

    return pSql;
}
}
}<|MERGE_RESOLUTION|>--- conflicted
+++ resolved
@@ -13,12 +13,8 @@
  */
 
 #include <maxsimd/canonical.hh>
-<<<<<<< HEAD
 #include <maxbase/assert.hh>
-=======
-#include <maxbase/assert.h>
 #include <maxbase/string.hh>
->>>>>>> 5567d097
 
 #include <array>
 #include <string>
