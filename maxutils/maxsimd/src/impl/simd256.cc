--- conflicted
+++ resolved
@@ -15,12 +15,8 @@
 
 #include "simd256.hh"
 
-<<<<<<< HEAD
 #include <maxbase/assert.hh>
-=======
-#include <maxbase/assert.h>
 #include <array>
->>>>>>> 5a614198
 #include <iostream>
 #include <iomanip>
 
