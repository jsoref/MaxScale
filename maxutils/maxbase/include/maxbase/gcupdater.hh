/*
 * Copyright (c) 2019 MariaDB Corporation Ab
 * Copyright (c) 2023 MariaDB plc, Finnish Branch
 *
 * Use of this software is governed by the Business Source License included
 * in the LICENSE.TXT file and at www.mariadb.com/bsl11.
 *
 * Change Date: 2027-05-22
 *
 * On the date above, in accordance with the Business Source License, use
 * of this software will be governed by version 2 or later of the General
 * Public License.
 */
#pragma once

#include <maxbase/shareddata.hh>
#include <maxbase/threadpool.hh>
#include <vector>
#include <numeric>
#include <algorithm>
#include <future>

namespace maxbase
{

/**
 *  @class GCUpdater
 *
 *  A GCUpdater (Garbage Collecting Updater) is the thread handling updates to the DataType of a
 *  a SharedData<DataType, UpdateType>. The update process creates new instances of the DataType which are
 *  garbage collected once they are unreachable by all workers (a.k.a clients, a.k.a readers).
 *
 *  GCUpdater has two pure abstract functions: create_new_copy() and make_updates() for handling the
 *  copying and updating of DataType.
 *
 *  Example: A plain shared std::unordered_map. There could be a lot more logic going into
 *           the update sent from the workers, and especially the function make_updates().
 *
 *  /// Types
 *  enum class CacheAction {InsertUpdate, Delete};
 *  using CacheContainer = std::unordered_map<std::string, std::string>;
 *  struct CacheUpdate
 *  {
 *      CacheAction action;
 *      std::string key;
 *      std::string value;
 *  };
 *  using SharedCache = SharedData<CacheContainer, CacheUpdate>;
 *
 *
 *  /// Part of a worker
 *  class Worker
 *  {
 *  public:
 *      void Worker::run()
 *      {
 *          while (m_pRunning)
 *          {
 *              m_pContainer = m_pCache->reader_ready();
 *
 *              std::string key = ...;
 *              auto item = m_pContainer->find(key);
 *
 *              ...
 *              m_pCache->send_update(SharedCache::UpdateType {key, value, CacheAction::InsertUpdate});
 *          }
 *      }
 *
 *      SharedCache* m_pCache;
 *      const CacheContainer* m_pContainer;
 *  };
 *
 *
 *  /// Complete GCUpdater subclass for a std::unordered_map
 *  class CacheUpdater : public GCUpdater<SharedCache>
 *  {
 *  public:
 *   CacheUpdater(int num_workers)
 *   {
 *       initialize_shared_data(new CacheContainer(), num_workers, 10000, 2);
 *   }
 *  private:
 *
 *   CacheContainer* create_new_copy(const CacheContainer* pCurrent) override
 *   {
 *       return new CacheContainer {*pCurrent};
 *   }
 *
 *   virtual void make_updates(typename SharedCache::DataType* pData,
 *                             std::vector<typename SharedCache::InternalUpdate>& queue) override
 *   {
 *       for (auto& e : queue)
 *       {
 *           switch (e.update.action)
 *           {
 *           case CacheAction::Delete:
 *               pData->erase(e.update.key);
 *               break;
 *
 *           case CacheAction::InsertUpdate:
 *               {
 *                   auto res = pData->insert({e.update.key, e.update.value});
 *                   if (!res.second)
 *                   {
 *                       res.first->second = e.update.value;
 *                   }
 *               }
 *               break;
 *           }
 *       }
 *   }
 *  };
 *
 *
 *  /// the glue
 *  int main()
 *  {
 *        CacheUpdater updater(num_workers);
 *        auto updater_future = std::async(std::launch::async, &CacheUpdater::run, &updater);
 *
 *        std::vector<std::future<void>> futures;
 *        std::vector<std::unique_ptr<Worker>> m_workers;
 *
 *        for (auto ptr : updater.get_shared_data_pointers())
 *        {
 *            m_workers.emplace_back(new Worker(ptr));
 *        }
 *
 *        for (auto& sWorker : m_workers)
 *        {
 *            futures.push_back(std::async(std::launch::async, &Worker::run, sWorker.get()));
 *        }
 *
 *        ...
 *  }
 *
 *  ***********************************************
 *  About the order in which updates are processed.
 *
 *  GCUpdater assumes that the ShareData instances it owns, and only those instances, use the same integer
 *  sequence generator (timestamp generator) when posting updates. This means that there is an unbroken
 *  (integer) sequence of updates ordered by the time they were created.
 *
 *  Each loop, GCUpdater reads updates from all SharedData instances. While it is reading, the workers are
 *  free to post more updates. This can lead to GCUpdater getting an incomplete sequence, where some updates
 *  are missing. But, and this is what makes total order possible and easy, when something is missing
 *  GCUpdater knows that the missing updates are already posted and will complete the sequence in the next
 *  loop. So, GCUpdater sorts the updates it has read and looks for a missing update. If there is one, it
 *  will only process updates up to the missing one, and leave the rest to be processed the next loop.
 *
 *  A followup of this is the fact that the maximum number of updates GCUpdater can ever have after
 *  reading updates and adding the unprocessed ones, is less than twice the total capacity of the
 *  SharedData instances (2 * num_instances * max_queue_length).
 *
 */
template<typename SD>
class GCUpdater
{
public:
    /**
     * @brief Constructor
     *
     * @param pInitialData The initial DataType instance.
     * @param num_clients Number of SharedData.
     *        NOTE: if the client implements dynamic threads, thus calling
     *              increase/decrease_client_count(), it must pass
     *              num_clients==0.
     * @param queue_max The max queue length in a SharedData
     * @param cap_copies Maximum number of simultaneous copies of SD::DataType
     *                   if <= 0, the number of copies is unlimited
     * @param order_updates when true, process updates in order of creation
     * @param updates_only means that the GCUpdater will only handle updates and not
     *        provide the read-back interface.
     *        This turns off pointer creation and garbage collection.
     *        The clients do not need to call reader_ready() on their SharedData,
     *        but reader_ready() will still be valid returning pInitialData, which
     *        could be used for shared "const" data for the workers.
     *        This mode is for GCUpdater subclasses implementing e.g. a logger or where
     *        the updates are accumulated to be read by some other mechanism (for
     *        example collecting statistics). In the latter case it is up to the
     *        implementation to decide if that structure is accumulated into
     *        pInitialData or something else.
     */
    GCUpdater(typename SD::DataType* initial_copy,
              int num_clients,
              int queue_max,
              int cap_copies,
              bool order_updates,
              bool updates_only = false);


    void start();
    void stop();

    // Add a SharedData to the end of the vector.
    // The index is passed in for asserting that it matches expectations.
    void increase_client_count(size_t index);

    // Drop the last SharedData (highest index).
    // The index is passed in for asserting that it matches expectation.
    void decrease_client_count(size_t index);

    // The SD instances are owned by GCUpdater, get pointers to all of them...
    std::vector<SD*> get_shared_data_pointers();

    // ... alternatively, if the threads using SD are ordered [0, num_clients[,
    // this may be more convenient.
    SD* get_shared_data_by_index(int thread_id);

    // Only for testing. The pointed to data may be collected (deleted) at any time, the caller
    // must know what it is doing.
    typename SD::DataType* get_pLatest();

private:
    void run();
    int  gc();
    void read_clients(std::vector<int> clients);

    std::vector<const typename SD::DataType*> get_in_use_ptrs();

    std::atomic<bool>      m_running;
    std::thread            m_thread;
    typename SD::DataType* m_pLatest_data;

    // Synchronize the updater thread and an increase/decrease_client_count() call
    std::mutex              m_client_count_mutex;
    std::condition_variable m_client_cond;
    std::atomic<bool>       m_pending_client_change{false};
    std::atomic<bool>       m_no_blocking{false};

    size_t           m_queue_max;   // of a SharedData instance
    int              m_cap_copies;
    bool             m_order_updates;
    bool             m_updates_only;
    std::vector<int> m_client_indices;

    std::vector<std::unique_ptr<SD>>          m_shared_data;
    std::vector<const typename SD::DataType*> m_all_ptrs;
    std::vector<typename SD::InternalUpdate>  m_local_queue;
    std::vector<typename SD::InternalUpdate>  m_leftover_queue;

    std::condition_variable m_updater_wakeup;
    bool                    m_data_rdy {false};
    std::atomic<int64_t>    m_timestamp_generator {0};

    void update_client_indices();

    virtual typename SD::DataType* create_new_copy(const typename SD::DataType* pCurrent)
    {
        /// Misconfigured updater. Either turn off the updates_only feature or
        /// implement create_new_copy.
        mxb_assert(!true);
        return nullptr;
    }

    // The queue is never empty
    virtual void make_updates(typename SD::DataType* pData,
                              std::vector<typename SD::InternalUpdate>& queue) = 0;
};

/// IMPLEMENTATION
///
///
template<typename SD>
GCUpdater<SD>::GCUpdater(typename SD::DataType* initial_copy,
                         int num_clients,
                         int queue_max,
                         int cap_copies,
                         bool order_updates,
                         bool updates_only)
    : m_running(false)
    , m_pLatest_data(initial_copy)
    , m_queue_max(queue_max)
    , m_cap_copies(cap_copies)
    , m_order_updates(order_updates)
    , m_updates_only(updates_only)
{
    mxb_assert(cap_copies != 1);
    m_all_ptrs.push_back(m_pLatest_data);

    for (int i = 0; i < num_clients; ++i)
    {
        m_shared_data.push_back(std::make_unique<SD>(m_pLatest_data, m_queue_max,
                                                     &m_updater_wakeup, &m_data_rdy,
                                                     &m_timestamp_generator));
    }

    update_client_indices();
}

template<typename SD>
void GCUpdater<SD>::read_clients(std::vector<int> clients)
{
    while (!clients.empty())
    {
        int index = clients.back();
        std::vector<typename SD::InternalUpdate> swap_queue;
        swap_queue.reserve(m_queue_max);

        if (m_shared_data[index]->get_updates(swap_queue))
        {
            m_local_queue.insert(end(m_local_queue), begin(swap_queue), end(swap_queue));
            clients.pop_back();
        }
        else
        {   // the client was busy, check others first
            std::rotate(begin(clients), begin(clients) + 1, end(clients));
        }
    }
}

template<typename SD>
std::vector<const typename SD::DataType*> GCUpdater<SD>::get_in_use_ptrs()
{
    std::vector<const typename SD::DataType*> in_use_ptrs;
    in_use_ptrs.reserve(2 * m_shared_data.size());
    for (auto& c : m_shared_data)
    {
        auto ptrs = c->get_ptrs();
        in_use_ptrs.push_back(ptrs.first);
        in_use_ptrs.push_back(ptrs.second);
    }

    std::sort(begin(in_use_ptrs), end(in_use_ptrs));
    in_use_ptrs.erase(std::unique(begin(in_use_ptrs), end(in_use_ptrs)), end(in_use_ptrs));

    return in_use_ptrs;
}

template<typename SD>
void GCUpdater<SD>::update_client_indices()
{
    m_client_indices.resize(m_shared_data.size());
    std::iota(begin(m_client_indices), end(m_client_indices), 0);       // 0, 1, 2, ...
}

template<typename SD>
void GCUpdater<SD>::run()
{
    std::unique_lock client_lock(m_client_count_mutex);

    static std::atomic<int> instance_ctr{-1};
    auto name {MAKE_STR("GCUpdater-" << std::setw(2) << std::setfill('0') << ++instance_ctr)};
    maxbase::set_thread_name(m_thread, name);

    const maxbase::Duration garbage_wait_tmo {std::chrono::microseconds(100)};
    int gc_ptr_count = 0;

    // Initially the threads may not yet have been created
    while (m_running.load(std::memory_order_acquire) && m_client_indices.size() == 0)
    {
        client_lock.unlock();
        std::this_thread::sleep_for(garbage_wait_tmo);
        client_lock.lock();
    }

    while (m_running.load(std::memory_order_acquire))
    {
        m_client_cond.wait(client_lock, [this]() {
            return !m_pending_client_change.load(std::memory_order_acquire);
        });

        m_local_queue.clear();
        if (m_order_updates)
        {
            m_local_queue.swap(m_leftover_queue);
        }

        read_clients(m_client_indices);

        mxb_assert(!m_shared_data.size()
                   || m_local_queue.size() < 2 * m_shared_data.size() * m_queue_max);

        if (m_local_queue.empty())
        {
            if (gc_ptr_count)
            {
                gc_ptr_count = gc();
            }

            bool have_data = false;

            if (gc_ptr_count)
            {
                // wait for updates, or a timeout to check for new garbage (opportunistic gc)
                int count = 5;
                while (gc_ptr_count && --count
                       && !(have_data =
                            m_shared_data[0]->wait_for_updates(garbage_wait_tmo, &m_no_blocking)))
                {
                    gc_ptr_count = gc();
                }
            }

            if (!have_data && m_running.load(std::memory_order_acquire))
            {
                m_shared_data[0]->wait_for_updates(0s, &m_no_blocking);
            }

            read_clients(m_client_indices);

            if (m_local_queue.empty())
            {
<<<<<<< HEAD
=======
                // The GCUpdater is either shutting down or the non-blocking read_clients() call consumed all
                // the events. The wait_for_updates() call can "spuriously" wake up due to events being
                // consumed before the notifications are read. If wait_for_updates() was called before each
                // read_clients() call (currently it isn't), we could assert at this point that the GCUpdater
                // is shutting down if the local queue is empty.
>>>>>>> 9847e96c
                continue;
            }
        }

        if (m_order_updates && m_local_queue.size() > 1)
        {
            std::sort(begin(m_local_queue), end(m_local_queue),
                      [](const typename SD::InternalUpdate& lhs,
                         const typename SD::InternalUpdate& rhs) {
                return lhs.tstamp < rhs.tstamp;
            });

            // Find a discontinuity point in input (missing timestamp)
            size_t ind = 1;
            size_t sz = m_local_queue.size();

            int64_t prev_tstamp = m_local_queue[0].tstamp;
            while (ind != sz && prev_tstamp == m_local_queue[ind].tstamp - 1)
            {
                prev_tstamp = m_local_queue[ind].tstamp;
                ++ind;
            }

            if (ind != sz)
            {
                // move the elements from input[ind, end[, to leftover
                for (size_t ind2 = ind; ind2 != sz; ++ind2)
                {
                    m_leftover_queue.push_back(m_local_queue[ind2]);
                }

                // remove those elements from input
                m_local_queue.resize(ind);
            }
        }

        while (m_cap_copies > 0
               && gc_ptr_count >= m_cap_copies
               && m_running.load(std::memory_order_acquire))
        {
            // wait for workers to release more data, it should be over very quickly since there
            // can be only one to release with current logic (but that may change in the future).
            num_gcupdater_cap_waits.fetch_add(1, std::memory_order_relaxed);

            auto before = gc_ptr_count;
            gc_ptr_count = gc();
            if (before == gc_ptr_count)
            {
                std::this_thread::sleep_for(garbage_wait_tmo);
            }
        }

        if (!m_updates_only)
        {
            m_pLatest_data = create_new_copy(m_pLatest_data);
            num_updater_copies.fetch_add(1, std::memory_order_relaxed);

            m_all_ptrs.push_back(m_pLatest_data);

            ++gc_ptr_count;
        }

        make_updates(m_pLatest_data, m_local_queue);

        if (!m_updates_only)
        {
            for (auto& s : m_shared_data)
            {
                s->set_new_data(m_pLatest_data);
            }
        }

        // TODO, how many? Maybe just defer to the subclass, m_cap_copies also affects this.
        if (gc_ptr_count > 1)
        {
            gc_ptr_count = gc();
        }
    }

    // Workers should not be touching shared data any more,
    // they should all have been stopped and joined by now.
    for (auto& s : m_shared_data)
    {
        s->reset_ptrs();
    }

    gc();
}

template<typename SD>
void GCUpdater<SD>::start()
{
    std::unique_lock client_lock(m_client_count_mutex);
    m_running.store(true, std::memory_order_release);
    m_thread = std::thread(&GCUpdater<SD>::run, this);
}

template<typename SD>
void GCUpdater<SD>::stop()
{
    m_running.store(false, std::memory_order_release);

    // The client count may have gone to zero (dynamic threading)
    bool have_clients = false;
    for (auto& s : m_shared_data)
    {
        have_clients = true;
        s->reset_ptrs();    // release data for garbage collection
    }

    if (have_clients)
    {
        // Roundabout way to notify m_thread to wake up to
        // perform shutdown. The thread does not actually
        // block anymore, but should the functionality change,
        // this prevents an unwelcome surprise.
        m_shared_data[0]->shutdown();
    }

    m_thread.join();
}

template<typename SD>
void GCUpdater<SD>::increase_client_count(size_t index)
{
    mxb_assert(index == m_shared_data.size());

    m_pending_client_change.store(true, std::memory_order_release);
    m_no_blocking.store(true, std::memory_order_release);
    m_updater_wakeup.notify_one();
    std::lock_guard client_lock(m_client_count_mutex);

    m_shared_data.push_back(std::make_unique<SD>(m_pLatest_data,
                                                 m_queue_max,
                                                 &m_updater_wakeup,
                                                 &m_data_rdy,
                                                 &m_timestamp_generator));
    update_client_indices();
    m_pending_client_change.store(false, std::memory_order_release);
    m_no_blocking.store(false, std::memory_order_release);
    m_client_cond.notify_one();
}

template<typename SD>
void GCUpdater<SD>::decrease_client_count(size_t index)
{
    mxb_assert(index + 1 == m_shared_data.size());

    m_pending_client_change.store(true, std::memory_order_release);
    m_no_blocking.store(true, std::memory_order_release);
    m_updater_wakeup.notify_one();
    std::unique_lock client_lock(m_client_count_mutex);

    while (m_shared_data.back()->has_data())
    {
        m_pending_client_change.store(false, std::memory_order_release);
        client_lock.unlock();
        m_client_cond.notify_one();

        std::this_thread::sleep_for(1ms);
        m_pending_client_change.store(true, std::memory_order_release);
        client_lock.lock();
    }

    m_pending_client_change.store(false, std::memory_order_release);
    m_no_blocking.store(false, std::memory_order_release);

    m_shared_data.resize(m_shared_data.size() - 1);

    if (index == 0)
    {
        m_running = false;
        m_client_indices.clear();
    }
    else
    {
        update_client_indices();
    }

    m_client_cond.notify_one();
}

template<typename SD>
int GCUpdater<SD>::gc()
{
    // Get the ptrs that are in use right now
    auto in_use_ptrs = get_in_use_ptrs();

    std::sort(begin(m_all_ptrs), end(m_all_ptrs));
    m_all_ptrs.erase(std::unique(begin(m_all_ptrs), end(m_all_ptrs)), end(m_all_ptrs));

    decltype(in_use_ptrs) garbage;

    garbage.reserve(m_all_ptrs.size());

    std::set_difference(begin(m_all_ptrs), end(m_all_ptrs),
                        begin(in_use_ptrs), end(in_use_ptrs),
                        std::back_inserter(garbage));

    m_all_ptrs.swap(in_use_ptrs);

    for (auto trash : garbage)
    {
        delete trash;
    }

    auto sz = m_all_ptrs.size();    // one pointer is the latest, everything else may be gc:ed anytime
    return sz ? sz - 1 : 0;
}

template<typename SD>
std::vector<SD*> GCUpdater<SD>::get_shared_data_pointers()
{
    std::vector<SD*> ptrs;
    for (auto& c : m_shared_data)
    {
        ptrs.push_back(c.get());
    }

    return ptrs;
}

template<typename SD>
SD* GCUpdater<SD>::get_shared_data_by_index(int thread_id)
{
    return m_shared_data[thread_id].get();
}

template<typename SD>
typename SD::DataType* GCUpdater<SD>::get_pLatest()
{
    return m_pLatest_data;
}
}<|MERGE_RESOLUTION|>--- conflicted
+++ resolved
@@ -401,14 +401,11 @@
 
             if (m_local_queue.empty())
             {
-<<<<<<< HEAD
-=======
                 // The GCUpdater is either shutting down or the non-blocking read_clients() call consumed all
                 // the events. The wait_for_updates() call can "spuriously" wake up due to events being
                 // consumed before the notifications are read. If wait_for_updates() was called before each
                 // read_clients() call (currently it isn't), we could assert at this point that the GCUpdater
                 // is shutting down if the local queue is empty.
->>>>>>> 9847e96c
                 continue;
             }
         }
