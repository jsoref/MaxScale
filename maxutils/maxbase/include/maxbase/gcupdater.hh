/*
 * Copyright (c) 2019 MariaDB Corporation Ab
 *
 * Use of this software is governed by the Business Source License included
 * in the LICENSE.TXT file and at www.mariadb.com/bsl11.
 *
 * Change Date: 2026-11-16
 *
 * On the date above, in accordance with the Business Source License, use
 * of this software will be governed by version 2 or later of the General
 * Public License.
 */
#pragma once

#include <maxbase/shareddata.hh>
#include <maxbase/threadpool.hh>
#include <vector>
#include <numeric>
#include <algorithm>
#include <future>

namespace maxbase
{

/**
 *  @class GCUpdater
 *
 *  A GCUpdater (Garbage Collecting Updater) is the thread handling updates to the DataType of a
 *  a SharedData<DataType, UpdateType>. The update process creates new instances of the DataType which are
 *  garbage collected once they are unreachable by all workers (a.k.a clients, a.k.a readers).
 *
 *  GCUpdater has two pure abstract functions: create_new_copy() and make_updates() for handling the
 *  copying and updating of DataType.
 *
 *  Example: A plain shared std::unordered_map. There could be a lot more logic going into
 *           the update sent from the workers, and especially the function make_updates().
 *
 *  /// Types
 *  enum class CacheAction {InsertUpdate, Delete};
 *  using CacheContainer = std::unordered_map<std::string, std::string>;
 *  struct CacheUpdate
 *  {
 *      CacheAction action;
 *      std::string key;
 *      std::string value;
 *  };
 *  using SharedCache = SharedData<CacheContainer, CacheUpdate>;
 *
 *
 *  /// Part of a worker
 *  class Worker
 *  {
 *  public:
 *      void Worker::run()
 *      {
 *          while (m_pRunning)
 *          {
 *              m_pContainer = m_pCache->reader_ready();
 *
 *              std::string key = ...;
 *              auto item = m_pContainer->find(key);
 *
 *              ...
 *              m_pCache->send_update(SharedCache::UpdateType {key, value, CacheAction::InsertUpdate});
 *          }
 *      }
 *
 *      SharedCache* m_pCache;
 *      const CacheContainer* m_pContainer;
 *  };
 *
 *
 *  /// Complete GCUpdater subclass for a std::unordered_map
 *  class CacheUpdater : public GCUpdater<SharedCache>
 *  {
 *  public:
 *   CacheUpdater(int num_workers)
 *   {
 *       initialize_shared_data(new CacheContainer(), num_workers, 10000, 2);
 *   }
 *  private:
 *
 *   CacheContainer* create_new_copy(const CacheContainer* pCurrent) override
 *   {
 *       return new CacheContainer {*pCurrent};
 *   }
 *
 *   virtual void make_updates(typename SharedCache::DataType* pData,
 *                             std::vector<typename SharedCache::InternalUpdate>& queue) override
 *   {
 *       for (auto& e : queue)
 *       {
 *           switch (e.update.action)
 *           {
 *           case CacheAction::Delete:
 *               pData->erase(e.update.key);
 *               break;
 *
 *           case CacheAction::InsertUpdate:
 *               {
 *                   auto res = pData->insert({e.update.key, e.update.value});
 *                   if (!res.second)
 *                   {
 *                       res.first->second = e.update.value;
 *                   }
 *               }
 *               break;
 *           }
 *       }
 *   }
 *  };
 *
 *
 *  /// the glue
 *  int main()
 *  {
 *        CacheUpdater updater(num_workers);
 *        auto updater_future = std::async(std::launch::async, &CacheUpdater::run, &updater);
 *
 *        std::vector<std::future<void>> futures;
 *        std::vector<std::unique_ptr<Worker>> m_workers;
 *
 *        for (auto ptr : updater.get_shared_data_pointers())
 *        {
 *            m_workers.emplace_back(new Worker(ptr));
 *        }
 *
 *        for (auto& sWorker : m_workers)
 *        {
 *            futures.push_back(std::async(std::launch::async, &Worker::run, sWorker.get()));
 *        }
 *
 *        ...
 *  }
 *
 *  ***********************************************
 *  About the order in which updates are processed.
 *
 *  GCUpdater assumes that the ShareData instances it owns, and only those instances, use the same integer
 *  sequence generator (timestamp generator) when posting updates. This means that there is an unbroken
 *  (integer) sequence of updates ordered by the time they were created.
 *
 *  Each loop, GCUpdater reads updates from all SharedData instances. While it is reading, the workers are
 *  free to post more updates. This can lead to GCUpdater getting an incomplete sequence, where some updates
 *  are missing. But, and this is what makes total order possible and easy, when something is missing
 *  GCUpdater knows that the missing updates are already posted and will complete the sequence in the next
 *  loop. So, GCUpdater sorts the updates it has read and looks for a missing update. If there is one, it
 *  will only process updates up to the missing one, and leave the rest to be processed the next loop.
 *
 *  A followup of this is the fact that the maximum number of updates GCUpdater can ever have after
 *  reading updates and adding the unprocessed ones, is less than twice the total capacity of the
 *  SharedData instances (2 * num_instances * max_queue_length).
 *
 */
template<typename SD>
class GCUpdater
{
public:
    /**
     * @brief Constructor
     *
     * @param pInitialData The initial DataType instance.
     * @param num_clients Number of SharedData.
     *        NOTE: if the client implements dynamic threads, thus calling
     *              increase/decrease_client_count(), it must pass
     *              num_clients==0.
     * @param queue_max The max queue length in a SharedData
     * @param cap_copies Maximum number of simultaneous copies of SD::DataType
     *                   if <= 0, the number of copies is unlimited
     * @param order_updates when true, process updates in order of creation
     * @param updates_only means that the GCUpdater will only handle updates and not
     *        provide the read-back interface.
     *        This turns off pointer creation and garbage collection.
     *        The clients do not need to call reader_ready() on their SharedData,
     *        but reader_ready() will still be valid returning pInitialData, which
     *        could be used for shared "const" data for the workers.
     *        This mode is for GCUpdater subclasses implementing e.g. a logger or where
     *        the updates are accumulated to be read by some other mechanism (for
     *        example collecting statistics). In the latter case it is up to the
     *        implementation to decide if that structure is accumulated into
     *        pInitialData or something else.
     */
    GCUpdater(typename SD::DataType* initial_copy,
              int num_clients,
              int queue_max,
              int cap_copies,
              bool order_updates,
              bool updates_only = false);


    void start();
    void stop();

    // Add a SharedData to the end of the vector.
    // The index is passed in for asserting that it matches expectations.
    void increase_client_count(size_t index);

    // Drop the last SharedData (highest index).
    // The index is passed in for asserting that it matches expectation.
    void decrease_client_count(size_t index);

    // The SD instances are owned by GCUpdater, get pointers to all of them...
    std::vector<SD*> get_shared_data_pointers();

    // ... alternatively, if the threads using SD are ordered [0, num_clients[,
    // this may be more convenient.
    SD* get_shared_data_by_index(int thread_id);

    // Only for testing. The pointed to data may be collected (deleted) at any time, the caller
    // must know what it is doing.
    typename SD::DataType* get_pLatest();

private:
    void run();
    int  gc();
    void read_clients(std::vector<int> clients);

    std::vector<const typename SD::DataType*> get_in_use_ptrs();

    std::atomic<bool>      m_running;
    std::thread            m_thread;
    typename SD::DataType* m_pLatest_data;

    // Synchronize the updater thread and an increase/decrease_client_count() call
    std::mutex              m_client_count_mutex;
    std::condition_variable m_client_cond;
    std::atomic<bool>       m_pending_client_change{false};

    size_t           m_queue_max;   // of a SharedData instance
    int              m_cap_copies;
    bool             m_order_updates;
    bool             m_updates_only;
    std::vector<int> m_client_indices;

    std::vector<std::unique_ptr<SD>>          m_shared_data;
    std::vector<const typename SD::DataType*> m_all_ptrs;
    std::vector<typename SD::InternalUpdate>  m_local_queue;
    std::vector<typename SD::InternalUpdate>  m_leftover_queue;

    std::condition_variable m_updater_wakeup;
    bool                    m_data_rdy {false};
    std::atomic<int64_t>    m_timestamp_generator {0};

    void update_client_indices();

    virtual typename SD::DataType* create_new_copy(const typename SD::DataType* pCurrent)
    {
        /// Misconfigured updater. Either turn off the updates_only feature or
        /// implement create_new_copy.
        mxb_assert(!true);
        return nullptr;
    }

    // The queue is never empty
    virtual void make_updates(typename SD::DataType* pData,
                              std::vector<typename SD::InternalUpdate>& queue) = 0;
};

/// IMPLEMENTATION
///
///
template<typename SD>
GCUpdater<SD>::GCUpdater(typename SD::DataType* initial_copy,
                         int num_clients,
                         int queue_max,
                         int cap_copies,
                         bool order_updates,
                         bool updates_only)
    : m_running(false)
    , m_pLatest_data(initial_copy)
    , m_queue_max(queue_max)
    , m_cap_copies(cap_copies)
    , m_order_updates(order_updates)
    , m_updates_only(updates_only)
{
    mxb_assert(cap_copies != 1);
    m_all_ptrs.push_back(m_pLatest_data);

    for (int i = 0; i < num_clients; ++i)
    {
        m_shared_data.push_back(std::make_unique<SD>(m_pLatest_data, m_queue_max,
                                                     &m_updater_wakeup, &m_data_rdy,
                                                     &m_timestamp_generator));
    }

    update_client_indices();
}

template<typename SD>
void GCUpdater<SD>::read_clients(std::vector<int> clients)
{
    while (!clients.empty())
    {
        int index = clients.back();
        std::vector<typename SD::InternalUpdate> swap_queue;
        swap_queue.reserve(m_queue_max);

        if (m_shared_data[index]->get_updates(swap_queue))
        {
            m_local_queue.insert(end(m_local_queue), begin(swap_queue), end(swap_queue));
            clients.pop_back();
        }
        else
        {   // the client was busy, check others first
            std::rotate(begin(clients), begin(clients) + 1, end(clients));
        }
    }
}

template<typename SD>
std::vector<const typename SD::DataType*> GCUpdater<SD>::get_in_use_ptrs()
{
    std::vector<const typename SD::DataType*> in_use_ptrs;
    in_use_ptrs.reserve(2 * m_shared_data.size());
    for (auto& c : m_shared_data)
    {
        auto ptrs = c->get_ptrs();
        in_use_ptrs.push_back(ptrs.first);
        in_use_ptrs.push_back(ptrs.second);
    }

    std::sort(begin(in_use_ptrs), end(in_use_ptrs));
    in_use_ptrs.erase(std::unique(begin(in_use_ptrs), end(in_use_ptrs)), end(in_use_ptrs));

    return in_use_ptrs;
}

template<typename SD>
void GCUpdater<SD>::update_client_indices()
{
    m_client_indices.resize(m_shared_data.size());
    std::iota(begin(m_client_indices), end(m_client_indices), 0);       // 0, 1, 2, ...
}

template<typename SD>
void GCUpdater<SD>::run()
{
<<<<<<< HEAD
    std::unique_lock client_lock(m_client_count_mutex);
    std::atomic<int> instance_ctr{0};
=======
    static std::atomic<int> instance_ctr{-1};
>>>>>>> 36079cef
    auto name {MAKE_STR("GCUpdater-" << std::setw(2) << std::setfill('0') << ++instance_ctr)};
    maxbase::set_thread_name(m_thread, name);

    const maxbase::Duration garbage_wait_tmo {std::chrono::microseconds(100)};
    int gc_ptr_count = 0;

    // Initially the threads may not yet have been created
    while (m_running.load(std::memory_order_acquire) && m_client_indices.size() == 0)
    {
        client_lock.unlock();
        std::this_thread::sleep_for(garbage_wait_tmo);
        client_lock.lock();
    }

    while (m_running.load(std::memory_order_acquire))
    {
        m_client_cond.wait(client_lock, [this]() {
            return !m_pending_client_change.load(std::memory_order_acquire);
        });

        m_local_queue.clear();
        if (m_order_updates)
        {
            m_local_queue.swap(m_leftover_queue);
        }

        read_clients(m_client_indices);

        mxb_assert(!m_shared_data.size()
                   || m_local_queue.size() < 2 * m_shared_data.size() * m_queue_max);

        if (m_local_queue.empty())
        {
            if (gc_ptr_count)
            {
                gc_ptr_count = gc();
            }

            bool have_data = false;

            if (gc_ptr_count)
            {
                // wait for updates, or a timeout to check for new garbage (opportunistic gc)
                int count = 5;
                while (gc_ptr_count && --count
                       && !(have_data = m_shared_data[0]->wait_for_updates(garbage_wait_tmo)))
                {
                    gc_ptr_count = gc();
                }
            }

            if (!have_data && m_running.load(std::memory_order_acquire))
            {
                // Wait for a long time, thus keeping CPU load low.
                // Only a client count change may have to wait a little longer.
                m_shared_data[0]->wait_for_updates(100ms);
            }

            read_clients(m_client_indices);

            if (m_local_queue.empty())
            {
                continue;
            }
        }

        if (m_order_updates && m_local_queue.size() > 1)
        {
            std::sort(begin(m_local_queue), end(m_local_queue),
                      [](const typename SD::InternalUpdate& lhs,
                         const typename SD::InternalUpdate& rhs) {
                return lhs.tstamp < rhs.tstamp;
            });

            // Find a discontinuity point in input (missing timestamp)
            size_t ind = 1;
            size_t sz = m_local_queue.size();

            int64_t prev_tstamp = m_local_queue[0].tstamp;
            while (ind != sz && prev_tstamp == m_local_queue[ind].tstamp - 1)
            {
                prev_tstamp = m_local_queue[ind].tstamp;
                ++ind;
            }

            if (ind != sz)
            {
                // move the elements from input[ind, end[, to leftover
                for (size_t ind2 = ind; ind2 != sz; ++ind2)
                {
                    m_leftover_queue.push_back(m_local_queue[ind2]);
                }

                // remove those elements from input
                m_local_queue.resize(ind);
            }
        }

        while (m_cap_copies > 0
               && gc_ptr_count >= m_cap_copies
               && m_running.load(std::memory_order_acquire))
        {
            // wait for workers to release more data, it should be over very quickly since there
            // can be only one to release with current logic (but that may change in the future).
            num_gcupdater_cap_waits.fetch_add(1, std::memory_order_relaxed);

            auto before = gc_ptr_count;
            gc_ptr_count = gc();
            if (before == gc_ptr_count)
            {
                std::this_thread::sleep_for(garbage_wait_tmo);
            }
        }

        if (!m_updates_only)
        {
            m_pLatest_data = create_new_copy(m_pLatest_data);
            num_updater_copies.fetch_add(1, std::memory_order_relaxed);

            m_all_ptrs.push_back(m_pLatest_data);

            ++gc_ptr_count;
        }

        make_updates(m_pLatest_data, m_local_queue);

        if (!m_updates_only)
        {
            for (auto& s : m_shared_data)
            {
                s->set_new_data(m_pLatest_data);
            }
        }

        // TODO, how many? Maybe just defer to the subclass, m_cap_copies also affects this.
        if (gc_ptr_count > 1)
        {
            gc_ptr_count = gc();
        }
    }

    // Workers should not be touching shared data any more,
    // they should all have been stopped and joined by now.
    for (auto& s : m_shared_data)
    {
        s->reset_ptrs();
    }

    gc();
}

template<typename SD>
void GCUpdater<SD>::start()
{
    std::unique_lock client_lock(m_client_count_mutex);
    m_running.store(true, std::memory_order_release);
    m_thread = std::thread(&GCUpdater<SD>::run, this);
}

template<typename SD>
void GCUpdater<SD>::stop()
{
    m_running.store(false, std::memory_order_release);
    for (auto& s : m_shared_data)
    {
        s->reset_ptrs();
    }
    m_shared_data[0]->shutdown();
    m_thread.join();
}

template<typename SD>
void GCUpdater<SD>::increase_client_count(size_t index)
{
    mxb_assert(index == m_shared_data.size());

    m_pending_client_change.store(true, std::memory_order_release);
    std::lock_guard client_lock(m_client_count_mutex);

    m_shared_data.push_back(std::make_unique<SD>(m_pLatest_data,
                                                 m_queue_max,
                                                 &m_updater_wakeup,
                                                 &m_data_rdy,
                                                 &m_timestamp_generator));
    update_client_indices();
    m_pending_client_change.store(false, std::memory_order_release);
    m_client_cond.notify_one();
}

template<typename SD>
void GCUpdater<SD>::decrease_client_count(size_t index)
{
    mxb_assert(index + 1 == m_shared_data.size());

    m_pending_client_change.store(true, std::memory_order_release);
    std::unique_lock client_lock(m_client_count_mutex);

    while (m_shared_data.back()->has_data())
    {
        m_pending_client_change.store(false, std::memory_order_release);
        client_lock.unlock();
        m_client_cond.notify_one();

        std::this_thread::sleep_for(1ms);
        m_pending_client_change.store(true, std::memory_order_release);
        client_lock.lock();
    }

    m_pending_client_change.store(false, std::memory_order_release);

    m_shared_data.resize(m_shared_data.size() - 1);

    if (index == 0)
    {
        m_running = false;
        m_client_indices.clear();
    }
    else
    {
        update_client_indices();
    }

    m_client_cond.notify_one();
}

template<typename SD>
int GCUpdater<SD>::gc()
{
    // Get the ptrs that are in use right now
    auto in_use_ptrs = get_in_use_ptrs();

    std::sort(begin(m_all_ptrs), end(m_all_ptrs));
    m_all_ptrs.erase(std::unique(begin(m_all_ptrs), end(m_all_ptrs)), end(m_all_ptrs));

    decltype(in_use_ptrs) garbage;

    garbage.reserve(m_all_ptrs.size());

    std::set_difference(begin(m_all_ptrs), end(m_all_ptrs),
                        begin(in_use_ptrs), end(in_use_ptrs),
                        std::back_inserter(garbage));

    m_all_ptrs.swap(in_use_ptrs);

    for (auto trash : garbage)
    {
        delete trash;
    }

    auto sz = m_all_ptrs.size();    // one pointer is the latest, everything else may be gc:ed anytime
    return sz ? sz - 1 : 0;
}

template<typename SD>
std::vector<SD*> GCUpdater<SD>::get_shared_data_pointers()
{
    std::vector<SD*> ptrs;
    for (auto& c : m_shared_data)
    {
        ptrs.push_back(c.get());
    }

    return ptrs;
}

template<typename SD>
SD* GCUpdater<SD>::get_shared_data_by_index(int thread_id)
{
    return m_shared_data[thread_id].get();
}

template<typename SD>
typename SD::DataType* GCUpdater<SD>::get_pLatest()
{
    return m_pLatest_data;
}
}<|MERGE_RESOLUTION|>--- conflicted
+++ resolved
@@ -335,12 +335,9 @@
 template<typename SD>
 void GCUpdater<SD>::run()
 {
-<<<<<<< HEAD
     std::unique_lock client_lock(m_client_count_mutex);
-    std::atomic<int> instance_ctr{0};
-=======
+
     static std::atomic<int> instance_ctr{-1};
->>>>>>> 36079cef
     auto name {MAKE_STR("GCUpdater-" << std::setw(2) << std::setfill('0') << ++instance_ctr)};
     maxbase::set_thread_name(m_thread, name);
 
