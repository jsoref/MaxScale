--- conflicted
+++ resolved
@@ -60,7 +60,7 @@
  *
  *   A std::chrono::time_point to go with SteadyClock and Duration.
  */
-using TimePoint = std::chrono::time_point<SteadyClock, Duration>;
+using TimePoint = std::chrono::steady_clock::time_point;
 
 /**
  *  @brief NowType enum
@@ -70,7 +70,6 @@
  *  RealTime  - Use real-time, but remember this goes to the kernel.
  *              The thread does not need to be a Worker thread.
  */
-<<<<<<< HEAD
 enum class NowType {EPollTick, RealTime};
 
 /**
@@ -83,9 +82,6 @@
 {
     static TimePoint now(NowType type = NowType::RealTime) noexcept;
 };
-=======
-using TimePoint = std::chrono::steady_clock::time_point;
->>>>>>> ce05b680
 
 /**
  *  @class StopWatch
