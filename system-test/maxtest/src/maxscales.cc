#include <maxtest/maxscales.hh>
#include <string>
#include <maxbase/format.hh>
#include <maxbase/jansson.h>
#include <maxbase/json.hh>
#include <maxbase/string.hh>
#include <maxtest/envv.hh>
#include <maxtest/log.hh>
#include <maxtest/mariadb_connector.hh>
#include <maxtest/testconnections.hh>


using std::string;

namespace
{
const string my_prefix = "maxscale";
}

Maxscales::Maxscales(mxt::SharedData* shared)
    : m_shared(*shared)
{
}

Maxscales::~Maxscales()
{
    close_maxscale_connections();
}

bool Maxscales::setup(const mxt::NetworkConfig& nwconfig, const std::string& vm_name)
{
    auto prefixc = my_prefix.c_str();
    string key_user = mxb::string_printf("%s_user", prefixc);
    user_name = envvar_get_set(key_user.c_str(), "skysql");

    string key_pw = mxb::string_printf("%s_password", prefixc);
    password = envvar_get_set(key_pw.c_str(), "skysql");

    m_use_valgrind = readenv_bool("use_valgrind", false);
    m_use_callgrind = readenv_bool("use_callgrind", false);
    if (m_use_callgrind)
    {
        m_use_valgrind = true;
    }

    m_vmnode = nullptr;
    bool rval = false;

    auto new_node = std::make_unique<mxt::VMNode>(m_shared, vm_name);
    if (new_node->configure(nwconfig))
    {
        m_vmnode = move(new_node);

        string key_cnf = vm_name + "_cnf";
        maxscale_cnf = envvar_get_set(key_cnf.c_str(), "/etc/maxscale.cnf");

        string key_log_dir = vm_name + "_log_dir";
        maxscale_log_dir = envvar_get_set(key_log_dir.c_str(), "/var/log/maxscale/");

        string key_binlog_dir = vm_name + "_binlog_dir";
        m_binlog_dir = envvar_get_set(key_binlog_dir.c_str(), "/var/lib/maxscale/Binlog_Service/");

        rwsplit_port = 4006;
        readconn_master_port = 4008;
        readconn_slave_port = 4009;

        ports[0] = rwsplit_port;
        ports[1] = readconn_master_port;
        ports[2] = readconn_slave_port;

        rval = true;
    }
    return rval;
}

int Maxscales::connect_rwsplit(const std::string& db)
{
    mysql_close(conn_rwsplit[0]);

    conn_rwsplit[0] = open_conn_db(rwsplit_port, ip(), db, user_name, password, m_ssl);
    routers[0] = conn_rwsplit[0];

    int rc = 0;
    int my_errno = mysql_errno(conn_rwsplit[0]);

    if (my_errno)
    {
        if (verbose())
        {
            printf("Failed to connect to readwritesplit: %d, %s\n", my_errno, mysql_error(conn_rwsplit[0]));
        }
        rc = my_errno;
    }

    return rc;
}

int Maxscales::connect_readconn_master(const std::string& db)
{
    MYSQL*& conn_rc_master = conn_master;
    mysql_close(conn_rc_master);

    conn_rc_master = open_conn_db(readconn_master_port, ip(), db, user_name, password, m_ssl);
    routers[1] = conn_rc_master;

    int rc = 0;
    int my_errno = mysql_errno(conn_rc_master);

    if (my_errno)
    {
        if (verbose())
        {
            printf("Failed to connect to readwritesplit: %d, %s\n", my_errno, mysql_error(conn_rc_master));
        }
        rc = my_errno;
    }

    return rc;
}

int Maxscales::connect_readconn_slave(const std::string& db)
{
    MYSQL*& conn_rc_slave = conn_slave;
    mysql_close(conn_rc_slave);

    conn_rc_slave = open_conn_db(readconn_slave_port, ip(), db, user_name, password, m_ssl);
    routers[2] = conn_rc_slave;

    int rc = 0;
    int my_errno = mysql_errno(conn_rc_slave);

    if (my_errno)
    {
        if (verbose())
        {
            printf("Failed to connect to readwritesplit: %d, %s\n", my_errno, mysql_error(conn_rc_slave));
        }
        rc = my_errno;
    }

    return rc;
}

int Maxscales::connect_maxscale(const std::string& db)
{
    return connect_rwsplit(db) + connect_readconn_master(db) + connect_readconn_slave(db);
}

int Maxscales::connect(const std::string& db)
{
    return connect_maxscale(db);
}

int Maxscales::close_maxscale_connections()
{
    close_readconn_master();

    mysql_close(conn_slave);
    conn_slave = nullptr;

    close_rwsplit();
    return 0;
}

int Maxscales::disconnect()
{
    return close_maxscale_connections();
}

int Maxscales::restart_maxscale()
{
    int res;
    if (m_use_valgrind)
    {
        res = stop_maxscale();
        res += start_maxscale();
    }
    else
    {
        res = ssh_node("service maxscale restart", true);
    }
    return res;
}

int Maxscales::start_maxscale()
{
    int res;
    if (m_use_valgrind)
    {
        auto log_dir = maxscale_log_dir.c_str();
        if (m_use_callgrind)
        {
            res = ssh_node_f(false,
                             "sudo --user=maxscale valgrind -d "
                             "--log-file=/%s/valgrind%02d.log --trace-children=yes "
                             " --tool=callgrind --callgrind-out-file=/%s/callgrind%02d.log "
                             " /usr/bin/maxscale",
                             log_dir, m_valgrind_log_num,
                             log_dir, m_valgrind_log_num);
        }
        else
        {
            res = ssh_node_f(false,
                             "sudo --user=maxscale valgrind --leak-check=full --show-leak-kinds=all "
                             "--log-file=/%s/valgrind%02d.log --trace-children=yes "
                             "--track-origins=yes /usr/bin/maxscale",
                             log_dir, m_valgrind_log_num);
        }
        m_valgrind_log_num++;
    }
    else
    {
        res = ssh_node("service maxscale restart", true);
    }
    return res;
}

int Maxscales::stop_maxscale()
{
    int res;
    if (m_use_valgrind)
    {
        const char kill_vgrind[] = "kill $(pidof valgrind) 2>&1 > /dev/null";
        res = ssh_node(kill_vgrind, true);
        auto vgrind_pid = ssh_output("pidof valgrind");
        bool still_running = (atoi(vgrind_pid.output.c_str()) > 0);
        if ((res != 0) || still_running)
        {
            // Try again, maybe it will work.
            res = ssh_node(kill_vgrind, true);
        }
    }
    else
    {
        res = ssh_node("service maxscale stop", true);
    }
    return res;
}

long unsigned Maxscales::get_maxscale_memsize(int m)
{
    auto res = ssh_output("ps -e -o pid,vsz,comm= | grep maxscale", false);
    long unsigned mem = 0;
    pid_t pid;
    sscanf(res.output.c_str(), "%d %lu", &pid, &mem);
    return mem;
}

StringSet Maxscales::get_server_status(const std::string& name)
{
    StringSet rval;
    auto res = maxctrl("api get servers/" + name + " data.attributes.state");

    if (res.rc == 0 && res.output.length() > 2)
    {
        auto status = res.output.substr(1, res.output.length() - 2);

        for (const auto& a : mxb::strtok(status, ","))
        {
            rval.insert(mxb::trimmed_copy(a));
        }
    }

    return rval;
}

int Maxscales::port(enum service type) const
{
    switch (type)
    {
    case RWSPLIT:
        return rwsplit_port;

    case READCONN_MASTER:
        return readconn_master_port;

    case READCONN_SLAVE:
        return readconn_slave_port;
    }
    return -1;
}

void Maxscales::wait_for_monitor(int intervals)
{
    for (int i = 0; i < intervals; i++)
    {
        auto res = curl_rest_api("maxscale/debug/monitor_wait");
        if (res.rc)
        {
            log().add_failure("Monitor wait failed. Error %i, %s", res.rc, res.output.c_str());
            break;
        }
    }
}

const char* Maxscales::ip() const
{
    return m_use_ipv6 ? m_vmnode->ip6s().c_str() : m_vmnode->ip4();
}

const char* Maxscales::ip_private() const
{
    return m_vmnode->priv_ip();
}

void Maxscales::set_use_ipv6(bool use_ipv6)
{
    m_use_ipv6 = use_ipv6;
}

void Maxscales::set_ssl(bool ssl)
{
    m_ssl = ssl;
}

const char* Maxscales::hostname() const
{
    return m_vmnode->hostname();
}

const char* Maxscales::access_user() const
{
    return m_vmnode->access_user();
}

const char* Maxscales::access_homedir() const
{
    return m_vmnode->access_homedir();
}

const char* Maxscales::access_sudo() const
{
    return m_vmnode->access_sudo();
}

const char* Maxscales::sshkey() const
{
    return m_vmnode->sshkey();
}

const std::string& Maxscales::prefix()
{
    return my_prefix;
}

const char* Maxscales::ip4() const
{
    return m_vmnode->ip4();
}

const std::string& Maxscales::node_name() const
{
    return m_vmnode->m_name;
}

mxt::CmdResult Maxscales::maxctrl(const std::string& cmd, bool sudo)
{
    using CmdPriv = mxt::VMNode::CmdPriv;
    return m_vmnode->run_cmd_output("maxctrl " + cmd, sudo ? CmdPriv::SUDO : CmdPriv::NORMAL);
}

bool Maxscales::use_valgrind() const
{
    return m_use_valgrind;
}

int Maxscales::restart()
{
    return restart_maxscale();
}


void Maxscales::start()
{
    int res = start_maxscale();
    log().expect(res == 0, "MaxScale start failed, error %i.", res);
}

void Maxscales::stop()
{
    int res = stop_maxscale();
    log().expect(res == 0, "MaxScale stop failed, error %i.", res);
}

bool Maxscales::prepare_for_test()
{
    if (m_shared.settings.local_maxscale)
    {
        // MaxScale is running locally, overwrite node address.
        m_vmnode->set_local();
    }

    bool rval = false;
    if (m_vmnode->init_ssh_master())
    {
        if (m_use_valgrind)
        {
            auto vm = m_vmnode.get();
            vm->run_cmd_sudo("yum install -y valgrind gdb 2>&1");
            vm->run_cmd_sudo("apt install -y --force-yes valgrind gdb 2>&1");
            vm->run_cmd_sudo("zypper -n install valgrind gdb 2>&1");
            vm->run_cmd_sudo("rm -rf /var/cache/maxscale/maxscale.lock");
        }
        rval = true;
    }
    return rval;
}

bool Maxscales::ssl() const
{
    return m_ssl;
}

mxt::VMNode& Maxscales::vm_node()
{
    return *m_vmnode;
}

void Maxscales::expect_running_status(bool expected)
{
    const char* ps_cmd = m_use_valgrind ?
        "ps ax | grep valgrind | grep maxscale | grep -v grep | wc -l" :
        "ps -C maxscale | grep maxscale | wc -l";

    auto cmd_res = ssh_output(ps_cmd, false);
    if (cmd_res.output.empty() || (cmd_res.rc != 0))
    {
        log().add_failure("Can't check MaxScale running status. Command '%s' failed with code %i and "
                          "output '%s'.", ps_cmd, cmd_res.rc, cmd_res.output.c_str());
        return;
    }

    cmd_res.output = mxt::cutoff_string(cmd_res.output, '\n');
    string expected_str = expected ? "1" : "0";

    if (cmd_res.output != expected_str)
    {
        log().log_msgf("%s MaxScale processes detected when %s was expected. Trying again in 5 seconds.",
                       cmd_res.output.c_str(), expected_str.c_str());
        sleep(5);
        cmd_res = ssh_output(ps_cmd, false);
        cmd_res.output = mxt::cutoff_string(cmd_res.output, '\n');

        if (cmd_res.output != expected_str)
        {
            log().add_failure("%s MaxScale processes detected when %s was expected.",
                              cmd_res.output.c_str(), expected_str.c_str());
        }
    }
}

mxt::TestLogger& Maxscales::log() const
{
    return m_shared.log;
}

bool Maxscales::verbose() const
{
    return m_shared.settings.verbose;
}

bool Maxscales::start_and_check_started()
{
    int res = start_maxscale();
    expect_running_status(true);
    return res == 0;
}

bool Maxscales::stop_and_check_stopped()
{
    int res = stop_maxscale();
    expect_running_status(false);
    return res == 0;
}

bool Maxscales::reinstall(const std::string& target, const std::string& mdbci_config_name)
{
    bool rval = false;
    auto& vm = vm_node();
    log().log_msgf("Installing MaxScale on node %s.", vm.m_name.c_str());
    // TODO: make it via MDBCI and compatible with any distro
    vm.run_cmd_output_sudo("yum remove maxscale -y");
    vm.run_cmd_output_sudo("yum clean all");

    string install_cmd = mxb::string_printf(
        "mdbci install_product --product maxscale_ci --product-version %s %s/%s",
        target.c_str(), mdbci_config_name.c_str(), vm.m_name.c_str());
    if (m_shared.run_shell_command(install_cmd, "MaxScale install failed."))
    {
        rval = true;
    }
    return rval;
}

void Maxscales::copy_log(int mxs_ind, int timestamp, const std::string& test_name)
{
    string log_dir;
    if (timestamp == 0)
    {
        log_dir = mxb::string_printf("%s/LOGS/%s", mxt::BUILD_DIR, test_name.c_str());
    }
    else
    {
        log_dir = mxb::string_printf("%s/LOGS/%s/%04d", mxt::BUILD_DIR, test_name.c_str(), timestamp);
    }

    string dest_log_dir = mxb::string_printf("%s/%03d", log_dir.c_str(), mxs_ind);
    string sys = "mkdir -p " + dest_log_dir;
    system(sys.c_str());

    auto vm = m_vmnode.get();
    auto mxs_logdir = maxscale_log_dir.c_str();
    auto mxs_cnf_file = maxscale_cnf.c_str();

    if (vm->is_remote())
    {
        auto homedir = vm->access_homedir();
        int rc = ssh_node_f(true,
                            "rm -rf %s/logs; mkdir %s/logs;"
                            "cp %s/*.log %s/logs/;"
                            "test -e /tmp/core* && cp /tmp/core* %s/logs/ >& /dev/null;"
                            "cp %s %s/logs/;"
                            "chmod 777 -R %s/logs;"
                            "test -e /tmp/core*  && exit 42;",
                            homedir, homedir,
                            mxs_logdir, homedir,
                            homedir,
                            mxs_cnf_file, homedir,
                            homedir);
        string log_source = mxb::string_printf("%s/logs/*", homedir);
        vm->copy_from_node(log_source, dest_log_dir);
        log().expect(rc != 42, "Test should not generate core files");
    }
    else
    {
        auto dest = dest_log_dir.c_str();
        ssh_node_f(true, "cp %s/*.logs %s/", mxs_logdir, dest);
        ssh_node_f(true, "cp /tmp/core* %s/", dest);
        ssh_node_f(true, "cp %s %s/", mxs_cnf_file, dest);
        ssh_node_f(true, "chmod a+r -R %s", dest);
    }
}

MYSQL* Maxscales::open_rwsplit_connection(const std::string& db)
{
    return open_conn(rwsplit_port, ip4(), user_name, password, m_ssl);
}

std::unique_ptr<mxt::MariaDB> Maxscales::open_rwsplit_connection2(const string& db)
{
    auto conn = std::make_unique<mxt::MariaDB>(log());
    auto& sett = conn->connection_settings();
    sett.user = user_name;
    sett.password = password;
    if (m_ssl)
    {
        auto base_dir = mxt::SOURCE_DIR;
        sett.ssl.key = mxb::string_printf("%s/ssl-cert/client-key.pem", base_dir);
        sett.ssl.cert = mxb::string_printf("%s/ssl-cert/client-cert.pem", base_dir);
        sett.ssl.ca = mxb::string_printf("%s/ssl-cert/ca.pem", base_dir);
    }

    conn->open(ip(), rwsplit_port, db);
    return conn;
}

Connection Maxscales::rwsplit(const std::string& db)
{
    return Connection(ip4(), rwsplit_port, user_name, password, db, m_ssl);
}

Connection Maxscales::get_connection(int port, const std::string& db)
{
    return Connection(ip4(), port, user_name, password, db, m_ssl);
}

MYSQL* Maxscales::open_readconn_master_connection()
{
    return open_conn(readconn_master_port, ip4(), user_name, password, m_ssl);
}

Connection Maxscales::readconn_master(const std::string& db)
{
    return Connection(ip4(), readconn_master_port, user_name, password, db, m_ssl);
}

MYSQL* Maxscales::open_readconn_slave_connection()
{
    return open_conn(readconn_slave_port, ip4(), user_name, password, m_ssl);
}

Connection Maxscales::readconn_slave(const std::string& db)
{
    return Connection(ip4(), readconn_slave_port, user_name, password, db, m_ssl);
}

void Maxscales::close_rwsplit()
{
    mysql_close(conn_rwsplit[0]);
    conn_rwsplit[0] = NULL;
}

void Maxscales::close_readconn_master()
{
    mysql_close(conn_master);
    conn_master = NULL;
}

int Maxscales::ssh_node_f(bool sudo, const char* format, ...)
{
    va_list valist;
    va_start(valist, format);
    string cmd = mxb::string_vprintf(format, valist);
    va_end(valist);
    return ssh_node(cmd, sudo);
}

void Maxscales::copy_fw_rules(const std::string& rules_name, const std::string& rules_dir)
{
    ssh_node_f(true, "cd %s; rm -rf rules; mkdir rules; chown %s:%s rules",
               access_homedir(), access_user(), access_user());

    string src = rules_dir + "/" + rules_name;
    string dest = string(access_homedir()) + "/rules/rules.txt";

    copy_to_node(src.c_str(), dest.c_str());
    ssh_node_f(true, "chmod a+r %s", dest.c_str());
}

mxt::CmdResult Maxscales::ssh_output(const std::string& cmd, bool sudo)
{
    using CmdPriv = mxt::VMNode::CmdPriv;
    return m_vmnode->run_cmd_output(cmd, sudo ? CmdPriv::SUDO : CmdPriv::NORMAL);
}

int Maxscales::copy_to_node(const char* src, const char* dest)
{
    return m_vmnode->copy_to_node(src, dest);
}

int Maxscales::copy_from_node(const char* src, const char* dest)
{
    return m_vmnode->copy_from_node(src, dest);
}

void Maxscales::write_env_vars()
{
    m_vmnode->write_node_env_vars();
}

int Maxscales::ssh_node(const string& cmd, bool sudo)
{
    using CmdPriv = mxt::VMNode::CmdPriv;
    return m_vmnode->run_cmd(cmd, sudo ? CmdPriv::SUDO : CmdPriv::NORMAL);
}

void Maxscales::check_servers_status(const std::vector<mxt::ServerInfo::bitfield>& expected_status)
{
    auto data = get_servers();
    data.check_servers_status(expected_status);
}

void Maxscales::alter_monitor(const string& mon_name, const string& setting, const string& value)
{
    string cmd = mxb::string_printf("alter monitor %s %s %s", mon_name.c_str(),
                                    setting.c_str(), value.c_str());
    auto res = maxctrl(cmd);
    log().expect(res.rc == 0 && res.output == "OK", "Alter monitor command '%s' failed.", cmd.c_str());
}

void Maxscales::delete_log()
{
    vm_node().run_cmd_output("truncate -s 0 /var/log/maxscale/maxscale.log",
                             mxt::VMNode::CmdPriv::SUDO);
}

mxt::CmdResult Maxscales::curl_rest_api(const std::string& path)
{
    string cmd = mxb::string_printf("curl --silent --show-error http://%s:%s@%s:%s/v1/%s",
                                    m_rest_user.c_str(), m_rest_pw.c_str(),
                                    m_rest_ip.c_str(), m_rest_port.c_str(),
                                    path.c_str());
    return ssh_output(cmd, true);
}

mxt::ServersInfo Maxscales::get_servers()
{
    using mxt::ServerInfo;
    using mxt::ServersInfo;

<<<<<<< HEAD
ServersInfo MaxScale::get_servers()
{
    using mxb::Json;
=======
>>>>>>> e5379c22
    const string field_servers = "servers";
    const string field_data = "data";
    const string field_id = "id";
    const string field_attr = "attributes";
    const string field_state = "state";
    const string field_mgroup = "master_group";
    const string field_rlag = "replication_lag";
    const string field_serverid = "server_id";
    const string field_slave_conns = "slave_connections";
    const string field_statistics = "statistics";
    const string field_gtid = "gtid_current_pos";

    // Slave conn fields
    const string field_scon_name = "connection_name";
    const string field_scon_gtid = "gtid_io_pos";
    const string field_scon_id = "master_server_id";
    const string field_scon_io = "slave_io_running";
    const string field_scon_sql = "slave_sql_running";

    // Statistics fields
    const string field_pers_conns = "persistent_connections";
    const string field_connections = "connections";

    auto try_get_int = [](const Json& json, const string& key, int64_t failval) {
            int64_t rval = failval;
            json.try_get_int(key, &rval);
            return rval;
        };

    ServersInfo rval(&m_shared.log);
    auto res = curl_rest_api(field_servers);
    if (res.rc == 0)
    {
        Json all;
        if (all.load_string(res.output))
        {
            auto data = all.get_array_elems(field_data);
            for (auto& elem : data)
            {
                ServerInfo info;
                info.name = elem.get_string(field_id);
                auto attr = elem.get_object(field_attr);
                string state = attr.get_string(field_state);
                info.status_from_string(state);

                // The following depend on the monitor and may be null.
                info.master_group = try_get_int(attr, field_mgroup, ServerInfo::GROUP_NONE);
                info.rlag = try_get_int(attr, field_rlag, ServerInfo::RLAG_NONE);
                info.server_id = try_get_int(attr, field_serverid, ServerInfo::SRV_ID_NONE);
                attr.try_get_string(field_gtid, &info.gtid);

                if (attr.contains(field_slave_conns))
                {
                    auto conns = attr.get_array_elems(field_slave_conns);
                    info.slave_connections.reserve(conns.size());
                    for (auto& conn : conns)
                    {
                        using IO_State = ServerInfo::SlaveConnection::IO_State;
                        ServerInfo::SlaveConnection conn_info;
                        conn_info.name = conn.get_string(field_scon_name);
                        conn_info.gtid = conn.get_string(field_scon_gtid);
                        conn_info.master_id = conn.get_int(field_scon_id);
                        string io_running = conn.get_string(field_scon_io);
                        conn_info.io_running = (io_running == "Yes") ? IO_State::YES :
                            ((io_running == "Connecting") ? IO_State::CONNECTING : IO_State::NO);
                        string sql_running = conn.get_string(field_scon_sql);
                        conn_info.sql_running = (sql_running == "Yes");
                        info.slave_connections.push_back(std::move(conn_info));
                    }
                }

                auto stats = attr.get_object(field_statistics);
                info.pool_conns = try_get_int(stats, field_pers_conns, -1);
                info.connections = try_get_int(stats, field_connections, 0);

                rval.add(info);
            }
        }
        else
        {
            log().add_failure("Invalid data from REST-API servers query: %s", all.error_msg().c_str());
        }
    }
    else
    {
        log().add_failure("REST-API servers query failed. Error %i, %s", res.rc, mxb_strerror(res.rc));
    }
    return rval;
}

namespace maxtest
{
void ServersInfo::add(const ServerInfo& info)
{
    m_servers.push_back(info);
}

void ServersInfo::add(ServerInfo&& info)
{
    m_servers.push_back(std::move(info));
}

const ServerInfo& ServersInfo::get(size_t i) const
{
    return m_servers[i];
}

ServerInfo ServersInfo::get(const std::string& cnf_name) const
{
    ServerInfo rval;
    for (auto& elem : m_servers)
    {
        if (elem.name == cnf_name)
        {
            rval = elem;
            break;
        }
    }
    return rval;
}

size_t ServersInfo::size() const
{
    return m_servers.size();
}

void ServersInfo::check_servers_property(size_t n_expected, const std::function<void(size_t)>& tester)
{
    // Checking only some of the servers is ok.
    if (n_expected <= m_servers.size())
    {
        for (size_t i = 0; i < n_expected; i++)
        {
            tester(i);
        }
    }
    else
    {
        m_log->add_failure("Expected at least %zu servers, found %zu.", n_expected, m_servers.size());
    }
}

void ServersInfo::check_servers_status(const std::vector<ServerInfo::bitfield>& expected_status)
{
    auto tester = [&](size_t i) {
            auto expected = expected_status[i];
            auto& info = m_servers[i];
            if (expected != info.status)
            {
                string found_str = info.status_to_string();
                string expected_str = ServerInfo::status_to_string(expected);
                m_log->add_failure("Wrong status for %s. Got '%s', expected '%s'.",
                                   info.name.c_str(), found_str.c_str(), expected_str.c_str());
            }
        };
    check_servers_property(expected_status.size(), tester);
}

void ServersInfo::check_master_groups(const std::vector<int>& expected_groups)
{
    auto tester = [&](size_t i) {
            auto expected = expected_groups[i];
            auto& info = m_servers[i];
            if (expected != info.master_group)
            {
                m_log->add_failure("Wrong master group for %s. Got '%li', expected '%i'.",
                                   info.name.c_str(), info.master_group, expected);
            }
        };
    check_servers_property(expected_groups.size(), tester);
}

void ServersInfo::check_pool_connections(const std::vector<int>& expected_conns)
{
    auto tester = [&](size_t i) {
            auto expected = expected_conns[i];
            auto& info = m_servers[i];
            if (expected != info.pool_conns)
            {
                m_log->add_failure("Wrong connection pool size for %s. Got '%li', expected '%i'.",
                                   info.name.c_str(), info.pool_conns, expected);
            }
        };
    check_servers_property(expected_conns.size(), tester);
}

void ServersInfo::check_connections(const std::vector<int>& expected_conns)
{
    auto tester = [&](size_t i) {
            auto expected = expected_conns[i];
            auto& info = m_servers[i];
            if (expected != info.connections)
            {
                m_log->add_failure("Wrong number of connections for %s. Got '%li', expected '%i'.",
                                   info.name.c_str(), info.connections, expected);
            }
        };
    check_servers_property(expected_conns.size(), tester);
}

ServersInfo::ServersInfo(TestLogger* log)
    : m_log(log)
{
}

ServersInfo& ServersInfo::operator=(const ServersInfo& rhs)
{
    m_servers = rhs.m_servers;
    m_log = rhs.m_log;
    return *this;
}

ServersInfo::ServersInfo(ServersInfo&& rhs) noexcept
    : m_servers(std::move(rhs.m_servers))
    , m_log(rhs.m_log)
{
}

ServersInfo& ServersInfo::operator=(ServersInfo&& rhs) noexcept
{
    m_servers = std::move(rhs.m_servers);
    m_log = rhs.m_log;
    return *this;
}

ServerInfo ServersInfo::get_master() const
{
    ServerInfo rval;
    for (const auto& server : m_servers)
    {
        if (server.status & ServerInfo::MASTER)
        {
            rval = server;
            break;
        }
    }
    return rval;
}

void ServersInfo::print()
{
    if (m_servers.empty())
    {
        m_log->log_msgf("No server info received from REST api.");
    }
    else
    {
        string total_msg;
        auto n = m_servers.size();
        total_msg.reserve(n * 30);
        total_msg += "Server information from REST api:\n";
        for (auto& elem : m_servers)
        {
            total_msg.append(elem.to_string_short()).append("\n");
        }
        m_log->log_msg(total_msg);
    }
}

const std::vector<ServerInfo::bitfield>& ServersInfo::default_repl_states()
{
    static const std::vector<mxt::ServerInfo::bitfield> def_repl_states =
    {mxt::ServerInfo::master_st,
     mxt::ServerInfo::slave_st, mxt::ServerInfo::slave_st, mxt::ServerInfo::slave_st};
    return def_repl_states;
}

<<<<<<< HEAD
void MaxScale::check_servers_status(const std::vector<ServerInfo::bitfield>& expected_status)
{
    auto data = get_servers();
    data.check_servers_status(expected_status);
}

void MaxScale::start()
{
    auto res = m_maxscales->start_maxscale();
    logger().expect(res == 0, "MaxScale start failed, error %i.", res);
}

void MaxScale::stop()
{
    auto res = m_maxscales->stop_maxscale();
    logger().expect(res == 0, "MaxScale stop failed, error %i.", res);
}

void MaxScale::delete_log()
{
    m_maxscales->vm_node().run_cmd_output("truncate -s 0 /var/log/maxscale/maxscale.log",
                                          mxt::VMNode::CmdPriv::SUDO);
}

std::unique_ptr<mxt::MariaDB> MaxScale::open_rwsplit_connection(const std::string& db)
{
    auto conn = std::make_unique<mxt::MariaDB>(logger());
    auto& sett = conn->connection_settings();
    sett.user = m_maxscales->user_name;
    sett.password = m_maxscales->password;
    if (m_maxscales->ssl())
    {
        sett.ssl.enabled = true;
        sett.ssl.key = mxb::string_printf("%s/ssl-cert/client-key.pem", SOURCE_DIR);
        sett.ssl.cert = mxb::string_printf("%s/ssl-cert/client-cert.pem", SOURCE_DIR);
        sett.ssl.ca = mxb::string_printf("%s/ssl-cert/ca.pem", SOURCE_DIR);
    }

    conn->open(m_maxscales->ip(), m_maxscales->rwsplit_port, db);
    return conn;
}

void MaxScale::alter_monitor(const string& mon_name, const string& setting, const string& value)
{
    string cmd = mxb::string_printf("alter monitor %s %s %s", mon_name.c_str(),
                                    setting.c_str(), value.c_str());
    auto res = m_maxscales->maxctrl(cmd);
    logger().expect(res.rc == 0 && res.output == "OK", "Alter monitor command '%s' failed.", cmd.c_str());
}

TestLogger& MaxScale::logger()
{
    return m_shared.log;
}

mxt::CmdResult MaxScale::maxctrl(const string& cmd)
{
    return m_maxscales->maxctrl(cmd);
}

const std::string& MaxScale::name() const
{
    return m_maxscales->node_name();
}

void MaxScale::alter_service(const string& svc_name, const string& setting, const string& value)
{
    string cmd = mxb::string_printf("alter service %s %s %s", svc_name.c_str(),
                                    setting.c_str(), value.c_str());
    auto res = m_maxscales->maxctrl(cmd);
    logger().expect(res.rc == 0 && res.output == "OK", "Alter service command '%s' failed.", cmd.c_str());
}

void MaxScale::alter_server(const string& srv_name, const string& setting, const string& value)
{
    string cmd = mxb::string_printf("alter server %s %s %s", srv_name.c_str(),
                                    setting.c_str(), value.c_str());
    auto res = m_maxscales->maxctrl(cmd);
    logger().expect(res.rc == 0 && res.output == "OK", "Alter server command '%s' failed.", cmd.c_str());
}

=======
>>>>>>> e5379c22
void ServerInfo::status_from_string(const string& source)
{
    auto flags = mxb::strtok(source, ",");
    status = UNKNOWN;
    for (string& flag : flags)
    {
        mxb::trim(flag);
        if (flag == "Down")
        {
            status |= DOWN;
        }
        else if (flag == "Running")
        {
            status |= RUNNING;
        }
        else if (flag == "Master")
        {
            status |= MASTER;
        }
        else if (flag == "Slave")
        {
            status |= SLAVE;
        }
        else if (flag == "Relay Master")
        {
            status |= RELAY;
        }
        else if (flag == "Slave of External Server")
        {
            status |= SERVER_SLAVE_OF_EXT_MASTER;
        }
        else if (flag == "Binlog Relay")
        {
            status |= BLR;
        }
    }
}

std::string ServerInfo::status_to_string(bitfield status)
{
    std::string rval = "Unknown";
    if (status)
    {
        std::vector<string> items;
        items.reserve(2);
        if (status & DOWN)
        {
            items.emplace_back("Down");
        }
        if (status & MASTER)
        {
            items.emplace_back("Master");
        }
        if (status & SLAVE)
        {
            items.emplace_back("Slave");
        }
        if (status & SERVER_SLAVE_OF_EXT_MASTER)
        {
            items.emplace_back("Slave of External Server");
        }
        if (status & BLR)
        {
            items.emplace_back("Binlog Relay");
        }
        if (status & RUNNING)
        {
            items.emplace_back("Running");
        }
        if (status & RELAY)
        {
            items.emplace_back("Relay Master");
        }
        rval = mxb::create_list_string(items);
    }
    return rval;
}

std::string ServerInfo::status_to_string() const
{
    return status_to_string(status);
}

std::string ServerInfo::to_string_short() const
{
    return mxb::string_printf("%10s, %15s, %s", name.c_str(), status_to_string().c_str(), gtid.c_str());
}
}<|MERGE_RESOLUTION|>--- conflicted
+++ resolved
@@ -668,6 +668,22 @@
     log().expect(res.rc == 0 && res.output == "OK", "Alter monitor command '%s' failed.", cmd.c_str());
 }
 
+void Maxscales::alter_service(const string& svc_name, const string& setting, const string& value)
+{
+    string cmd = mxb::string_printf("alter service %s %s %s", svc_name.c_str(),
+                                    setting.c_str(), value.c_str());
+    auto res = maxctrl(cmd);
+    log().expect(res.rc == 0 && res.output == "OK", "Alter service command '%s' failed.", cmd.c_str());
+}
+
+void Maxscales::alter_server(const string& srv_name, const string& setting, const string& value)
+{
+    string cmd = mxb::string_printf("alter server %s %s %s", srv_name.c_str(),
+                                    setting.c_str(), value.c_str());
+    auto res = maxctrl(cmd);
+    log().expect(res.rc == 0 && res.output == "OK", "Alter server command '%s' failed.", cmd.c_str());
+}
+
 void Maxscales::delete_log()
 {
     vm_node().run_cmd_output("truncate -s 0 /var/log/maxscale/maxscale.log",
@@ -687,13 +703,8 @@
 {
     using mxt::ServerInfo;
     using mxt::ServersInfo;
-
-<<<<<<< HEAD
-ServersInfo MaxScale::get_servers()
-{
     using mxb::Json;
-=======
->>>>>>> e5379c22
+
     const string field_servers = "servers";
     const string field_data = "data";
     const string field_id = "id";
@@ -961,90 +972,6 @@
     return def_repl_states;
 }
 
-<<<<<<< HEAD
-void MaxScale::check_servers_status(const std::vector<ServerInfo::bitfield>& expected_status)
-{
-    auto data = get_servers();
-    data.check_servers_status(expected_status);
-}
-
-void MaxScale::start()
-{
-    auto res = m_maxscales->start_maxscale();
-    logger().expect(res == 0, "MaxScale start failed, error %i.", res);
-}
-
-void MaxScale::stop()
-{
-    auto res = m_maxscales->stop_maxscale();
-    logger().expect(res == 0, "MaxScale stop failed, error %i.", res);
-}
-
-void MaxScale::delete_log()
-{
-    m_maxscales->vm_node().run_cmd_output("truncate -s 0 /var/log/maxscale/maxscale.log",
-                                          mxt::VMNode::CmdPriv::SUDO);
-}
-
-std::unique_ptr<mxt::MariaDB> MaxScale::open_rwsplit_connection(const std::string& db)
-{
-    auto conn = std::make_unique<mxt::MariaDB>(logger());
-    auto& sett = conn->connection_settings();
-    sett.user = m_maxscales->user_name;
-    sett.password = m_maxscales->password;
-    if (m_maxscales->ssl())
-    {
-        sett.ssl.enabled = true;
-        sett.ssl.key = mxb::string_printf("%s/ssl-cert/client-key.pem", SOURCE_DIR);
-        sett.ssl.cert = mxb::string_printf("%s/ssl-cert/client-cert.pem", SOURCE_DIR);
-        sett.ssl.ca = mxb::string_printf("%s/ssl-cert/ca.pem", SOURCE_DIR);
-    }
-
-    conn->open(m_maxscales->ip(), m_maxscales->rwsplit_port, db);
-    return conn;
-}
-
-void MaxScale::alter_monitor(const string& mon_name, const string& setting, const string& value)
-{
-    string cmd = mxb::string_printf("alter monitor %s %s %s", mon_name.c_str(),
-                                    setting.c_str(), value.c_str());
-    auto res = m_maxscales->maxctrl(cmd);
-    logger().expect(res.rc == 0 && res.output == "OK", "Alter monitor command '%s' failed.", cmd.c_str());
-}
-
-TestLogger& MaxScale::logger()
-{
-    return m_shared.log;
-}
-
-mxt::CmdResult MaxScale::maxctrl(const string& cmd)
-{
-    return m_maxscales->maxctrl(cmd);
-}
-
-const std::string& MaxScale::name() const
-{
-    return m_maxscales->node_name();
-}
-
-void MaxScale::alter_service(const string& svc_name, const string& setting, const string& value)
-{
-    string cmd = mxb::string_printf("alter service %s %s %s", svc_name.c_str(),
-                                    setting.c_str(), value.c_str());
-    auto res = m_maxscales->maxctrl(cmd);
-    logger().expect(res.rc == 0 && res.output == "OK", "Alter service command '%s' failed.", cmd.c_str());
-}
-
-void MaxScale::alter_server(const string& srv_name, const string& setting, const string& value)
-{
-    string cmd = mxb::string_printf("alter server %s %s %s", srv_name.c_str(),
-                                    setting.c_str(), value.c_str());
-    auto res = m_maxscales->maxctrl(cmd);
-    logger().expect(res.rc == 0 && res.output == "OK", "Alter server command '%s' failed.", cmd.c_str());
-}
-
-=======
->>>>>>> e5379c22
 void ServerInfo::status_from_string(const string& source)
 {
     auto flags = mxb::strtok(source, ",");
