--- conflicted
+++ resolved
@@ -32,18 +32,18 @@
 
     std::string get_srv_cnf_filename(int node) override;
 
-<<<<<<< HEAD
+
     bool supports_require() const override { return false; }
 
     bool check_normal_conns() override;
 
-=======
+
 protected:
     const char* mariadb_executable() const override
     {
         return "mysql";
     }
->>>>>>> 1e019cb9
+
 private:
     bool check_replication() override;
     bool reset_server(int i) override;
