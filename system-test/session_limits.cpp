--- conflicted
+++ resolved
@@ -45,15 +45,8 @@
                        std::string("set @test=" + std::to_string(i)).c_str());
     }
 
-<<<<<<< HEAD
     test.tprintf("Execute one more session command");
-    execute_query(test.maxscale->conn_rwsplit[0], "set @test=11");
-=======
-    test.tprintf("Execute one more session command and expect message in error log");
     execute_query(test.maxscale->conn_rwsplit, "set @test=11");
-    sleep(1);
-    test.log_includes("Router session exceeded session command history limit");
->>>>>>> a7918656
     test.maxscale->close_maxscale_connections();
 
     return test.global_result;
