/**
 * @file Simple dummy configuration program for non-C++ tests
 * - Configure Maxscale (prepare maxscale.cnf and copy it to Maxscale machine)
 * - check backends
 * - try to restore broken backends
 */

#include <iostream>
#include <stdlib.h>
#include <maxbase/format.hh>
#include <maxtest/testconnections.hh>

using namespace std;

namespace
{

void print_usage(const char* zProgram)
{
    cout << "usage: " << zProgram << "[<flags>] <name> <script>\n"
         << "\n"
         << "where\n"
         << "  <flags>   are flags that will be provided to the TestConnections contructor,\n"
         << "  <name>    is the name of the test, and\n"
         << "  <script>  is the program that will be invoked." << endl;
}
}

int main(int argc, char* argv[])
{
    const char* zScript = nullptr;
    const char* zName = nullptr;

    for (int i = 1; i < argc; ++i)
    {
        if (*argv[i] != '-')
        {
            zName = argv[i];

            if (i + 1 < argc)
            {
                zScript = argv[i + 1];
            }

            break;
        }
    }

    int rv = 1;

    if (zName && zScript)
    {
        TestConnections test(argc, argv);
<<<<<<< HEAD
        test.write_node_env_vars();
        auto test_dir = mxt::SOURCE_DIR;

        sleep(3);
        setenv("src_dir", test_dir, 1);

        string script_cmd = mxb::string_printf("%s %s", zScript, zName);
        int script_res = system(script_cmd.c_str());

        test.expect(script_res == 0, "Test %s FAILED!", argv[1]);

        rv = test.global_result;
=======
        test.run_test_script(zScript, zName);
>>>>>>> 88dea548
    }
    else
    {
        print_usage(argv[0]);
    }

    return rv;
}<|MERGE_RESOLUTION|>--- conflicted
+++ resolved
@@ -51,22 +51,7 @@
     if (zName && zScript)
     {
         TestConnections test(argc, argv);
-<<<<<<< HEAD
-        test.write_node_env_vars();
-        auto test_dir = mxt::SOURCE_DIR;
-
-        sleep(3);
-        setenv("src_dir", test_dir, 1);
-
-        string script_cmd = mxb::string_printf("%s %s", zScript, zName);
-        int script_res = system(script_cmd.c_str());
-
-        test.expect(script_res == 0, "Test %s FAILED!", argv[1]);
-
-        rv = test.global_result;
-=======
         test.run_test_script(zScript, zName);
->>>>>>> 88dea548
     }
     else
     {
