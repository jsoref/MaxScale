/*
 * Copyright (c) 2016 MariaDB Corporation Ab
 *
 * Use of this software is governed by the Business Source License included
 * in the LICENSE.TXT file and at www.mariadb.com/bsl11.
 *
 * Change Date: 2026-08-25
 *
 * On the date above, in accordance with the Business Source License, use
 * of this software will be governed by version 2 or later of the General
 * Public License.
 */

#include <maxtest/testconnections.hh>
#include <iostream>
#include <string>
#include <maxtest/mariadb_connector.hh>

using std::string;
using std::cout;

void test_main(TestConnections& test);

int main(int argc, char** argv)
{
    TestConnections test;
    return test.run_test(argc, argv, test_main);
}

void test_main(TestConnections& test)
{
    auto read_sum = [&test](int server_ind) {
            int rval = -1;
            auto conn = test.repl->backend(server_ind)->open_connection();
            auto res = conn->query("SELECT SUM(c1) FROM test.t1;");
            if (res && res->next_row() && res->get_col_count() == 1)
            {
                rval = res->get_int(0);
            }
            return rval;
        };

    const char insert_query[] = "INSERT INTO test.t1 VALUES (%i);";
    const char drop_query[] = "DROP TABLE test.t1;";
    const char strict_mode[] = "SET GLOBAL gtid_strict_mode=%i;";

    const int N = 4;

    auto& mxs = *test.maxscale;

    // Set up test table
    auto maxconn = mxs.open_rwsplit_connection2();
    test.tprintf("Creating table and inserting data.");
    maxconn->cmd("CREATE OR REPLACE TABLE test.t1(c1 INT)");
    int insert_val = 1;
    maxconn->cmd_f(insert_query, insert_val++);
    test.tprintf("Setting gitd_strict_mode to ON.");
    maxconn->cmd_f(strict_mode, 1);
    test.repl->sync_slaves();

    auto status = mxs.get_servers();
    status.print();
    status.check_servers_status(mxt::ServersInfo::default_repl_states());

    // Stop MaxScale and mess with the nodes.
    test.tprintf("Inserting events directly to nodes while MaxScale is stopped.");
    mxs.stop();
    test.repl->connect();

    // Modify the databases of backends identically. This will unsync gtid:s but not the actual data.
    for (; insert_val <= 9; insert_val++)
    {
        // When inserting data, start from the slaves so replication breaks immediately.
        test.try_query(test.repl->nodes[1], insert_query, insert_val);
        test.try_query(test.repl->nodes[2], insert_query, insert_val);
        test.try_query(test.repl->nodes[3], insert_query, insert_val);
        test.try_query(test.repl->nodes[0], insert_query, insert_val);
    }

    // Restart MaxScale, there should be no slaves. Master is still ok.
    mxs.start();
    mxs.wait_for_monitor(2);
    status = mxs.get_servers();
    status.print();

    auto master = mxt::ServerInfo::master_st;
    auto slave = mxt::ServerInfo::slave_st;
    auto running = mxt::ServerInfo::RUNNING;
    status.check_servers_status({mxt::ServerInfo::master_st, running, running, running});

    if (test.ok())
    {
        // Use the reset-replication command to magically fix the situation.
        test.tprintf("Running reset-replication to fix the situation.");
<<<<<<< HEAD
        test.maxctrl("call command mariadbmon reset-replication MariaDB-Monitor server2");
=======
        test.check_maxctrl("call command mariadbmon reset-replication MariaDB-Monitor server2");
>>>>>>> e4ba022c
        mxs.wait_for_monitor();
        // Add another event to force gtid forward.
        maxconn = mxs.open_rwsplit_connection2();
        maxconn->cmd("FLUSH TABLES;");
        maxconn->cmd_f(insert_query, insert_val);

        mxs.wait_for_monitor();
        status = mxs.get_servers();
        status.print();
        status.check_servers_status({slave, master, slave, slave});

        // Check that the values on the databases are identical by summing the values.
        int expected_sum = 55;      // 11 * 5
        for (int i = 0; i < N; i++)
        {
            int sum = read_sum(i);
            test.expect(sum == expected_sum,
                        "The values in server%i are wrong, sum is %i when %i was expected.",
                        i + 1, sum, expected_sum);
        }

        // Finally, switchover back and erase table
        test.tprintf("Running switchover.");
<<<<<<< HEAD
        mxs.maxctrl("call command mariadbmon switchover MariaDB-Monitor");
=======
        test.check_maxctrl("call command mariadbmon switchover MariaDB-Monitor");
>>>>>>> e4ba022c
        mxs.wait_for_monitor();
        status = mxs.get_servers();
        status.print();
        status.check_servers_status(mxt::ServersInfo::default_repl_states());
    }

    maxconn = mxs.open_rwsplit_connection2();
    maxconn->cmd_f(strict_mode, 0);
    maxconn->cmd(drop_query);
}<|MERGE_RESOLUTION|>--- conflicted
+++ resolved
@@ -92,11 +92,7 @@
     {
         // Use the reset-replication command to magically fix the situation.
         test.tprintf("Running reset-replication to fix the situation.");
-<<<<<<< HEAD
-        test.maxctrl("call command mariadbmon reset-replication MariaDB-Monitor server2");
-=======
         test.check_maxctrl("call command mariadbmon reset-replication MariaDB-Monitor server2");
->>>>>>> e4ba022c
         mxs.wait_for_monitor();
         // Add another event to force gtid forward.
         maxconn = mxs.open_rwsplit_connection2();
@@ -120,11 +116,7 @@
 
         // Finally, switchover back and erase table
         test.tprintf("Running switchover.");
-<<<<<<< HEAD
-        mxs.maxctrl("call command mariadbmon switchover MariaDB-Monitor");
-=======
         test.check_maxctrl("call command mariadbmon switchover MariaDB-Monitor");
->>>>>>> e4ba022c
         mxs.wait_for_monitor();
         status = mxs.get_servers();
         status.print();
