/*
 * Copyright (c) 2016 MariaDB Corporation Ab
 * Copyright (c) 2023 MariaDB plc, Finnish Branch
 *
 * Use of this software is governed by the Business Source License included
 * in the LICENSE.TXT file and at www.mariadb.com/bsl11.
 *
 * Change Date: 2027-10-10
 *
 * On the date above, in accordance with the Business Source License, use
 * of this software will be governed by version 2 or later of the General
 * Public License.
 */

/**
 * MXS-1507: Transaction replay tests
 *
 * https://jira.mariadb.org/browse/MXS-1507
 */
#include <maxtest/testconnections.hh>
#include <functional>
#include <iostream>
#include <vector>

using namespace std;

const std::string BIG_VALUE(1500, 'a');

int main(int argc, char** argv)
{
    TestConnections test(argc, argv);

    auto ok = [&](string q) {
        return [&test, q](string& name, Connection& c){
            test.expect(c.query(q), " <%s> Query '%s' should work: %s", name.c_str(), q.c_str(), c.error());
        };
    };

    auto err = [&](string q) {
        return [&test, q](string& name, Connection& c){
            test.expect(!c.query(q), "<%s> Query should not work: %s", name.c_str(), q.c_str());
        };
    };

    auto check = [&](string q, string res) {
        return [&test, q, res](string& name, Connection& c){
            auto f = c.field(q);
            test.expect(f == res,
                        "<%s> Query '%s' should return '%s' not '%s (%s)",
                        name.c_str(), q.c_str(), res.c_str(), f.c_str(), c.error());
        };
    };

    struct TrxTest
    {
        string                                       description;
        vector<function<void(string&, Connection&)>> pre;
        vector<function<void(string&, Connection&)>> post;
        vector<function<void(string&, Connection&)>> check;
    };

    std::vector<TrxTest> tests
    ({
        {
            "Basic transaction",
            {
                ok("BEGIN"),
                ok("SELECT 1"),
            },
            {
                ok("SELECT 2"),
                ok("COMMIT"),
            },
            {
            }
        },
        {
            "Large result",
            {
                ok("BEGIN"),
                ok("SELECT REPEAT('a', 100000)"),
            },
            {
                ok("SELECT REPEAT('a', 100000)"),
                ok("COMMIT"),
            },
            {
            }
        },
        {
            "Transaction with a write",
            {
                ok("CREATE OR REPLACE TABLE test.t1(id INT)"),
                ok("BEGIN"),
                ok("INSERT INTO test.t1 VALUES (1)"),
            },
            {
                ok("INSERT INTO test.t1 VALUES (2)"),
                ok("COMMIT"),
            },
            {
                check("SELECT COUNT(*) FROM test.t1 WHERE id IN (1, 2)", "2"),
                ok("DROP TABLE test.t1"),
            },
        },
        {
            "Read-only transaction",
            {
                ok("START TRANSACTION READ ONLY"),
                ok("SELECT 1"),
            },
            {
                ok("SELECT 2"),
                ok("COMMIT"),
            },
            {
            }
        },
        {
            "Trx started, no queries",
            {
                ok("BEGIN"),
            },
            {
                ok("SELECT 1"),
                ok("COMMIT"),
            },
            {
            }
        },
        {
            "Trx waiting on commit",
            {
                ok("BEGIN"),
                ok("SELECT 1"),
            },
            {
                ok("COMMIT"),
            },
            {
            }
        },
        {
            "Trx with NOW()",
            {
                ok("BEGIN"),
                ok("SELECT NOW(), SLEEP(1)"),
            },
            {
                err("SELECT 1"),
            },
            {
            }
        },
        {
            "Commit trx with NOW()",
            {
                ok("BEGIN"),
                ok("SELECT NOW(), SLEEP(1)"),
            },
            {
                err("COMMIT"),
            },
            {
            }
        },
        {
            "NOW() used after replay",
            {
                ok("BEGIN"),
                ok("SELECT 1"),
            },
            {
                ok("SELECT NOW()"),
                ok("COMMIT"),
            },
            {
            }
        },
        {
            "Exceed transaction length limit",
            {
<<<<<<< HEAD
                bind(ok, "BEGIN"),
                bind(ok,
                     "SELECT '" + BIG_VALUE + "'"),
=======
                ok("BEGIN"),
                ok("SELECT 'aaaaaaaaaaaaaaaaaaaaaaaaaaaaaaaaaaaaaaaaaaaaaaaaaaaaaa"
                   "aaaaaaaaaaaaaaaaaaaaaaaaaaaaaaaaaaaaaaaaaaaaaaaaaaaaaaaaaaaaaaaaaa"
                   "aaaaaaaaaaaaaaaaaaaaaaaaaaaaaaaaaaaaaaaaaaaaaaaaaaaaaaaaaaaaaaaaaa"
                   "aaaaaaaaaaaaaaaaaaaaaaaaaaaaaaaaaaaaaaaaaaaaaaaaaaaaaaaaaaaaaaaaaa"
                   "aaaaaaaaaaaaaaaaaaaaaaaaaaaaaaaaaaaaaaaaaaaaaaaaaaaaaaaaaaaaaaaaaa"
                   "aaaaaaaaaaaaaaaaaaaaaaaaaaaaaaaaaaaaaaaaaaaaaaaaaaaaaaaaaaaaaaaaaa"
                   "aaaaaaaaaaaaaaaaaaaaaaaaaaaaaaaaaaaaaaaaaaaaaaaaaaaaaaaaaaaaaaaaaa'"),
>>>>>>> b8879e81
            },
            {
                err("SELECT 7"),
                err("COMMIT"),
            },
            {
            }
        },
        {
            "Normal trx after hitting limit",
            {
<<<<<<< HEAD
                bind(ok, "BEGIN"),
                bind(ok,
                     "SELECT '" + BIG_VALUE + "'"),
=======
                ok("BEGIN"),
                ok("SELECT 'aaaaaaaaaaaaaaaaaaaaaaaaaaaaaaaaaaaaaaaaaaaaaaaaaaaaaa"
                   "aaaaaaaaaaaaaaaaaaaaaaaaaaaaaaaaaaaaaaaaaaaaaaaaaaaaaaaaaaaaaaaaaa"
                   "aaaaaaaaaaaaaaaaaaaaaaaaaaaaaaaaaaaaaaaaaaaaaaaaaaaaaaaaaaaaaaaaaa"
                   "aaaaaaaaaaaaaaaaaaaaaaaaaaaaaaaaaaaaaaaaaaaaaaaaaaaaaaaaaaaaaaaaaa"
                   "aaaaaaaaaaaaaaaaaaaaaaaaaaaaaaaaaaaaaaaaaaaaaaaaaaaaaaaaaaaaaaaaaa"
                   "aaaaaaaaaaaaaaaaaaaaaaaaaaaaaaaaaaaaaaaaaaaaaaaaaaaaaaaaaaaaaaaaaa"
                   "aaaaaaaaaaaaaaaaaaaaaaaaaaaaaaaaaaaaaaaaaaaaaaaaaaaaaaaaaaaaaaaaaa'"),
>>>>>>> b8879e81
            },
            {
                err("SELECT 8"),
                err("COMMIT"),
            },
            {
                ok("BEGIN"),
                ok("SELECT 1"),
                ok("SELECT 2"),
                ok("COMMIT"),
            }
        },
        {
            "Session command inside transaction",
            {
                ok("BEGIN"),
                ok("SET @a = 1"),
            },
            {
                check("SELECT @a", "1"),
                ok("COMMIT"),
            },
            {
            }
        },
        {
            "Empty transaction",
            {
                ok("BEGIN"),
            },
            {
                ok("COMMIT"),
            },
            {
            }
        }
    });

    std::vector<Connection> conns;

    for (auto& a : tests)
    {
        conns.emplace_back(test.maxscale->rwsplit());
        test.expect(conns.back().connect(), "Failed to connect: %s", conns.back().error());
    }

    for (size_t i = 0; i < tests.size(); i++)
    {
        for (auto& f : tests[i].pre)
        {
            f(tests[i].description, conns[i]);
        }
    }

    // Block and unblock the master
    test.repl->block_node(0);
    test.maxscale->wait_for_monitor(2);
    test.repl->unblock_node(0);
    test.maxscale->wait_for_monitor(2);

    for (size_t i = 0; i < tests.size(); i++)
    {
        for (auto& f : tests[i].post)
        {
            f(tests[i].description, conns[i]);
        }
    }

    for (size_t i = 0; i < tests.size(); i++)
    {
        conns[i].disconnect();
    }

    test.repl->connect();
    test.repl->sync_slaves();
    test.repl->disconnect();

    for (size_t i = 0; i < tests.size(); i++)
    {
        test.expect(conns[i].connect(), "Failed to reconnect: %s", conns[i].error());

        for (auto& f : tests[i].check)
        {
            f(tests[i].description, conns[i]);
        }
    }

    return test.global_result;
}<|MERGE_RESOLUTION|>--- conflicted
+++ resolved
@@ -180,20 +180,8 @@
         {
             "Exceed transaction length limit",
             {
-<<<<<<< HEAD
-                bind(ok, "BEGIN"),
-                bind(ok,
-                     "SELECT '" + BIG_VALUE + "'"),
-=======
-                ok("BEGIN"),
-                ok("SELECT 'aaaaaaaaaaaaaaaaaaaaaaaaaaaaaaaaaaaaaaaaaaaaaaaaaaaaaa"
-                   "aaaaaaaaaaaaaaaaaaaaaaaaaaaaaaaaaaaaaaaaaaaaaaaaaaaaaaaaaaaaaaaaaa"
-                   "aaaaaaaaaaaaaaaaaaaaaaaaaaaaaaaaaaaaaaaaaaaaaaaaaaaaaaaaaaaaaaaaaa"
-                   "aaaaaaaaaaaaaaaaaaaaaaaaaaaaaaaaaaaaaaaaaaaaaaaaaaaaaaaaaaaaaaaaaa"
-                   "aaaaaaaaaaaaaaaaaaaaaaaaaaaaaaaaaaaaaaaaaaaaaaaaaaaaaaaaaaaaaaaaaa"
-                   "aaaaaaaaaaaaaaaaaaaaaaaaaaaaaaaaaaaaaaaaaaaaaaaaaaaaaaaaaaaaaaaaaa"
-                   "aaaaaaaaaaaaaaaaaaaaaaaaaaaaaaaaaaaaaaaaaaaaaaaaaaaaaaaaaaaaaaaaaa'"),
->>>>>>> b8879e81
+                ok("BEGIN"),
+                ok("SELECT '" + BIG_VALUE + "'"),
             },
             {
                 err("SELECT 7"),
@@ -205,20 +193,8 @@
         {
             "Normal trx after hitting limit",
             {
-<<<<<<< HEAD
-                bind(ok, "BEGIN"),
-                bind(ok,
-                     "SELECT '" + BIG_VALUE + "'"),
-=======
-                ok("BEGIN"),
-                ok("SELECT 'aaaaaaaaaaaaaaaaaaaaaaaaaaaaaaaaaaaaaaaaaaaaaaaaaaaaaa"
-                   "aaaaaaaaaaaaaaaaaaaaaaaaaaaaaaaaaaaaaaaaaaaaaaaaaaaaaaaaaaaaaaaaaa"
-                   "aaaaaaaaaaaaaaaaaaaaaaaaaaaaaaaaaaaaaaaaaaaaaaaaaaaaaaaaaaaaaaaaaa"
-                   "aaaaaaaaaaaaaaaaaaaaaaaaaaaaaaaaaaaaaaaaaaaaaaaaaaaaaaaaaaaaaaaaaa"
-                   "aaaaaaaaaaaaaaaaaaaaaaaaaaaaaaaaaaaaaaaaaaaaaaaaaaaaaaaaaaaaaaaaaa"
-                   "aaaaaaaaaaaaaaaaaaaaaaaaaaaaaaaaaaaaaaaaaaaaaaaaaaaaaaaaaaaaaaaaaa"
-                   "aaaaaaaaaaaaaaaaaaaaaaaaaaaaaaaaaaaaaaaaaaaaaaaaaaaaaaaaaaaaaaaaaa'"),
->>>>>>> b8879e81
+                ok("BEGIN"),
+                ok("SELECT '" + BIG_VALUE + "'"),
             },
             {
                 err("SELECT 8"),
