/*
 * Copyright (c) 2016 MariaDB Corporation Ab
 * Copyright (c) 2023 MariaDB plc, Finnish Branch
 *
 * Use of this software is governed by the Business Source License included
 * in the LICENSE.TXT file and at www.mariadb.com/bsl11.
 *
 * Change Date: 2027-08-18
 *
 * On the date above, in accordance with the Business Source License, use
 * of this software will be governed by version 2 or later of the General
 * Public License.
 */

/**
 * Minimal MaxCtrl sanity check
 */

#include <maxtest/testconnections.hh>

void test_reload_tls(TestConnections& test)
{
    test.maxscale->ssh_node_f(true, "rm /var/lib/maxscale/maxscale.cnf.d/*");
    const char* home = test.maxscale->access_homedir();
    int rc = test.maxscale->ssh_node_f(true, "sed -i "
                                             " -e '/maxscale/ a admin_ssl_key=%s/certs/server-key.pem'"
                                             " -e '/maxscale/ a admin_ssl_cert=%s/certs/server-cert.pem'"
                                             " /etc/maxscale.cnf", home, home);
    test.expect(rc == 0, "Failed to enable encryption for the REST API");
    test.maxscale->restart();

    test.tprintf("TLS reload sanity check");
    test.expect(test.maxctrl("-s -n false list servers").rc == 0, "`list servers` should work");
    test.expect(test.maxctrl("list servers").rc != 0, "Command without --secure should fail");

    test.expect(test.maxctrl("-s -n false reload tls").rc == 0, "`reload tls` should work");
    test.expect(test.maxctrl("-s -n false list servers").rc == 0, "`list servers` should work");

    if (test.ok())
    {
        test.tprintf("TLS reload stress test");
        std::vector<std::thread> threads;
        std::atomic<bool> running {true};

        for (int i = 0; i < 10; i++)
        {
            threads.emplace_back([&](){
                int num = 0;
                while (running)
                {
                    ++num;
                    auto res = test.maxscale->ssh_output("maxctrl -s -n false list servers", false);
                    test.expect(res.rc == 0, "`list servers` should not fail: %d, %s", res.rc,
                                res.output.c_str());
                }

                test.tprintf("Executed %d commands", num);
            });
        }

        for (int i = 0; i < 20; i++)
        {
            auto res = test.maxctrl("-s -n false reload tls");
            test.expect(res.rc == 0, "`reload tls` should work: %d, %s", res.rc, res.output.c_str());
        }

        running = false;

        for (auto& t : threads)
        {
            t.join();
        }
    }

    test.maxscale->ssh_node_f(true, "sed -i  -e '/admin_ssl/ d' /etc/maxscale.cnf");
    test.maxscale->restart();
}

void test_cert_chain(TestConnections& test)
{
    test.maxscale->ssh_node_f(true, "rm /var/lib/maxscale/maxscale.cnf.d/*");
    const char* home = test.maxscale->access_homedir();

    int rc = test.maxscale->ssh_node_f(
        true, "cat %s/certs/server-cert.pem %s/certs/ca.pem > %s/certs/server-chain-cert.pem",
        home, home, home);
    test.expect(rc == 0, "Failed to combine certificates into a chain");

    rc = test.maxscale->ssh_node_f(
        true,
        "sed -i "
        " -e '/maxscale/ a admin_ssl_key=%s/certs/server-key.pem'"
        " -e '/maxscale/ a admin_ssl_cert=%s/certs/server-chain-cert.pem'"
        " /etc/maxscale.cnf", home, home);
    test.expect(rc == 0, "Failed to enable encryption for the REST API");
    test.maxscale->restart();

    test.expect(test.maxctrl("-s -n false list servers").rc == 0, "`list servers` should work");
    test.expect(test.maxctrl("list servers").rc != 0, "Command without --secure should fail");
    test.expect(test.maxctrl("-s -n false reload tls").rc == 0, "`reload tls` should work");
    test.expect(test.maxctrl("-s -n false list servers").rc == 0, "`list servers` should work after reload");

    test.maxscale->ssh_node_f(true, "sed -i  -e '/admin_ssl/ d' /etc/maxscale.cnf");
    test.maxscale->restart();
}

int main(int argc, char** argv)
{
    TestConnections test(argc, argv);

    int rc = test.maxscale->ssh_node_f(false, "maxctrl --help list servers");
    test.expect(rc == 0, "`--help list servers` should work");

    rc = test.maxscale->ssh_node_f(false, "maxctrl --tsv list servers|grep 'Master, Running'");
    test.expect(rc == 0, "`list servers` should return at least one row with: Master, Running");

    rc = test.maxscale->ssh_node_f(false, "maxctrl set server server2 maintenance");
    test.expect(rc == 0, "`set server` should work");

    rc = test.maxscale->ssh_node_f(false, "maxctrl --tsv list servers|grep 'Maintenance'");
    test.expect(rc == 0, "`list servers` should return at least one row with: Maintanance");

    rc = test.maxscale->ssh_node_f(false, "maxctrl clear server server2 maintenance");
    test.expect(rc == 0, "`clear server` should work");

    rc = test.maxscale->ssh_node_f(false, "maxctrl --tsv list servers|grep 'Maintenance'");
    test.expect(rc != 0, "`list servers` should have no rows with: Maintanance");

    test.tprintf("Execute all available commands");
    test.maxscale->ssh_node_f(false,
                              "maxctrl list servers;"
                              "maxctrl list services;"
                              "maxctrl list listeners RW-Split-Router;"
                              "maxctrl list monitors;"
                              "maxctrl list sessions;"
                              "maxctrl list filters;"
                              "maxctrl list modules;"
                              "maxctrl list threads;"
                              "maxctrl list users;"
                              "maxctrl list commands;"
                              "maxctrl show server server1;"
                              "maxctrl show servers;"
                              "maxctrl show service RW-Split-Router;"
                              "maxctrl show services;"
                              "maxctrl show monitor MySQL-Monitor;"
                              "maxctrl show monitors;"
                              "maxctrl show session 1;"
                              "maxctrl show sessions;"
                              "maxctrl show filter qla;"
                              "maxctrl show filters;"
                              "maxctrl show module readwritesplit;"
                              "maxctrl show modules;"
                              "maxctrl show maxscale;"
                              "maxctrl show thread 1;"
                              "maxctrl show threads;"
                              "maxctrl show logging;"
                              "maxctrl show commands mariadbmon;"
                              "maxctrl clear server server1 maintenance;"
                              "maxctrl enable log-priority info;"
                              "maxctrl disable log-priority info;"
                              "maxctrl create server server5 127.0.0.1 3306;"
                              "maxctrl create monitor mon1 mariadbmon user=skysql password=skysql;"
                              "maxctrl create service svc1 readwritesplit user=skysql password=skysql;"
                              "maxctrl create filter qla2 qlafilter filebase=/tmp/qla2.log;"
                              "maxctrl create listener svc1 listener1 9999;"
                              "maxctrl create user maxuser maxpwd;"
                              "maxctrl link service svc1 server5;"
                              "maxctrl link monitor mon1 server5;"
                              "maxctrl alter service-filters svc1 qla2;"
                              "maxctrl unlink service svc1 server5;"
                              "maxctrl unlink monitor mon1 server5;"
                              "maxctrl alter service-filters svc1"
                              "maxctrl destroy server server5;"
                              "maxctrl destroy listener svc1 listener1;"
                              "maxctrl destroy monitor mon1;"
                              "maxctrl destroy filter qla2;"
                              "maxctrl destroy service svc1;"
                              "maxctrl destroy user maxuser;"
                              "maxctrl stop service RW-Split-Router;"
                              "maxctrl stop monitor MySQL-Monitor;"
                              "maxctrl stop maxscale;"
                              "maxctrl start service RW-Split-Router;"
                              "maxctrl start monitor MySQL-Monitor;"
                              "maxctrl start maxscale;"
                              "maxctrl alter server server1 port 3307;"
                              "maxctrl alter server server1 port 3306;"
                              "maxctrl alter monitor MySQL-Monitor auto_failover true;"
                              "maxctrl alter service RW-Split-Router max_slave_connections=3;"
                              "maxctrl alter service RW-Split-Router slave_selection_criteria=adaptive_routing;"
                              "maxctrl alter logging ms_timestamp true;"
                              "maxctrl alter maxscale passive true;"
                              "maxctrl rotate logs;"
                              "maxctrl call command mariadbmon reset-replication MySQL-Monitor;"
                              "maxctrl api get servers;"
                              "maxctrl classify 'select 1';"
<<<<<<< HEAD
                              "maxctrl debug stacktrace;"
                              "maxctrl debug stacktrace --raw;"
                              "maxctrl debug stacktrace --fold;"
                              "maxctrl debug stacktrace --duration=1;"
                              "maxctrl debug stacktrace --duration=1 --interval=100;"
                              );
=======
                              "maxctrl --timeout 30s create report test-report.txt");
>>>>>>> 12420ff4

    test.tprintf("MXS-3697: MaxCtrl fails with \"ENOENT: no such file or directory, stat '/~/.maxctrl.cnf'\" "
                 "when running commands from the root directory.");
    rc = test.maxscale->ssh_node_f(false, "cd / && maxctrl list servers");
    test.expect(rc == 0, "Failed to execute a command from the root directory");

    test.tprintf("MXS-4169: Listeners wrongly require ssl_ca_cert when created at runtime");
    test.check_maxctrl("create service my-test-service readconnroute user=maxskysql password=skysql");
    std::string home = test.maxscale->access_homedir();
    test.check_maxctrl(
        "create listener my-test-service my-test-listener 6789 ssl=true "
        "ssl_key=" + home + "/certs/server-key.pem "
        + "ssl_cert=" + home + "/certs/server-cert.pem");
    test.check_maxctrl("destroy listener my-test-listener");
    test.check_maxctrl("destroy service my-test-service");

    // Also checks that MaxCtrl works correctly when the REST API uses encryption.
    test.tprintf("MXS-4041: Reloading of REST API TLS certificates");
    test_reload_tls(test);

    test.tprintf("MXS-4442: TLS certificate chain in admin_ssl_cert");
    test_cert_chain(test);

    test.tprintf("MXS-4171: Runtime modifications to static parameters");

    auto res = test.maxctrl("alter service RW-Split-Router router=readwritesplit");
    test.expect(res.rc == 0, "Changing `router` to its current value should succeed: %s", res.output.c_str());

    res = test.maxctrl("alter service RW-Split-Router router=readconnroute");
    test.expect(res.rc != 0, "Changing `router` to a new value should fail.");

    res = test.maxctrl("alter listener RW-Split-Listener protocol=MySQLClient");
    test.expect(res.rc == 0, "Old alias for module name should compare equal: %s", res.output.c_str());

    res = test.maxctrl("alter listener RW-Split-Listener protocol=cdc");
    test.expect(res.rc != 0, "Changing listener protocol should fail.");

    test.check_maxscale_alive();
    return test.global_result;
}<|MERGE_RESOLUTION|>--- conflicted
+++ resolved
@@ -193,16 +193,13 @@
                               "maxctrl call command mariadbmon reset-replication MySQL-Monitor;"
                               "maxctrl api get servers;"
                               "maxctrl classify 'select 1';"
-<<<<<<< HEAD
                               "maxctrl debug stacktrace;"
                               "maxctrl debug stacktrace --raw;"
                               "maxctrl debug stacktrace --fold;"
                               "maxctrl debug stacktrace --duration=1;"
                               "maxctrl debug stacktrace --duration=1 --interval=100;"
+                              "maxctrl --timeout 30s create report test-report.txt"
                               );
-=======
-                              "maxctrl --timeout 30s create report test-report.txt");
->>>>>>> 12420ff4
 
     test.tprintf("MXS-3697: MaxCtrl fails with \"ENOENT: no such file or directory, stat '/~/.maxctrl.cnf'\" "
                  "when running commands from the root directory.");
