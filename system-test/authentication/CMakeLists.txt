add_library(auth_utils SHARED auth_utils.cc)
target_link_libraries(auth_utils maxtest)
set_target_properties(auth_utils PROPERTIES VERSION "1.0.0" LINK_FLAGS -Wl,-z,defs)
install(TARGETS auth_utils DESTINATION system-test/authentication)
add_dependencies(auth_utils maxtest)

add_test_executable_ex(NAME pam_authentication_suid SOURCE pam_authentication_suid.cc
        CONFIG pam_authentication_suid.cnf VMS repl_backend LIBS auth_utils)

# PAM authentication and various other authentication related issues:
# 1. PAM authentication, normal + roles (MXS-2478)
# 2. Multiple authenticators on the same listener (MXS-2497)
# 3. skip_authentication and match_host (MXS-2941)
# 4. lower_case_table_names
# 5. log_password_mismatch (MXS-2916)
# 6. pam_backend_mapping=mariadb (MXS-3475)
# 7. Token authentication with PAM users (MXS-4355)
# 8. com_change_user between different authenticators (MXS-4731)
#
# Also tests MXS-1662: PAM admin authentication
add_test_executable_ex(NAME pam_authentication SOURCE pam_authentication.cc
        CONFIG pam_authentication.cnf VMS repl_backend)

# MXS-3225, MXS-2383 Pam two factor authentication (2FA) test. Works only on Centos so far, so label as
# HEAVY to prevent runs on general test runs.
add_test_executable_ex(NAME pam_authentication_2fa SOURCE pam_authentication_2fa.cc
        CONFIG pam_authentication_2fa.cnf VMS repl_backend LABELS HEAVY)

# User accounts file + xpand + pam. MXS-3751.
add_test_executable_ex(NAME xpand_mapped_auth SOURCE xpand_mapped_auth.cc
        CONFIG xpand_mapped_auth.cnf VMS repl_backend xpand_backend)

# GSSAPI/Kerberos authentication. MXS-3733.
add_test_executable_ex(NAME gss_authentication SOURCE gss_authentication.cc
        CONFIG gss_authentication.cnf VMS repl_backend)

# Executes change_user commands. Also tests MXS-3366.
add_test_executable_ex(NAME mariadb_change_user SOURCE mariadb_change_user.cc CONFIG mariadb_change_user.cnf
        VMS repl_backend LABELS MariaDBAuth LIGHT)

# MXS-2355: Try to log in using a different authentication plugin
# MXS-4094: Wrong auth plugin and no pw
add_test_executable_ex(NAME wrong_client_auth_plugin SOURCE wrong_client_auth_plugin.cc
        CONFIG wrong_client_auth_plugin.cnf VMS repl_backend)

# MXS-4270: Ed25519 authentication test
add_test_executable_ex(NAME ed25519_authentication SOURCE ed25519_authentication.cc
        CONFIG ed25519_authentication.cnf VMS repl_backend)

<<<<<<< HEAD
# MXS-4506: passthrough authentication test
# MXS-4723: passthrough + change user
add_test_executable_ex(NAME auth_mariadb_passthrough SOURCE auth_mariadb_passthrough.cc
        CONFIG auth_mariadb_passthrough.cnf VMS repl_backend LIBS auth_utils)
=======
# Regression case for the bug "MaxScale ignores host in user authentication"
add_test_executable_ex(NAME auth_hostname SOURCE auth_hostname.cc CONFIG auth_hostname.cnf
        VMS repl_backend LABELS MariaDBAuth)
>>>>>>> ffab6fff
<|MERGE_RESOLUTION|>--- conflicted
+++ resolved
@@ -47,13 +47,11 @@
 add_test_executable_ex(NAME ed25519_authentication SOURCE ed25519_authentication.cc
         CONFIG ed25519_authentication.cnf VMS repl_backend)
 
-<<<<<<< HEAD
 # MXS-4506: passthrough authentication test
 # MXS-4723: passthrough + change user
 add_test_executable_ex(NAME auth_mariadb_passthrough SOURCE auth_mariadb_passthrough.cc
         CONFIG auth_mariadb_passthrough.cnf VMS repl_backend LIBS auth_utils)
-=======
+
 # Regression case for the bug "MaxScale ignores host in user authentication"
 add_test_executable_ex(NAME auth_hostname SOURCE auth_hostname.cc CONFIG auth_hostname.cnf
-        VMS repl_backend LABELS MariaDBAuth)
->>>>>>> ffab6fff
+        VMS repl_backend LABELS MariaDBAuth)