# Building test package:
#
#     apt-get install libssl-dev libmariadbclient-dev php5 perl \
#         coreutils realpath libjansson-dev openjdk-7-jdk
#     pip install JayDeBeApi


# Backend labes:
#     REPL_BACKEND
#     GALERA_BACKEND
#     EXTERN_BACKEND
#     CS_BACKEND
#     BREAKS_REPL
#     BREAKS_GALERA
set(CTEST_BUILD_NAME "${BUILDNAME}")
set(TEST_DEFINITIONS "" CACHE INTERNAL "")

# utilities.cmake contains all helper functions and extra tools
include(utilities.cmake)

include_directories(maxtest/include)
# Include the CDC connector headers
include_directories(${CMAKE_SOURCE_DIR}/connectors/cdc-connector)

# Tool used to check backend state
add_test_executable_notest(check_backend.cpp check_backend check_backend LABELS CONFIG REPL_BACKEND GALERA_BACKEND)

# Configuration tests
add_template_manual(bug359 bug359)
add_template_manual(bug495 bug495)
add_template_manual(bug526 bug526)
add_template_manual(bug479 bug479)
add_template_manual(bug493 bug493)
add_template_manual(mxs652_bad_ssl bad_ssl)
add_template_manual(mxs710_bad_socket mxs710_bad_socket)
add_template_manual(mxs710_bad_socket mxs711_two_ports)
add_template_manual(mxs720_line_with_no_equal mxs720_line_with_no_equal)
add_template_manual(mxs720_wierd_line mxs720_wierd_line)
add_template_manual(mxs710_bad_socket mxs799)
add_test_executable(config_test.cpp config_test replication LABELS LIGHT CONFIG)

add_subdirectory(cdc_datatypes)

############################################
# BEGIN: Normal tests                      #
############################################

add_subdirectory(mariadbmonitor)
add_subdirectory(pinloki)
add_subdirectory(config_sync)
add_subdirectory(schemarouter)

# MXS-1506: Delayed query retry
# https://jira.mariadb.org/browse/MXS-1506
add_test_executable(mxs1506_delayed_retry.cpp mxs1506_delayed_retry mxs1506_delayed_retry LABELS readwritesplit REPL_BACKEND)

# MXS-1506: Delayed retry without master
# https://jira.mariadb.org/browse/MXS-1506
add_test_executable(mxs1506_no_master.cpp mxs1506_no_master mxs1506_delayed_retry LABELS readwritesplit REPL_BACKEND)

# MXS-1507: Transaction replay
# https://jira.mariadb.org/browse/MXS-1507
add_test_executable(mxs1507_trx_replay.cpp mxs1507_trx_replay mxs1507_trx_replay LABELS readwritesplit REPL_BACKEND)

# MXS-1507: Inconsistent transactions
# https://jira.mariadb.org/browse/MXS-1507
add_test_executable(mxs1507_inconsistent_trx.cpp mxs1507_inconsistent_trx mxs1507_trx_replay LABELS readwritesplit REPL_BACKEND)

# MXS-1507: Transaction migration
# https://jira.mariadb.org/browse/MXS-1507
add_test_executable(mxs1507_migrate_trx.cpp mxs1507_migrate_trx mxs1507_trx_replay LABELS readwritesplit REPL_BACKEND)

# MXS-1507: Transaction replay
# https://jira.mariadb.org/browse/MXS-1507
add_test_executable(mxs1507_trx_stress.cpp mxs1507_trx_stress mxs1507_trx_stress LABELS readwritesplit REPL_BACKEND)

# MXS-2187: Multiple transaction replays
# https://jira.mariadb.org/browse/MXS-1507
add_test_executable(mxs2187_multi_replay.cpp mxs2187_multi_replay mxs2187_multi_replay LABELS readwritesplit REPL_BACKEND)

# MXS-1778: Use GTID from OK packets for consistent reads
# https://jira.mariadb.org/browse/MXS-1776
add_test_executable(mxs1778_causal_reads.cpp mxs1778_causal_reads mxs1778_causal_reads LABELS readwritesplit REPL_BACKEND)

# MXS-2443: Test causal_reads=global
# https://jira.mariadb.org/browse/MXS-2443
add_test_executable(mxs2443_global_causal_reads.cpp mxs2443_global_causal_reads mxs2443_global_causal_reads LABELS readwritesplit REPL_BACKEND)

# MXS-3416: Unexpected OK packet with causal_reads=global
# https://jira.mariadb.org/browse/MXS-3416
add_test_executable(mxs3416_causal_reads_extra_packet.cpp mxs3416_causal_reads_extra_packet mxs2443_global_causal_reads LABELS readwritesplit REPL_BACKEND)

# MXS-1720: Test causal_reads=fast
# https://jira.mariadb.org/browse/MXS-1720
add_test_executable(mxs1720_fast_causal_reads.cpp mxs1720_fast_causal_reads mxs1720_fast_causal_reads LABELS readwritesplit REPL_BACKEND)

# MXS-3499: Prepared statement support for causal_reads
# https://jira.mariadb.org/browse/MXS-3499
add_test_executable(mxs3499_causal_reads_ps.cc mxs3499_causal_reads_ps mxs3499_causal_reads_ps LABELS readwritesplit REPL_BACKEND)

# MXS-1961: Standalone master loses master status
# https://jira.mariadb.org/browse/MXS-1961
add_test_executable(mxs1961_standalone_rejoin.cpp mxs1961_standalone_rejoin mxs1961_standalone_rejoin LABELS REPL_BACKEND)

# MXS-2456: Cap transaction replay attempts
add_test_executable(mxs2456_trx_replay_cap.cpp mxs2456_trx_replay_cap mxs2456_trx_replay_cap LABELS readwritesplit REPL_BACKEND)

# MXS-2512: Enable transaction replay for additional rollback errors.
add_test_executable(mxs2512_trx_replay_rollback.cpp mxs2512_trx_replay_rollback mxs2512_trx_replay_rollback LABELS readwritesplit REPL_BACKEND)

# MXS-2785: Binlogfilter database rewrite test
add_test_executable(mxs2785_binlogfilter_rewrite.cpp mxs2785_binlogfilter_rewrite mxs2785_binlogfilter_rewrite LABELS binlogfilter REPL_BACKEND)

# KafkaCDC tests
add_subdirectory(kafka)


add_subdirectory(nosqlprotocol)

# Routing sanity check. Also acts as the regression test case the following issues:
#
# MXS-127
# MXS-47
# MXS-682
# MXS-957
# MXS-1786
# MXS-3229
add_test_executable(sanity_check.cpp sanity_check replication LABELS readwritesplit LIGHT REPL_BACKEND)

# Repeatedly connect to maxscale while the backends reject all connections, expect no crash
add_test_executable(backend_auth_fail.cpp backend_auth_fail replication LABELS readconnroute REPL_BACKEND)

# Regression case for the bug "MaxScale ignores host in user authentication"
add_test_executable(auth_hostname.cpp auth_hostname replication LABELS MySQLAuth REPL_BACKEND)

# Test wildcard in user host name (user@127.%.%.%). Also test MXS-3172 escaped wildcard in database grant and
# MXS-3323 non-escaped wildcard.
add_test_executable(auth_wchost.cpp auth_wchost replication LABELS MySQLAuth LIGHT REPL_BACKEND)

# Regression case for the bug "Routing Hints route to server sometimes doesn't work"
add_test_executable(rhint_basic.cpp rhint_basic rhint_basic LABELS readwritesplit hintfilter REPL_BACKEND)

# Regression case for the bugs "malformed hints cause crash"
add_test_executable(rhint_crash.cpp rhint_crash hints LABELS readwritesplit hintfilter REPL_BACKEND)

# Regression case for the bug "The end comment tag in hints isn't properly detected"
add_test_executable(rhint_comment.cpp rhint_comment hints LABELS readwritesplit hintfilter REPL_BACKEND)

# MXS-2838: Hints in prepared statements
add_test_executable(mxs2838_ps_hints.cc mxs2838_ps_hints mxs2838_ps_hints LABELS hintfilter REPL_BACKEND)

# MaxGUI test
add_test_executable(test_maxgui.cc test_maxgui test_maxgui LABELS maxgui REPL_BACKEND)

# Checks "SELECT * INTO OUTFILE" and "LOAD DATA LOCAL INFILE"
add_test_executable(rwsplit_infile_outfile.cpp rwsplit_infile_outfile replication LABELS readwritesplit REPL_BACKEND)

# Regression case for the bug "'Current no. of conns' not going down"
add_test_executable(router_conn_num.cpp router_conn_num replication LABELS readwritesplit readconnroute maxscale REPL_BACKEND)

# Regression: Crash if no slave available
add_test_executable(router_slaves_blocked.cpp router_slaves_blocked replication LABELS readwritesplit REPL_BACKEND)

# Regression case for the bug ""Different error messages from MariaDB and Maxscale"
add_test_executable(error_messages.cpp error_messages replication LABELS MySQLAuth REPL_BACKEND)

# Regression case for the bug "Wrong error message for Access denied error"
add_test_script(bug562.sh bug562.sh replication LABELS MySQLAuth REPL_BACKEND)

# Regression case for the bug "Wrong charset settings"
add_test_script(bug564.sh bug564.sh replication LABELS MySQLProtocol REPL_BACKEND)

# Regression case for the bug "Clients CLIENT_FOUND_ROWS setting is ignored by maxscale"
add_test_executable(mariadb_client_found_rows.cpp mariadb_client_found_rows replication LABELS MySQLProtocol REPL_BACKEND)

# Regression case for the bug "Crash if files from /dev/shm/ removed"
add_test_script(bug567.sh bug567.sh bug567 LABELS maxscale REPL_BACKEND)

# Regression case for the bug "Using regex filter hangs MaxScale"
add_test_executable(regexf_replace.cpp regexf_replace regexf_replace LABELS regexfilter REPL_BACKEND)

# Attempt to use GRANT with wrong IP, expect no crash or hangs
add_test_executable(auth_fail_crash.cpp auth_fail_crash replication LABELS readwritesplit REPL_BACKEND)

# Regression cases for the bug "Hint filter don't work if listed before regex filter in configuration file"
# (different filter sequence and configuration, but the same test, see .cnf for details)
add_test_derived(bug585 bug587 bug585 LABELS regexfilter REPL_BACKEND)
add_test_executable(bug587.cpp bug587 bug587 LABELS regexfilter hintfilter REPL_BACKEND)
add_test_derived(bug587_1 bug587 bug587_1 LABELS regexfilter hintfilter REPL_BACKEND)

# Tries to connect Maxscale when all slaves stopped
add_test_executable(auth_users_from_master.cpp auth_users_from_master replication LABELS MySQLAuth readwritesplit REPL_BACKEND)

# Tries to do change user in the loop, checks that autorization is still ok
add_test_executable(auth_change_user_loop.cpp auth_change_user_loop auth_change_user_loop LABELS MySQLAuth MySQLProtocol REPL_BACKEND)

# Simple test with enable_root_user=true
add_test_executable(auth_enable_root.cpp auth_enable_root auth_enable_root LABELS MySQLAuth MySQLProtocol REPL_BACKEND)

# Regression case for the bug "Crash when user define with old password style (before 4.1 protocol)"
add_test_executable(auth_old_pw.cpp auth_old_pw replication LABELS MySQLAuth MySQLProtocol REPL_BACKEND)

# Crash when host name for some user in mysql.user is very long
add_test_executable(auth_long_hostname.cpp auth_long_hostname replication LABELS MySQLAuth MySQLProtocol REPL_BACKEND)

# Block backends (master or all slaves) and tries to connect Maxscale
add_test_executable(no_backends_crash.cpp no_backends_crash replication LABELS readwritesplit readconnroute maxscale REPL_BACKEND)

# Block all backends
add_test_executable(startup_fail_no_servers.cpp startup_fail_no_servers startup_fail_no_servers LABELS readwritesplit readconnroute maxscale REPL_BACKEND)

# Bad TEE filter configuration
add_test_executable(teef_no_master.cpp teef_no_master teef_no_master LABELS MySQLAuth MySQLProtocol REPL_BACKEND)

# Wrong processing of 'SET GLOBAL sql_mode="ANSI"'
add_test_executable(auth_sqlmode_ansi.cpp auth_sqlmode_ansi auth_sqlmode_ansi LABELS MySQLAuth REPL_BACKEND)

# Prepared statement from PHP application
add_test_executable(rwsplit_php_stmt.cpp rwsplit_php_stmt replication LABELS readwritesplit LIGHT REPL_BACKEND)

# Regression case for the bug "Regex filter and shorter than original replacement queries MaxScale" (crash)
add_test_executable(regexf_replace_crash.cpp regexf_replace_crash regexf_replace_crash LABELS regexfilter REPL_BACKEND)

# Test MariaDB 10.2 bulk inserts
add_test_executable(bulk_insert.cpp bulk_insert bulk_insert LABELS MySQLProtocol REPL_BACKEND 10.2)

# Tests for the CCRFilter module
add_test_executable(ccrfilter.cpp ccrfilter_test ccrfilter LABELS ccrfilter LIGHT REPL_BACKEND)
add_test_executable(ccrfilter_global.cpp ccrfilter_global_test ccrfilter_global LABELS ccrfilter LIGHT REPL_BACKEND)

# Tries to reconfigure replication setup to use another node as a Master
add_test_executable(change_master_during_session.cpp change_master_during_session replication LABELS readwritesplit mysqlmon REPL_BACKEND)

# Executes change_user commands. Also tests MXS-3366.
add_test_executable(change_user.cpp change_user replication LABELS MySQLAuth readwritesplit MySQLProtocol LIGHT REPL_BACKEND)

# Tries to connect to non existing DB, expects no crash
add_test_executable(connect_to_nonexisting_db.cpp connect_to_nonexisting_db replication LABELS MySQLAuth MySQLProtoco LIGHT REPL_BACKEND)

# check if max_connections parameter works
add_test_executable(connection_limit.cpp connection_limit connection_limit LABELS maxscale LIGHT REPL_BACKEND)

# Tries to open to many connections, expect no crash
add_test_executable(crash_out_of_files.cpp crash_out_of_files load LABELS maxscale HEAVY REPL_BACKEND)

# Tries INSERTs with size close to 0x0ffffff * N
add_test_executable(different_size_rwsplit.cpp different_size_rwsplit replication LABELS readwritesplit HEAVY REPL_BACKEND)

# Tries to use 'maxkeys', 'maxpasswrd'
add_test_executable(encrypted_passwords.cpp encrypted_passwords replication LABELS maxscale LIGHT REPL_BACKEND)

# Basic MaxCtrl test
add_test_executable(maxctrl_basic.cpp maxctrl_basic maxctrl_basic LABELS maxctrl REPL_BACKEND)

# MXS-2167: Monitors should be able to use extra_port
add_test_executable(mxs2167_extra_port.cpp mxs2167_extra_port mxs2167_extra_port LABELS REPL_BACKEND)

# Test KILL QUERY functionality
add_test_executable(kill_query.cpp kill_query kill_query LABELS REPL_BACKEND)

# MXS-2250: DESCRIBE on temporary table should work.
add_test_executable(mxs2250_describe_temp_table.cpp mxs2250_describe_temp_table mxs2250_describe_temp_table LABELS REPL_BACKEND)

# MXS-2355: Try to log in using a different authentication plugin
add_test_executable(mxs2355_wrong_auth.cpp mxs2355_wrong_auth maxctrl LABELS REPL_BACKEND)

# Test monitor state change events when manually clearing server bits
add_test_executable(false_monitor_state_change.cpp false_monitor_state_change replication LABELS mysqlmon REPL_BACKEND)

# A set of tests for Firewall filter
add_test_executable(fwf.cpp fwf fwf LABELS dbfwfilter REPL_BACKEND)
add_test_executable(fwf2.cpp fwf2 fwf LABELS dbfwfilter REPL_BACKEND)
add_test_executable(fwf_duplicate_rules.cpp fwf_duplicate_rules fwf LABELS dbfwfilter REPL_BACKEND)
add_test_executable(fwf_prepared_stmt.cpp fwf_prepared_stmt fwf LABELS dbfwfilter REPL_BACKEND)
add_test_executable(fwf_actions.cpp fwf_actions fwf_action LABELS dbfwfilter REPL_BACKEND)
add_test_executable(fwf_logging.cpp fwf_logging fwf_logging LABELS dbfwfilter REPL_BACKEND)
add_test_executable(fwf_reload.cpp fwf_reload fwf LABELS dbfwfilter REPL_BACKEND)
add_test_executable(fwf_syntax.cpp fwf_syntax fwf_syntax LABELS dbfwfilter REPL_BACKEND)
add_test_executable(fwf_com_ping.cpp fwf_com_ping fwf_com_ping LABELS dbfwfilter REPL_BACKEND)
add_test_executable(fwf_strict.cpp fwf_strict fwf_strict LABELS dbfwfilter REPL_BACKEND)
add_test_executable(mxs1583_fwf.cpp mxs1583_fwf mxs1583_fwf LABELS dbfwfilter REPL_BACKEND)

# Block and unblock Master and check that Maxscale survived
add_test_executable(kill_master.cpp kill_master replication LABELS readwritesplit LIGHT REPL_BACKEND)

# Test insertstream filter
add_test_script(insertstream.sh insertstream.sh insertstream LABELS insertstream REPL_BACKEND)

# Check load balancing
add_test_executable(load_balancing.cpp load_balancing load LABELS readwritesplit LIGHT REPL_BACKEND)

# Check load balancing parameters with 10 persistent connections
add_test_derived(load_balancing_pers10 load_balancing load_pers10 LABELS readwritesplit HEAVY REPL_BACKEND)

# Test with extremely big blob inserting
add_test_executable(longblob.cpp longblob longblob LABELS readwritesplit readconnroute UNSTABLE HEAVY REPL_BACKEND)

# Retry reads with persistent connections
add_test_executable(mxs1323_retry_read.cpp mxs1323_retry_read mxs1323 LABELS readwritesplit LIGHT REPL_BACKEND)
add_test_executable(mxs1323_stress.cpp mxs1323_stress mxs1323 LABELS readwritesplit REPL_BACKEND)

# A set of MariaDB server tests executed against Maxscale RWSplit
add_test_script(mariadb_tests_hartmut.sh mariadb_tests_hartmut.sh replication LABELS readwritesplit REPL_BACKEND)

# Creates a number of connections > max_connections setting
add_test_executable(max_connections.cpp max_connections replication LABELS MySQLAuth MySQLProtocol UNSTABLE HEAVY REPL_BACKEND)

# Checks tha Maxscale processis running as 'maxscale' user
add_test_executable(maxscale_process_user.cpp maxscale_process_user replication LABELS maxscale LIGHT REPL_BACKEND)

# Regression case for the bug "Two monitors loaded at the same time result into not working installation"
add_test_executable(mxs118.cpp mxs118 mxs118 LABELS maxscale LIGHT REPL_BACKEND)

# Regression case for the bug "SELECT INTO OUTFILE query succeeds even if backed fails"
add_test_executable(mxs280_select_outfile.cpp mxs280_select_outfile replication LABELS readwritesplit REPL_BACKEND)

# Testing of the master replacement feature
add_test_executable(mxs359_master_switch.cpp mxs359_master_switch mxs359_master_switch LABELS readwritesplit REPL_BACKEND)

# Test read-only connections with master replacement
add_test_executable(mxs359_read_only.cpp mxs359_read_only mxs359_read_only LABELS readwritesplit REPL_BACKEND)

# Test master_failure_mode=error_on_write and master replacement
add_test_executable(mxs359_error_on_write.cpp mxs359_error_on_write mxs359_error_on_write LABELS readwritesplit REPL_BACKEND)

# Binary protocol prepared statement tests (also tests MXS-2266)
add_test_executable(binary_ps.cpp binary_ps replication LABELS readwritesplit LIGHT REPL_BACKEND)
add_test_executable(binary_ps_cursor.cpp binary_ps_cursor replication LABELS readwritesplit LIGHT REPL_BACKEND)

# Creates and closes a lot of connections, checks that 'list servers' shows 0 connections at the end
add_test_executable(mxs321.cpp mxs321 replication LABELS maxscale readwritesplit REPL_BACKEND)

# Load huge file with 'LOAD DATA LOCAL INFILE'
add_test_executable(mxs365.cpp mxs365 replication LABELS readwritesplit REPL_BACKEND)

# Test users with different level privileges: database, table, column and procedure.
# MXS-37, MXS-3303, MXS-1958
add_test_executable(client_privileges.cc client_privileges replication LABELS LIGHT REPL_BACKEND)

# Open connection, execute 'change user', close connection in the loop
add_test_executable(mxs548_short_session_change_user.cpp mxs548_short_session_change_user mxs548 LABELS MySQLProtocol readwritesplit REPL_BACKEND)

# Playing with blocking and unblocking Master under load
add_test_executable(mxs559_block_master.cpp mxs559_block_master mxs559 LABELS readwritesplit REPL_BACKEND)

# Regression case for the bug "MaxScale fails to start silently if config file is not readable"
add_test_executable(mxs621_unreadable_cnf.cpp mxs621_unreadable_cnf replication LABELS maxscale REPL_BACKEND)

# playing with 'restart service' and restart Maxscale under load
add_test_executable(mxs657_restart.cpp mxs657_restart replication LABELS maxscale HEAVY REPL_BACKEND)
add_test_executable(mxs657_restart_service.cpp mxs657_restart_service replication LABELS maxscale REPL_BACKEND)

# Connect using different default database using user with database and table level grants
add_test_executable(mxs716.cpp mxs716 replication LABELS MySQLAuth LIGHT REPL_BACKEND)

# MaxScale configuration check functionality test (maxscale -c)
add_test_executable(mxs722.cpp mxs722 mxs722 LABELS maxscale LIGHT REPL_BACKEND)

# Simple connect test in bash, checks that defined in cmd line DB is selected
add_test_script(mxs791.sh mxs791.sh replication LABELS UNSTABLE HEAVY REPL_BACKEND)

# Checks "Current no. of conns" output after long blob inserting
add_test_executable(mxs812_1.cpp mxs812_1 longblob LABELS readwritesplit REPL_BACKEND)

# Checks "Current no. of conns" output after long blob inserting
add_test_executable(mxs812_2.cpp mxs812_2 replication LABELS readwritesplit REPL_BACKEND)

# Tests maxpasswd
add_test_executable(mxs822_maxpasswd.cpp mxs822_maxpasswd maxpasswd LABELS maxscale REPL_BACKEND)

# Do only SELECTS during time > wait_timeout and then do INSERT
add_test_executable(mxs827_write_timeout.cpp mxs827_write_timeout mxs827_write_timeout LABELS readwritesplit REPL_BACKEND)

# MXS-872: MaxScale doesn't understand roles
# https://jira.mariadb.org/browse/MXS-872
add_test_executable(mxs872_roles.cpp mxs872_roles replication LABELS REPL_BACKEND)

# MXS-1947: Composite roles are not supported
# https://jira.mariadb.org/browse/MXS-1947
add_test_executable(mxs1947_composite_roles.cpp mxs1947_composite_roles replication LABELS REPL_BACKEND)

# Block and unblock first and second slaves and check that they are recovered
add_test_executable(mxs874_slave_recovery.cpp mxs874_slave_recovery mxs874 LABELS readwritesplit REPL_BACKEND)

# A set of dynamic configuration tests
# Server removal test
add_test_executable(mxs922_bad_server.cpp mxs922_bad_server mxs922 LABELS maxscale REPL_BACKEND)

# Server creation test
add_test_executable(mxs922_server.cpp mxs922_server mxs922_base LABELS maxscale REPL_BACKEND)

# Monitor creation test
add_test_executable(mxs922_monitor.cpp mxs922_monitor mxs922_base LABELS maxscale REPL_BACKEND)

# Double creation of listeners, expect no crash
add_test_executable(mxs922_double_listener.cpp mxs922_double_listener mxs922_base LABELS maxscale REPL_BACKEND)

# Test persisting of configuration changes
add_test_executable(mxs922_restart.cpp mxs922_restart mxs922 LABELS maxscale REPL_BACKEND)

# Server scaling test
add_test_executable(mxs922_scaling.cpp mxs922_scaling mxs922_base LABELS maxscale REPL_BACKEND)

# Dynamic listener SSL test
add_test_executable(mxs922_listener_ssl.cpp mxs922_listener_ssl mxs922_base LABELS maxscale BACKEND_SSL REPL_BACKEND)

# Alter routers at runtime
add_test_executable(alter_router.cpp alter_router alter_router LABELS maxscale REPL_BACKEND)

# Test of MaxRows filter
add_test_executable(mxs1071_maxrows.cpp mxs1071_maxrows maxrows LABELS maxrowsfilter REPL_BACKEND)

# Test of Masking filter
add_test_executable(masking_mysqltest.cpp masking_mysqltest masking_mysqltest LABELS maskingfilter REPL_BACKEND)

add_test_executable(masking_user.cpp masking_user masking_mysqltest LABELS maskingfilter REPL_BACKEND)

add_test_executable(masking_auto_firewall.cpp masking_auto_firewall masking_auto_firewall LABELS masking REPL_BACKEND)

# Test of Cache filter - basics
add_test_executable(cache_basic.cpp cache_basic cache_basic LABELS cachefilter REPL_BACKEND)

# Test of Cache filter - runtime configuration
add_test_executable(cache_runtime.cpp cache_runtime cache_runtime LABELS cachefilter REPL_BACKEND)

# Test of Cache filter - ttl runtime configuration
add_test_executable(cache_runtime_ttl.cpp cache_runtime_ttl cache_runtime_ttl LABELS cachefilter REPL_BACKEND)

# Test of Cache filter - invalidate
add_test_executable(cache_invalidate.cpp cache_invalidate cache_invalidate LABELS cachefilter REPL_BACKEND)

# Test of Cache filter - users
add_test_executable(cache_users.cpp cache_users cache_users LABELS cachefilter REPL_BACKEND)

# Test of Cache filter - distributed storages, transparently taken in and out of use
add_test_executable(cache_distributed.cpp cache_distributed cache_distributed LABELS cachefilter REPL_BACKEND)

# Test of Cache bug MXS-3694
add_test_executable(cache_mxs3694.cpp cache_mxs3694 cache_mxs3694 LABELS cachefilter REPL_BACKEND)

# Set utf8mb4 in the backend and restart Maxscale
add_test_executable(mxs951_utfmb4.cpp mxs951_utfmb4 replication LABELS REPL_BACKEND)

# Proxy protocol test
add_test_executable(proxy_protocol.cpp proxy_protocol proxy_protocol LABELS MySQLAuth MySQLProtocol REPL_BACKEND)

# MXS-3342: Crash with proxy protocol and persistent connections
add_test_executable(mxs3342_proxy_protocol_pool.cc mxs3342_proxy_protocol_pool mxs3342_proxy_protocol_pool LABELS REPL_BACKEND)

# Regression case for the bug "Defunct processes after maxscale have executed script during failover"
add_test_executable(mxs1045.cpp mxs1045 mxs1045 LABELS maxscale REPL_BACKEND)

# MXS-1123: connect_timeout setting causes frequent disconnects
# https://jira.mariadb.org/browse/MXS-1123
add_test_executable(mxs1123.cpp mxs1123 mxs1123 LABELS maxscale readwritesplit REPL_BACKEND)

# MXS-1319: Maxscale selecting extra whitespace while loading users
# https://jira.mariadb.org/browse/MXS-1319
add_test_executable(mxs1319.cpp mxs1319 replication LABELS MySQLAuth REPL_BACKEND)

# MXS-1418: Removing a server from a service breaks the connection
# https://jira.mariadb.org/browse/MXS-1418
add_test_executable(mxs1418.cpp mxs1418 replication LABELS readwritesplit maxscale REPL_BACKEND)

# MXS-1295: MaxScale's readwritesplit router does not take into account the fact
# that stored procedure call may change the value of a user variable
#
# https://jira.mariadb.org/browse/MXS-1295
add_test_executable(mxs1295_sp_call.cpp mxs1295_sp_call mxs1295 LABELS maxscale readwritesplit REPL_BACKEND)

# MXS-1457: Deleted servers are not ignored when users are loaded
# https://jira.mariadb.org/browse/MXS-1457
add_test_executable(mxs1457_ignore_deleted.cpp mxs1457_ignore_deleted mxs1457_ignore_deleted LABELS REPL_BACKEND)

# MXS-1468: Using dynamic commands to create readwritesplit configs fail after restart
# https://jira.mariadb.org/browse/MXS-1468
add_test_executable(mxs1468.cpp mxs1468 mxs1468 LABELS REPL_BACKEND)

# MXS-1503: Test master_reconnection
# https://jira.mariadb.org/browse/MXS-1503
add_test_executable(mxs1503_master_reconnection.cpp mxs1503_master_reconnection mxs1503_master_reconnection LABELS readwritesplit REPL_BACKEND)

# Master reconnection with session commands
add_test_executable(mxs1503_queued_sescmd.cpp mxs1503_queued_sescmd mxs1503_master_reconnection LABELS readwritesplit REPL_BACKEND)

# Check that no extra slaves are taken into use
add_test_executable(mxs1503_extra_slaves.cpp mxs1503_extra_slaves mxs1503_extra_slaves LABELS readwritesplit REPL_BACKEND)

# MXS-1509: Show correct server state for multisource replication
# https://jira.mariadb.org/browse/MXS-1509
add_test_executable(mxs1509.cpp mxs1509 mxs1509 LABELS mysqlmon REPL_BACKEND)

# MXS-1516: existing connection don't change routing, even if master switched
# https://jira.mariadb.org/browse/MXS-1516
add_test_executable(mxs1516.cpp mxs1516 replication LABELS readconnroute REPL_BACKEND)

# MXS-1549: Optimistic transaction tests
# https://jira.mariadb.org/browse/MXS-1549
add_test_executable(mxs1549_optimistic_trx.cpp mxs1549_optimistic_trx mxs1549_optimistic_trx LABELS readwritesplit REPL_BACKEND)

# MXS-1643: Too many monitor events are triggered
# https://jira.mariadb.org/browse/MXS-1643
add_test_executable(mxs1643_extra_events.cpp mxs1643_extra_events mxs1643_extra_events LABELS mysqlmon REPL_BACKEND)

# MXS-1653: sysbench failed to initialize w/ MaxScale read/write splitter
# https://jira.mariadb.org/browse/MXS-1653
add_test_executable(mxs1653_ps_hang.cpp mxs1653_ps_hang replication LABELS readwritesplit REPL_BACKEND)

# MXS-1677: "Query could not be parsed" errors
# https://jira.mariadb.org/browse/MXS-1677
add_test_executable(mxs1677_temp_table.cpp mxs1677_temp_table replication LABELS readwritesplit REPL_BACKEND)

# MXS-1678: Stopping IO thread on relay master causes it to be promoted as master
# https://jira.mariadb.org/browse/MXS-1678
add_test_executable(mxs1678_relay_master.cpp mxs1678_relay_master replication LABELS mysqlmon REPL_BACKEND)

# MXS-1731: Empty version_string is not detected
# https://jira.mariadb.org/browse/MXS-1731
add_test_executable(mxs1731_old_persisted_config.cpp mxs1731_old_persisted_config replication LABELS maxscale REPL_BACKEND)

# MXS-1743: Maxscale unable to enforce round-robin between read service for Slave
# https://jira.mariadb.org/browse/MXS-1743
add_test_executable(mxs1743_rconn_bitmask.cpp mxs1743_rconn_bitmask mxs1743_rconn_bitmask LABELS REPL_BACKEND)

# MXS-1760: With use_sql_variables_in=master, unknown PS errors are logged
# https://jira.mariadb.org/browse/MXS-1760
add_test_executable(mxs1760_use_sql_variables_in.cpp mxs1760_use_sql_variables_in mxs1760_use_sql_variables_in LABELS readwritesplit REPL_BACKEND)

# MXS-1773: Failing LOAD DATA LOCAL INFILE confuses readwritesplit
# https://jira.mariadb.org/browse/MXS-1773
add_test_executable(mxs1773_failing_ldli.cpp mxs1773_failing_ldli replication LABELS readwritesplit REPL_BACKEND)

# MXS-1776: recursive COM_STMT_EXECUTE execution
# https://jira.mariadb.org/browse/MXS-1776
add_test_executable(mxs1776_ps_exec_hang.cpp mxs1776_ps_exec_hang replication LABELS readwritesplit REPL_BACKEND)

# MXS-1787: Crash with PS: CALL p1((SELECT f1()), ?)
# https://jira.mariadb.org/browse/MXS-1787
add_test_executable(mxs1787_call_ps.cpp mxs1787_call_ps replication LABELS readwritesplit REPL_BACKEND)

# Modified test for MXS-1787 that checks that slave reconnection works
add_test_executable(mxs1787_slave_reconnection.cpp mxs1787_slave_reconnection replication LABELS readwritesplit REPL_BACKEND)

# MXS-1804: request 16M-1 stmt_prepare command packet connect hang
# https://jira.mariadb.org/browse/MXS-1804
add_test_executable(mxs1804_long_ps_hang.cpp mxs1804_long_ps_hang replication LABELS readwritesplit REPL_BACKEND)

# MXS-1808: Crash with mysql_stmt_send_long_data
# https://jira.mariadb.org/browse/MXS-1808
add_test_executable(mxs1808_long_data.cpp mxs1808_long_data replication LABELS readwritesplit REPL_BACKEND)

# MXS-1824: Debug assertion with two open cursors
# https://jira.mariadb.org/browse/MXS-1824
add_test_executable(mxs1824_double_cursor.cpp mxs1824_double_cursor replication LABELS readwritesplit REPL_BACKEND)

# MXS-1828: Multiple LOAD DATA LOCAL INFILE commands in one query cause a hang
# https://jira.mariadb.org/browse/MXS-1828
add_test_executable(mxs1828_double_local_infile.cpp mxs1828_double_local_infile replication LABELS readwritesplit REPL_BACKEND)

# MXS-1831: No error on invalid monitor parameter alteration
# https://jira.mariadb.org/browse/MXS-1831
add_test_executable(mxs1831_unknown_param.cpp mxs1831_unknown_param replication LABELS REPL_BACKEND)

# MXS-1873: Large session commands cause errors
# https://jira.mariadb.org/browse/MXS-1873
add_test_executable(mxs1873_large_sescmd.cpp mxs1873_large_sescmd replication LABELS readwritesplit REPL_BACKEND)

# MXS-1896: LOAD DATA INFILE is mistaken for LOAD DATA LOCAL INFILE
# https://jira.mariadb.org/browse/MXS-1896
add_test_executable(mxs1896_load_data_infile.cpp mxs1896_load_data_infile replication LABELS readwritesplit REPL_BACKEND)

# MXS-1899: generated [maxscale] section causes errors
# https://jira.mariadb.org/browse/MXS-1899
add_test_executable(mxs1899_generated_cnf.cpp mxs1899_generated_cnf replication LABELS REPL_BACKEND)

# 'namedserverfilter' test
add_test_executable(namedserverfilter.cpp namedserverfilter_test namedserverfilter LABELS namedserverfilter LIGHT REPL_BACKEND)

# Authentication error testing
add_test_executable(no_password.cpp no_password replication LABELS MySQLAuth LIGHT REPL_BACKEND)

# Open and immediatelly close a big number of connections
add_test_executable(open_close_connections.cpp open_close_connections replication LABELS maxscale readwritesplit REPL_BACKEND)

# Check if prepared statement works via Maxscale (via RWSplit)
add_test_executable(prepared_statement.cpp prepared_statement replication LABELS readwritesplit LIGHT REPL_BACKEND)

# Connect to ReadConn in master mode and check if there is only one backend connection to master
add_test_executable(readconnrouter_master.cpp readconnrouter_master replication LABELS readconnroute LIGHT REPL_BACKEND)

# Creates 100 connections to ReadConn in slave mode and check if connections are distributed among all slaves
add_test_executable(readconnrouter_slave.cpp readconnrouter_slave replication LABELS readconnroute LIGHT REPL_BACKEND)

# Regex filter test
add_test_executable(regexfilter1.cpp regexfilter1 regexfilter1 LABELS regexfilter LIGHT REPL_BACKEND)

# check that Maxscale is reacting correctly on ctrc+c signal and termination does not take ages
add_test_script(run_ctrl_c.sh run_ctrl_c.sh replication LABELS maxscale LIGHT REPL_BACKEND)

# run a set of queries in the loop (see setmix.sql) using Perl client
add_test_script(run_session_hang.sh run_session_hang.sh replication LABELS readwritesplit REPL_BACKEND)

# Checks changes of COM_SELECT and COM_INSERT after queris to check if RWSplit sends queries to master or to slave depending on if it is write or read only query
add_test_executable(rw_select_insert.cpp rw_select_insert replication LABELS readwritesplit REPL_BACKEND)

# Checks connections are distributed equaly among backends
add_test_executable(rwsplit_conn_num.cpp rwsplit_conn_num repl_lgc LABELS readwritesplit LIGHT REPL_BACKEND)

# Check that there is one connection to Master and one connection to one of slaves
add_test_executable(rwsplit_connect.cpp rwsplit_connect replication LABELS readwritesplit LIGHT REPL_BACKEND)

# Test of the read-only mode for readwritesplit when master fails (blocked)
add_test_executable(rwsplit_readonly.cpp rwsplit_readonly rwsplit_readonly LABELS readwritesplit REPL_BACKEND)

# Test of the read-only mode for readwritesplit when master fails (blocked), under load
add_test_executable(rwsplit_readonly_stress.cpp rwsplit_readonly_stress rwsplit_readonly LABELS readwritesplit HEAVY REPL_BACKEND)

# Test readwritesplit multi-statement handling
add_test_executable(rwsplit_multi_stmt.cpp rwsplit_multi_stmt rwsplit_multi_stmt LABELS readwritesplit REPL_BACKEND)

# Test 10.3 SEQUENCE objects
add_test_executable(sequence.cpp sequence replication LABELS LIGHT REPL_BACKEND)

# Test 10.1 compound statements
add_test_executable(compound_statement.cpp compound_statement replication LABELS LIGHT REPL_BACKEND)

# test for 'max_sescmd_history' and 'connection_timeout' parameters
add_test_executable(session_limits.cpp session_limits session_limits LABELS readwritesplit REPL_BACKEND)

# Do short sessions (open conn, short query, close conn) in the loop
add_test_executable(short_sessions.cpp short_sessions replication LABELS readwritesplit readconnroute REPL_BACKEND)

# Do short sessions (open conn, short query, close conn) in the loop, client ssl is ON
add_test_derived(short_sessions_ssl short_sessions ssl LABELS readwritesplit readconnroute BACKEND_SSL LISTENER_SSL
        REPL_BACKEND)

# Regression case for crash if 'show monitors' command is issued, but no monitor is not running
add_test_executable(show_monitor_crash.cpp show_monitor_crash show_monitor_crash LABELS maxscale REPL_BACKEND)

# Check how Maxscale works in case of one slave failure, only one slave is configured
add_test_executable(slave_failover.cpp slave_failover replication.one_slave LABELS readwritesplit REPL_BACKEND)

# Execute queries of different size, check data is the same when accessing via Maxscale and directly to backend
add_test_executable(sql_queries.cpp sql_queries replication LABELS readwritesplit REPL_BACKEND)

# Execute queries of different size, check data is the same when accessing via Maxscale and directly to backend, one persistant connection configured
add_test_derived(sql_queries_pers1 sql_queries sql_queries_pers1 LABELS maxscale readwritesplit HEAVY REPL_BACKEND)

# Execute queries of different size, check data is the same when accessing via Maxscale and directly to backend, 10 persistant connections configured
add_test_derived(sql_queries_pers10 sql_queries sql_queries_pers10 LABELS maxscale readwritesplit HEAVY REPL_BACKEND)

# Execute queries of different size, check data is the same when accessing via Maxscale and directly to backend, client ssl is ON
add_test_derived(ssl sql_queries ssl LABELS maxscale readwritesplit REPL_BACKEND LISTENER_SSL)

# Testing slaves who have lost their master and how MaxScale works with them
add_test_executable(stale_slaves.cpp stale_slaves stale_slaves LABELS mysqlmon REPL_BACKEND)

# Run sysbech test and block one slave during test execution
add_test_executable(sysbench_kill_slave.cpp sysbench_kill_slave replication LABELS UNSTABLE HEAVY REPL_BACKEND)

# Check temporal tables commands functionality
add_test_executable(temporal_tables.cpp temporal_tables replication LABELS readwritesplit REPL_BACKEND)

# Test routing hints (mainly about how readwritesplit deals with them)
add_test_executable(test_hints.cpp test_hints hints2 LABELS hintfilter readwritesplit LIGHT REPL_BACKEND)

# Run MaxCtrl test suite
# add_test_executable(test_maxctrl.cpp test_maxctrl maxctrl LABELS REPL_BACKEND)

# a tool to delete RDS Aurora cluster
add_test_executable_notest(delete_rds.cpp delete_rds replication LABELS EXTERN_BACKEND)

# a tool to create RDS Aurora cluster
add_test_executable_notest(create_rds.cpp create_rds replication LABELS EXTERN_BACKEND)

# start sysbench against RWSplit for infinite execution
add_test_executable_notest(long_sysbench.cpp long_sysbench replication LABELS readwritesplit REPL_BACKEND)

# own long test
# 'long_test_time' variable defines time of execution (in seconds)
add_test_executable_notest(long_test.cpp long_test replication LABELS readwritesplit REPL_BACKEND)

# test effect of local_address in configuration file
add_test_executable(local_address.cpp local_address local_address LABELS REPL_BACKEND)

# MXS-1628: Security scanner says MaxScale is vulnerable to ancient MySQL vulnerability
# https://jira.mariadb.org/browse/MXS-1628
add_test_executable(mxs1628_bad_handshake.cpp mxs1628_bad_handshake replication LABELS REPL_BACKEND)

# MXS-173 throttling filter
add_test_executable(mxs173_throttle_filter.cpp mxs173_throttle_filter mxs173_throttle_filter LABELS REPL_BACKEND)

# MXS-1245: Batch execution of queries
add_test_executable(mxs1245_batch_query.cc mxs1245_batch_query replication LABELS REPL_BACKEND readwritesplit)

 # MXS-1889: A single remaining master is valid for readconnroute configured with 'router_options=slave'
 # https://jira.mariadb.org/browse/MXS-1889
add_test_executable(mxs1889.cpp mxs1889 mxs1889 LABELS REPL_BACKEND)

# MXS-421 Improved log facility
add_test_executable(mxs421_events.cpp mxs421_events mxs421_events LABELS REPL_BACKEND)

# MXS-1926: LOAD DATA LOCAL INFILE interrupted by server shutdown
# https://jira.mariadb.org/browse/MXS-1926
add_test_executable(mxs1926_killed_server.cpp mxs1926_killed_server mxs1926_killed_server LABELS readwritesplit REPL_BACKEND)

# MXS-1929: Runtime service creation
# https://jira.mariadb.org/browse/MXS-1929
add_test_executable(mxs1929_service_runtime.cpp mxs1929_service_runtime mxs1929_service_runtime LABELS REPL_BACKEND)

# MXS-1929: Runtime filter creation/destruction
# https://jira.mariadb.org/browse/MXS-1929
add_test_executable(mxs1929_filter_runtime.cpp mxs1929_filter_runtime mxs1929_filter_runtime LABELS REPL_BACKEND)

# MXS-1929: Create complete configuration at runtime
# https://jira.mariadb.org/browse/MXS-1929
add_test_executable(mxs1929_start_from_scratch.cpp mxs1929_start_from_scratch mxs1929_start_from_scratch LABELS REPL_BACKEND)

# MXS-1932: Hidden files are not ignored
# https://jira.mariadb.org/browse/MXS-1932
add_test_executable(mxs1932_hidden_cnf.cpp mxs1932_hidden_cnf replication LABELS REPL_BACKEND)

# MXS-1985: MaxScale hangs on concurrent KILL processing
# https://jira.mariadb.org/browse/MXS-1985
add_test_executable(mxs1985_kill_hang.cpp mxs1985_kill_hang replication LABELS REPL_BACKEND)

# MXS-2037: Wildcards not working with source in Named Server Filter
# https://jira.mariadb.org/browse/MXS-2037
add_test_executable(mxs2037_namedserver_wildcards.cpp mxs2037_namedserver_wildcards mxs2037_namedserver_wildcards LABELS namedserverfilter LIGHT REPL_BACKEND)

# MXS-2043: Error "The MariaDB server is running with the --read-only option"
#           for "select for update"
# https://jira.mariadb.org/browse/MXS-2043
add_test_executable(mxs2043_select_for_update.cpp mxs2043_select_for_update replication LABELS REPL_BACKEND readwritesplit)

# MXS-2054: Hybrid clusters
add_test_executable(mxs2054_hybrid_cluster.cpp mxs2054_hybrid_cluster mxs2054_hybrid_cluster LABELS REPL_BACKEND)

# MXS-2111: mysql.user sometimes has SHA1 in authentication_string instead of password
add_test_executable(mxs2111_auth_string.cpp mxs2111_auth_string replication LABELS REPL_BACKEND)

# MXS-2115: Automatic version_string detection
add_test_executable(mxs2115_version_string.cpp mxs2115_version_string replication LABELS REPL_BACKEND)

# MXS-2273: Introduce server state BEING_DRAINED
add_test_executable(mxs2273_being_drained.cpp mxs2273_being_drained mxs2273_being_drained LABELS REPL_BACKEND)

# MXS-2295: COM_CHANGE_USER does not clear out session command history
add_test_executable(mxs2295_change_user_loop.cpp mxs2295_change_user_loop mxs2295_change_user_loop LABELS REPL_BACKEND readwritesplit)

# Debug assertion due to double-closed when a slave's response differs from the master
add_test_executable(crash_on_bad_sescmd.cpp crash_on_bad_sescmd crash_on_bad_sescmd LABELS readwritesplit REPL_BACKEND)

# MXS-2300: Prune session command history
add_test_executable(mxs2300_history_pruning.cpp mxs2300_history_pruning mxs2300_history_pruning LABELS readwritesplit REPL_BACKEND)

# MXS-2326: Routing hints aren't cloned in gwbuf_clone
add_test_executable(mxs2326_hint_clone.cpp mxs2326_hint_clone mxs2326_hint_clone LABELS readwritesplit REPL_BACKEND)

# MXS-2313: `rank` functional test
add_test_executable(mxs2313_rank.cpp mxs2313_rank mxs2313_rank LABELS readwritesplit REPL_BACKEND)

# MXS-2417: Ignore persisted configs with load_persisted_configs=false
add_test_executable(mxs2417_ignore_persisted_cnf.cpp mxs2417_ignore_persisted_cnf mxs2417_ignore_persisted_cnf LABELS REPL_BACKEND)

# MXS-2450: Crash on COM_CHANGE_USER with disable_sescmd_history=true
add_test_executable(mxs2450_change_user_crash.cpp mxs2450_change_user_crash mxs2450_change_user_crash LABELS REPL_BACKEND readwritesplit)

# MXS-2414: Block host after repeated authentication failures
add_test_executable(mxs2414_host_blocking.cpp mxs2414_host_blocking replication LABELS REPL_BACKEND)

add_subdirectory(authentication)

# Test three jdbc-connectors.
add_test_executable(jdbc_connectors.cc jdbc_connectors replication REPL_BACKEND)

# MXS-2350: On-demand connection creation
add_test_executable(mxs2350_lazy_connect.cpp mxs2350_lazy_connect mxs2350_lazy_connect LABELS REPL_BACKEND readwritesplit)

# MXS-2520: Allow master reconnection on reads
add_test_executable(mxs2520_master_read_reconnect.cpp mxs2520_master_read_reconnect mxs2520_master_read_reconnect LABELS REPL_BACKEND readwritesplit)

# MXS-2464: Crash in route_stored_query with ReadWriteSplit
add_test_executable(mxs2464_sescmd_reconnect.cpp mxs2464_sescmd_reconnect mxs2464_sescmd_reconnect LABELS REPL_BACKEND readwritesplit)

# MXS-2563: Failing debug assertion at rwsplitsession.cc:1129 : m_expected_responses == 0
add_test_executable(mxs2563_concurrent_slave_failure.cpp mxs2563_concurrent_slave_failure mxs2563_concurrent_slave_failure LABELS REPL_BACKEND readwritesplit)

# MXS-2521: COM_STMT_EXECUTE maybe return empty result
add_test_executable(mxs2521_double_exec.cpp mxs2521_double_exec mxs2521_double_exec LABELS REPL_BACKEND readwritesplit)

# MXS-2572: Add smartrouter tests.
add_test_executable(sr_basics.cpp sr_basics sr_basics LABELS REPL_BACKEND)
add_test_executable(smart_query.cpp smart_query smart_query LABELS REPL_BACKEND)

# MXS-2490: Direct execution doesn't work with MaxScale
# MXS-3392: Connection reset fails after execute_direct for an unknown table
add_test_executable(ps_execute_direct.cpp ps_execute_direct replication LABELS REPL_BACKEND readwritesplit)

# MXS-2609: Maxscale crash in RWSplitSession::retry_master_query()
add_test_executable(mxs2609_history_replay.cpp mxs2609_history_replay mxs2609_history_replay LABELS readwritesplit REPL_BACKEND)

# MXS-2621: Incorrect SQL if lower_case_table_names is used.
add_test_executable(mxs2621_lower_case_tables.cpp mxs2621_lower_case_tables mxs2621_lower_case_tables LABELS REPL_BACKEND)

# Service-to-Service routing with readwritesplit
add_test_executable(sts_readwritesplit.cpp sts_readwritesplit sts_readwritesplit LABELS readwritesplit REPL_BACKEND)

# Service-to-Service routing with readconnroute
add_test_executable(sts_readconnroute.cpp sts_readconnroute sts_readconnroute LABELS readconnroute REPL_BACKEND)

# Service-to-Service routing with smartrouter
add_test_executable(sts_smartrouter.cpp sts_smartrouter sts_smartrouter LABELS smartrouter REPL_BACKEND)

# Service-to-Service routing runtime configuration
add_test_executable(sts_config.cpp sts_config sts_config LABELS REPL_BACKEND)

# Test that masking filter can handle multi-statements.
add_test_executable(mxs1719.cpp mxs1719 mxs1719 LABELS masking REPL_BACKEND)

# MXS-2057 systemd watchdog
add_test_executable(mxs2057_systemd_watchdog.cpp mxs2057_systemd_watchdog mxs2057_systemd_watchdog LABELS REPL_BACKEND)

# Tries prepared stmt 'SELECT 1,1,1,1...." with different nu,ber of '1'
add_test_executable(mxs314.cpp mxs314 replication LABELS readwritesplit LIGHT REPL_BACKEND)

# Basic mirror router test
add_test_executable(test_mirror.cpp test_mirror test_mirror LABELS mirror LIGHT REPL_BACKEND)

# Test connection_keepalive
add_test_executable(connection_keepalive.cpp connection_keepalive connection_keepalive LABELS readwritesplit REPL_BACKEND)

# MXS-2729 Thread rebalancing
add_test_executable(mxs2729_rebalance.cc mxs2729_rebalance replication LABELS REPL_BACKEND)

# MXS-2750: Test COM_STMT_EXECUTE metadata addition
# MXS-3565: Target selection for COM_STMT_EXECUTION without metadata isn't done correctly
add_test_executable(mxs2750_com_stmt_exec.cc mxs2750_com_stmt_exec replication LABELS readwritesplit REPL_BACKEND)

# MXS-2878: Verify that TLS is required
add_test_executable(mxs2878_monitor_ssl.cpp mxs2878_monitor_ssl mxs2878_monitor_ssl LABELS REPL_BACKEND)

# MXS-2939: Test that session commands trigger a reconnection
add_test_executable(mxs2939_sescmd_reconnect.cpp mxs2939_sescmd_reconnect mxs2939_sescmd_reconnect LABELS REPL_BACKEND readwritesplit)

# MXS-2145 and MXS-2623
add_test_executable(connection_init_queries.cc connection_init_queries connection_init_queries LABELS REPL_BACKEND)

# MXS-2919: Slaves with broken replication should not be used
add_test_executable(mxs2919_broken_slaves.cpp mxs2919_broken_slaves mxs2919_broken_slaves LABELS REPL_BACKEND readwritesplit)

# MXS-3218: Crash with LOAD DATA LOCAL INFILE
add_test_executable(mxs3218_ldli_crash.cc mxs3218_ldli_crash replication LABELS REPL_BACKEND)

# MXS-3128: Listener SSL alteration test
add_test_executable(mxs3128_listener_ssl.cc mxs3128_listener_ssl replication LABELS REPL_BACKEND)

# MXS-3220: Crash on master reconnection with session command
add_test_executable(mxs3220_reconnect_crash.cc mxs3220_reconnect_crash mxs3220_reconnect_crash LABELS REPL_BACKEND readwritesplit)

# MXS-3184: FOUND_ROWS with prepared statements
add_test_executable(mxs3184_ps_found_rows.cc mxs3184_ps_found_rows replication LABELS REPL_BACKEND readwritesplit)

# MXS-3108: Alter session test
add_test_executable(mxs3108_alter_session.cc mxs3108_alter_session mxs3108_alter_session LABELS REPL_BACKEND)

# MXS-3339: Hang with COM_STMT_CLOSE in sescmd history
add_test_executable(mxs3339_stmt_close_hang.cc mxs3339_stmt_close_hang mxs3339_stmt_close_hang LABELS REPL_BACKEND readwritesplit)

# MXS-3353: Tee filter loses queries
# Also covers MXS-3365: Missing match setting in filter(s) results in no match at all
add_test_executable(mxs3353_tee_lost_inserts.cc mxs3353_tee_lost_inserts mxs3353_tee_lost_inserts LABELS REPL_BACKEND readwritesplit)
# TODO: Remove once MXS-3353 is truly fixed.
set_tests_properties(mxs3353_tee_lost_inserts PROPERTIES WILL_FAIL TRUE)

# MXS-3454: PS inside trx with transaction_replay fails
add_test_executable(mxs3454_ps_in_trx.cc mxs3454_ps_in_trx mxs3454_ps_in_trx LABELS REPL_BACKEND readwritesplit)

# MXS-3459: LOAD DATA LOCAL INFILE fails with binary data
add_test_executable(mxs3459_binary_ldli.cc mxs3459_binary_ldli replication LABELS REPL_BACKEND)

# MXS-3462: Service to service routing with `cluster` doesn't work
add_test_executable(mxs3462_sts_update.cc mxs3462_sts_update mxs3462_sts_update LABELS REPL_BACKEND)

# MXS-3472: Transaction replay is not attempted again if session commands fail
add_test_executable(mxs3472_trx_master_failure.cc mxs3472_trx_master_failure mxs3472_trx_master_failure LABELS REPL_BACKEND readwritesplit)

# MXS-3479: Disabling maxlog doesn't fully prevent it from being written to
add_test_executable(mxs3479_no_maxlog.cc mxs3479_no_maxlog mxs3479_no_maxlog LABELS REPL_BACKEND readwritesplit)

# MXS-3536: max_slave_connections=0 doesn't work as expected
add_test_executable(mxs3536_rwsplit_no_slaves.cc mxs3536_rwsplit_no_slaves mxs3536_rwsplit_no_slaves LABELS REPL_BACKEND readwritesplit)

# MXS-3588: Packet with length of 0xfffffb is treated as a large packet
add_test_executable(mxs3588_almost_large_packet.cc mxs3588_almost_large_packet replication LABELS REPL_BACKEND readwritesplit)

# MXS-3617: Large batch causes response packets to be lost
add_test_executable(mxs3617_lost_packets.cc mxs3617_lost_packets replication LABELS REPL_BACKEND readconnroute)

# MXS-3623: Race condition in COM_CHANGE_USER handling
add_test_executable(mxs3623_persistent_change_user.cc mxs3623_persistent_change_user mxs3623_persistent_change_user LABELS REPL_BACKEND readwritesplit)

############################################
# END: Normal tests                        #
############################################

############################################
# BEGIN: backend SSL tests                 #
############################################

add_test_derived(sql_queries_ssl sql_queries ssl LABELS readwritesplit REPL_BACKEND BACKEND_SSL LISTENER_SSL)

# MXS-3128: Server SSL alteration test
add_test_executable(mxs3128_server_ssl.cc mxs3128_server_ssl replication LABELS REPL_BACKEND BACKEND_SSL)

############################################
# END: backend SSL  tests                  #
############################################

############################################
# BEGIN: avrorouter tests                  #
############################################

add_test_executable(avro.cpp avro avro LABELS avrorouter LIGHT BREAKS_REPL REPL_BACKEND)
add_test_executable(avro_alter.cpp avro_alter avro LABELS avrorouter LIGHT BREAKS_REPL REPL_BACKEND)

# Test of CDC protocol (avro listener)
add_test_executable(cdc_client.cpp cdc_client avro LABELS avrorouter BREAKS_REPL REPL_BACKEND)

# MXS-1542: Check that UTF16 strings work
# https://jira.mariadb.org/browse/MXS-1542
add_test_executable(mxs1542.cpp mxs1542 avro LABELS avrorouter REPL_BACKEND)

# MXS-1543: Avrorouter doesn't detect MIXED or STATEMENT format replication
# https://jira.mariadb.org/browse/MXS-1543
add_test_executable(mxs1543.cpp mxs1543 avro LABELS avrorouter REPL_BACKEND)

# MXS-1949: Warning for user load failure logged even when service has no users
# https://jira.mariadb.org/browse/MXS-1949
add_test_executable(mxs1949_warn_user_injection.cpp mxs1949_warn_user_injection avro LABELS REPL_BACKEND)

# MXS-2106: NULL values with avrorouter
add_test_executable(mxs2106_avro_null.cpp mxs2106_avro_null avro LABELS avrorouter REPL_BACKEND)

<<<<<<< HEAD
# MXS-1687: Avrorouter HA test (tests the same mechanism that kafkacdc uses)
add_test_executable(mxs1687_avro_ha.cc mxs1687_avro_ha mxs1687_avro_ha LABELS avrorouter REPL_BACKEND)
=======
# MXS-3580: Avrorouter multidomain gtid support.
add_test_executable(avro_gtid.cc avro_gtid avro_gtid LABELS avrorouter REPL_BACKEND)
>>>>>>> ef5c8661

############################################
# END: avrorouter tests                    #
############################################

############################################
# BEGIN: Galera tests                      #
############################################

# Crash in case of backend node in Galera cluster stopping and then reconnect to Maxscale
add_test_executable(bug676.cpp bug676 galera LABELS galeramon GALERA_BACKEND)

# Galera node priority test
add_test_executable(galera_priority.cpp galera_priority galera_priority LABELS galeramon LIGHT GALERA_BACKEND)

# INSERT extremelly big number of rows
add_test_executable(lots_of_rows.cpp lots_of_rows galera LABELS readwritesplit HEAVY GALERA_BACKEND)

# Prepearing and execution statements in the loop
add_test_executable(mxs244_prepared_stmt_loop.cpp mxs244_prepared_stmt_loop galera LABELS readwritesplit readconnroute LIGHT GALERA_BACKEND)

# Playing with blocking and unblocking nodes under INSERT load
add_test_executable(mxs564_big_dump.cpp mxs564_big_dump galera_mxs564 LABELS readwritesplit readconnroute GALERA_BACKEND)

# MXS-1476: priority value ignored when a Galera node rejoins with a lower wsrep_local_index than current master
# https://jira.mariadb.org/browse/MXS-1476
add_test_executable(mxs1476.cpp mxs1476 mxs1476 LABELS galeramon GALERA_BACKEND)

# MXS-1751: Maxscale crashes when certain config is in play (with nodes down)
# https://jira.mariadb.org/browse/MXS-1751
add_test_executable(mxs1751_available_when_donor_crash.cpp mxs1751_available_when_donor_crash mxs1751_available_when_donor_crash LABELS galeramon GALERA_BACKEND)

# Persistant connection test. Also MXS-3265.
add_test_executable(pers_01.cpp pers_01 pers_01 LABELS maxscale REPL_BACKEND readwritesplit)

# Test with extremely big blob inserting/selecting with > 16 mb data blocks
add_test_executable(mxs1110_16mb.cpp mxs1110_16mb longblob_filters LABELS readwritesplit readconnroute HEAVY REPL_BACKEND GALERA_BACKEND)

# A set of MariaDB server tests executed against Maxscale RWSplit (Galera backend)
add_test_script(mariadb_tests_hartmut_galera.sh mariadb_tests_hartmut.sh galera_hartmut LABELS readwritesplit GALERA_BACKEND)

# Crash with Galera and backend restart when persistant cfonnections are in use
add_test_derived(mxs361 pers_02 mxs361 mxs361 LABELS maxscale REPL_BACKEND GALERA_BACKEND)

# Simple connect test in bash, checks that defined in cmd line DB is selected (Galera backend)
add_test_script(mxs791_galera.sh mxs791.sh galera LABELS UNSTABLE HEAVY GALERA_BACKEND)

 # MXS-1585: Crash in MaxScale 2.1.12
 # https://jira.mariadb.org/browse/MXS-1585
add_test_executable(mxs1585.cpp mxs1585 mxs1585 LABELS GALERA_BACKEND)

# Test big number of opened connections with persistent connections configured
add_test_executable(pers_02.cpp pers_02 pers_01 LABELS maxscale REPL_BACKEND readwritesplit)

# Test of external script execution
add_test_executable(script.cpp script script LABELS maxscale REPL_BACKEND GALERA_BACKEND)

# MXS-2441: Add support for read-only slaves to galeramon
add_test_executable(mxs2441_galera_slaves.cpp mxs2441_galera_slaves mxs2441_galera_slaves LABELS REPL_BACKEND GALERA_BACKEND)

############################################
# END: Galera tests                        #
############################################

############################################
# BEGIN: ColumnStore tests                 #
############################################

# MXS-2146: Add test case for csmon
# https://jira.mariadb.org/browse/MXS-2146
add_test_executable(csmon_test.cpp csmon_test csmon_test LABELS csmon CS_BACKEND)

############################################
# END: ColumnStore tests                   #
############################################

############################################
# BEGIN: tests for Xpand monitor        #
############################################

# creates Xpand cluster and connect Maxscale to it
add_test_executable(xpand_mon.cpp xpand_mon xpand_mon LABELS XPAND_BACKEND UNSTABLE)
set_tests_properties(xpand_mon PROPERTIES TIMEOUT 7200)

add_test_executable(xpand_basics.cpp xpand_basics xpand_basics LABELS XPAND_BACKEND)
set_tests_properties(xpand_basics PROPERTIES TIMEOUT 7200)

add_test_executable(xpand_transaction_replay.cpp xpand_transaction_replay xpand_transaction_replay LABELS XPAND_BACKEND)
set_tests_properties(xpand_transaction_replay PROPERTIES TIMEOUT 7200)

add_test_executable(xpand_distribution.cpp xpand_distribution xpand_distribution LABELS XPAND_BACKEND)

############################################
# END: tests for Xpand monitor          #
############################################

############################################
# BEGIN: tests with 15 machines backend    #
############################################

# temporarily added UNSTABLE HEAVY labels to prevent execution of these tests in daily rounds


# own long test
# 'long_test_time' variable defines time of execution (in seconds)
#add_test_executable_notest(long_test.cpp long_test_big replication LABELS readwritesplit REPL_BACKEND BIG_REPL_BACKEND UNSTABLE HEAVY)

# Tries INSERTs with size close to 0x0ffffff * N
#add_test_derived(different_size_rwsplit_big different_size_rwsplit replication LABELS readwritesplit REPL_BACKEND BIG_REPL_BACKEND UNSTABLE HEAVY )

# Check how Maxscale works in case of one slave failure, only one slave is configured
#add_test_derived(slave_failover_big slave_failover replication.one_slave LABELS readwritesplit REPL_BACKEND BIG_REPL_BACKEND UNSTABLE HEAVY)

# Execute queries of different size, check data is the same when accessing via Maxscale and directly to backend
#add_test_derived(sql_queries_big sql_queries replication LABELS readwritesplit REPL_BACKEND BIG_REPL_BACKEND UNSTABLE HEAVY)

# Check temporal tables commands functionality
#add_test_derived(temporal_tables_big temporal_tables replication LABELS readwritesplit REPL_BACKEND BIG_REPL_BACKEND UNSTABLE HEAVY)

# Check if prepared statement works via Maxscale (via RWSplit)
#add_test_derived(prepared_statement_big prepared_statement replication LABELS readwritesplit REPL_BACKEND BIG_REPL_BACKEND UNSTABLE HEAVY)

# Connect to ReadConn in master mode and check if there is only one backend connection to master
#add_test_derived(readconnrouter_master_big readconnrouter_master replication LABELS readconnroute REPL_BACKEND BIG_REPL_BACKEND UNSTABLE HEAVY)

# Creates 100 connections to ReadConn in slave mode and check if connections are distributed among all slaves
#add_test_derived(readconnrouter_slave_big readconnrouter_slave replication LABELS readconnroute REPL_BACKEND BIG_REPL_BACKEND UNSTABLE HEAVY)

# Checks changes of COM_SELECT and COM_INSERT after queris to check if RWSplit sends queries to master or to slave depending on if it is write or read only query
#add_test_derived(rw_select_insert_big rw_select_insert replication LABELS readwritesplit REPL_BACKEND BIG_REPL_BACKEND UNSTABLE HEAVY)

# Checks connections are distributed equaly among backends
#add_test_derived(rwsplit_conn_num_big rwsplit_conn_num repl_lgc LABELS readwritesplit REPL_BACKEND BIG_REPL_BACKEND UNSTABLE HEAVY)

# Check that there is one connection to Master and one connection to one of slaves
#add_test_derived(rwsplit_connect_big rwsplit_connect replication LABELS readwritesplit REPL_BACKEND BIG_REPL_BACKEND UNSTABLE HEAVY)

# Regression cases for the bug "Hint filter don't work if listed before regex filter in configuration file"
# (different filter sequence and configuration, but the same test, see .cnf for details)
#add_test_derived(bug585_big bug587 bug585 LABELS regexfilter BIG_REPL_BACKEND REPL_BACKEND UNSTABLE HEAVY)
#add_test_derived(bug587_big bug587 bug587 LABELS regexfilter hintfilter BIG_REPL_BACKEND REPL_BACKEND UNSTABLE HEAVY)
#add_test_derived(bug587_1_big bug587 bug587_1 LABELS regexfilter hintfilter BIG_REPL_BACKEND REPL_BACKEND UNSTABLE HEAVY)
# Regression case for the bug "Routing Hints route to server sometimes doesn't work"
#add_test_derived(bug471_big rhint_basic bug471_big LABELS readwritesplit hintfilter BIG_REPL_BACKEND REPL_BACKEND UNSTABLE HEAVY)

#set_tests_properties(different_size_rwsplit_big PROPERTIES TIMEOUT 3600)
#set_tests_properties(different_size_rwsplit PROPERTIES TIMEOUT 3600)
#set_tests_properties(slave_failover_big PROPERTIES TIMEOUT 3600)
#set_tests_properties(sql_queries_big PROPERTIES TIMEOUT 3600)
#set_tests_properties(temporal_tables_big PROPERTIES TIMEOUT 3600)
#set_tests_properties(prepared_statement_big PROPERTIES TIMEOUT 3600)
#set_tests_properties(readconnrouter_master_big PROPERTIES TIMEOUT 3600)
#set_tests_properties(readconnrouter_slave_big PROPERTIES TIMEOUT 3600)
#set_tests_properties(rw_select_insert_big PROPERTIES TIMEOUT 3600)
#set_tests_properties(rwsplit_conn_num_big PROPERTIES TIMEOUT 3600)
#set_tests_properties(rwsplit_connect_big PROPERTIES TIMEOUT 3600)
#set_tests_properties(bug585_big PROPERTIES TIMEOUT 3600)
#set_tests_properties(bug587_big PROPERTIES TIMEOUT 3600)
#set_tests_properties(bug587_1_big PROPERTIES TIMEOUT 3600)
#set_tests_properties(bug471_big PROPERTIES TIMEOUT 3600)

############################################
# END: tests with 15 machines backend      #
############################################

############################################
# BEGIN: Kerberos tests                    #
############################################

# These tests have some issues and may affect other tests as they do not cleanup after themselves.
# Run with BREAKS_REPL tag to ensure they are ran on a different test VM in parallel runs. Also run these
# tests last so they cannot affect earlier tests.

# Creates KDC and tries authrization via GSSAPI (both client and backend)
# works only with yum-based distributions
# TODO: make it working with zypper and apt, move part of KDC setup to MDBCI
add_test_executable(kerberos_setup.cpp kerberos_setup kerberos LABELS HEAVY UNSTABLE BREAKS_REPL gssapi REPL_BACKEND)
add_test_derived(kerberos_setup_ssl kerberos_setup kerberos_ssl LABELS HEAVY UNSTABLE BREAKS_REPL gssapi
        BACKEND_SSL LISTENER_SSL REPL_BACKEND)

############################################
# END: Kerberos tests                      #
############################################

###############################
# DO NOT ADD TESTS AFTER THIS #
###############################

# The core testing library
add_linebreaks(TEST_DEFINITIONS TEST_DEFINITIONS)
configure_file(maxtest/src/test_info.cc.in maxtest/src/test_info.cc @ONLY)
add_subdirectory(maxtest)<|MERGE_RESOLUTION|>--- conflicted
+++ resolved
@@ -942,13 +942,11 @@
 # MXS-2106: NULL values with avrorouter
 add_test_executable(mxs2106_avro_null.cpp mxs2106_avro_null avro LABELS avrorouter REPL_BACKEND)
 
-<<<<<<< HEAD
 # MXS-1687: Avrorouter HA test (tests the same mechanism that kafkacdc uses)
 add_test_executable(mxs1687_avro_ha.cc mxs1687_avro_ha mxs1687_avro_ha LABELS avrorouter REPL_BACKEND)
-=======
+
 # MXS-3580: Avrorouter multidomain gtid support.
 add_test_executable(avro_gtid.cc avro_gtid avro_gtid LABELS avrorouter REPL_BACKEND)
->>>>>>> ef5c8661
 
 ############################################
 # END: avrorouter tests                    #
