--- conflicted
+++ resolved
@@ -903,13 +903,11 @@
 add_test_executable_ex(NAME idle_pool_max_conns SOURCE idle_pool_max_conns.cc CONFIG idle_pool_max_conns.cnf
         VMS repl_backend)
 
-<<<<<<< HEAD
 # Auto_tune
 add_test_executable(auto_tune.cpp auto_tune auto_tune LABELS REPL_BACKEND)
-=======
+
 # MXS-4194: QC cache size keeps growing
 add_test_executable(mxs4194_qc_cache_size.cc mxs4194_qc_cache_size mxs4194_qc_cache_size LABELS REPL_BACKEND readwritesplit)
->>>>>>> 9dfa0694
 
 ############################################
 # END: Normal tests                        #
