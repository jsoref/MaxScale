--- conflicted
+++ resolved
@@ -934,13 +934,11 @@
 # MXS-4847: Crash on `maxctrl show sessions`
 add_test_executable(mxs4847_diagnostics_crash.cc mxs4847_diagnostics_crash replication LABELS REPL_BACKEND)
 
-<<<<<<< HEAD
 # MXS-4881: Test commandline path handling
 add_test_executable(basedir.cc basedir replication LABELS REPL_BACKEND)
-=======
+
 # MXS-4978: START TRANSACTION READ ONLY is routed to a failed server
 add_test_executable(mxs4978_wrong_ro_trx_target.cc mxs4978_wrong_ro_trx_target replication LABELS REPL_BACKEND readwritesplit)
->>>>>>> 71e4f065
 
 ############################################
 # END: Normal tests                        #
