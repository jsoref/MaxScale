--- conflicted
+++ resolved
@@ -41,11 +41,6 @@
 sshopt="-o UserKnownHostsFile=/dev/null -o StrictHostKeyChecking=no -o ConnectTimeout=120  "
 
 # TODO: Expose the variable that BuildBot uses
-<<<<<<< HEAD
-branch=$(git symbolic-ref -q --short HEAD || git describe --tags --exact-match)
-repository=https://github.com/mariadb-corporation/MaxScale.git
-ssh -i $key $sshopt $me@$ip "mkdir -p .ssh; mkdir -p ${MDBCI_VM_PATH}; mkdir -p mdbci; git clone --depth 1 --branch $branch $repository"
-=======
 branch=$(git symbolic-ref -q --short HEAD || git describe --tags --exact-match 2>/dev/null)
 repository=https://github.com/mariadb-corporation/MaxScale.git
 git_cmd=""
@@ -60,7 +55,6 @@
 fi
 
 ssh -i $key $sshopt $me@$ip "mkdir -p .ssh; mkdir -p ${MDBCI_VM_PATH}; mkdir -p mdbci; $git_cmd"
->>>>>>> a1664759
 
 scp -i $key $sshopt $HOME/.config/mdbci/max-tst.key $me@$ip:~/.ssh/id_rsa
 ssh -i $key $sshopt $me@$ip "chmod 400 .ssh/id_rsa"
