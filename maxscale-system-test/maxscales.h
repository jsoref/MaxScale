#ifndef MAXSCALES_H
#define MAXSCALES_H

#include "nodes.h"
#include "mariadb_func.h"
#include "mariadb_nodes.h"

class Maxscales : public Nodes
{
public:
    enum service
    {
        RWSPLIT,
        READCONN_MASTER,
        READCONN_SLAVE
    };

<<<<<<< HEAD
    Maxscales(const char* pref, const char* test_cwd, bool verbose);
=======
    Maxscales(const char *pref, const char *test_cwd, bool verbose, bool use_valgrind);
>>>>>>> 8a0b6005
    int read_env();

    /**
     * @brief rwsplit_port RWSplit service port
     */
    int rwsplit_port[256];

    /**
     * @brief readconn_master_port ReadConnection in master mode service port
     */
    int readconn_master_port[256];

    /**
     * @brief readconn_slave_port ReadConnection in slave mode service port
     */
    int readconn_slave_port[256];

    /**
     * @brief Get port number of a MaxScale service
     *
     * @param type Type of service
     * @param m    MaxScale instance to use
     *
     * @return Port number of the service
     */
    int port(enum service type = RWSPLIT, int m = 0) const;

    /**
     * @brief binlog_port binlog router service port
     */
    int binlog_port[256];

    /**
     * @brief conn_rwsplit  MYSQL connection struct to RWSplit service
     */
    MYSQL* conn_rwsplit[256];

    /**
     * @brief conn_master   MYSQL connection struct to ReadConnection in master mode service
     */
    MYSQL* conn_master[256];

    /**
     * @brief conn_slave MYSQL connection struct to ReadConnection in slave mode service
     */
    MYSQL* conn_slave[256];

    /**
     * @brief routers Array of 3 MYSQL handlers which contains copies of conn_rwsplit, conn_master, conn_slave
     */
    MYSQL* routers[256][3];

    /**
     * @brief ports of 3 int which contains copies of rwsplit_port, readconn_master_port, readconn_slave_port
     */
    int ports[256][3];

    /**
     * @brief maxadmin_Password Password to access Maxadmin tool
     */
    char maxadmin_password[256][256];

    /**
     * @brief maxscale_cnf full name of Maxscale configuration file
     */
    char maxscale_cnf[256][4096];

    /**
     * @brief maxscale_log_dir name of log files directory
     */
    char maxscale_log_dir[256][4096];

    /**
     * @brief maxscale_lbinog_dir name of binlog files (for binlog router) directory
     */
    char maxscale_binlog_dir[256][4096];

    /**
     * @brief N_ports Default number of routers
     */
    int N_ports[256];


    /**
     * @brief test_dir path to test application
     */
    char test_dir[4096];

    bool ssl;

    /**
     * @brief ConnectMaxscale   Opens connections to RWSplit, ReadConn master and ReadConn slave Maxscale
     * services
     * Opens connections to RWSplit, ReadConn master and ReadConn slave Maxscale services
     * Connections stored in maxscales->conn_rwsplit[0], maxscales->conn_master[0] and
     * maxscales->conn_slave[0] MYSQL structs
     * @return 0 in case of success
     */
    int connect_maxscale(int m = 0, const std::string& db = "test");
    int connect(int m = 0, const std::string& db = "test")
    {
        return connect_maxscale(m, db);
    }

    /**
     * @brief CloseMaxscaleConn Closes connection that were opened by ConnectMaxscale()
     * @return 0
     */
    int close_maxscale_connections(int m = 0);
    int disconnect(int m = 0)
    {
        return close_maxscale_connections(m);
    }

    /**
     * @brief ConnectRWSplit    Opens connections to RWSplit and store MYSQL struct in
     * maxscales->conn_rwsplit[0]
     * @return 0 in case of success
     */
    int connect_rwsplit(int m = 0, const std::string& db = "test");

    /**
     * @brief ConnectReadMaster Opens connections to ReadConn master and store MYSQL struct in
     * maxscales->conn_master[0]
     * @return 0 in case of success
     */
    int connect_readconn_master(int m = 0, const std::string& db = "test");

    /**
     * @brief ConnectReadSlave Opens connections to ReadConn slave and store MYSQL struct in
     * maxscales->conn_slave[0]
     * @return 0 in case of success
     */
    int connect_readconn_slave(int m = 0, const std::string& db = "test");

    /**
     * @brief OpenRWSplitConn   Opens new connections to RWSplit and returns MYSQL struct
     * To close connection mysql_close() have to be called
     * @return MYSQL struct
     */
    MYSQL* open_rwsplit_connection(int m = 0, const std::string& db = "test")
    {
        return open_conn(rwsplit_port[m], IP[m], user_name, password, ssl);
    }

    /**
     * Get a readwritesplit Connection
     */
    Connection rwsplit(int m = 0, const std::string& db = "test")
    {
        return Connection(IP[m], rwsplit_port[m], user_name, password, db, ssl);
    }

    /**
     * @brief OpenReadMasterConn    Opens new connections to ReadConn master and returns MYSQL struct
     * To close connection mysql_close() have to be called
     * @return MYSQL struct
     */
    MYSQL* open_readconn_master_connection(int m = 0)
    {
        return open_conn(readconn_master_port[m],
                         IP[m],
                         user_name,
                         password,
                         ssl);
    }

    /**
     * Get a readconnroute master Connection
     */
    Connection readconn_master(int m = 0, const std::string& db = "test")
    {
        return Connection(IP[m], readconn_master_port[m], user_name, password, db, ssl);
    }

    /**
     * @brief OpenReadSlaveConn    Opens new connections to ReadConn slave and returns MYSQL struct
     * To close connection mysql_close() have to be called
     * @return  MYSQL struct
     */
    MYSQL* open_readconn_slave_connection(int m = 0)
    {
        return open_conn(readconn_slave_port[m],
                         IP[m],
                         user_name,
                         password,
                         ssl);
    }

    /**
     * Get a readconnroute slave Connection
     */
    Connection readconn_slave(int m = 0, const std::string& db = "test")
    {
        return Connection(IP[m], readconn_slave_port[m], user_name, password, db, ssl);
    }

    /**
     * @brief CloseRWSplit Closes RWplit connections stored in maxscales->conn_rwsplit[0]
     */
    void close_rwsplit(int m = 0)
    {
        mysql_close(conn_rwsplit[m]);
        conn_rwsplit[m] = NULL;
    }

    /**
     * @brief CloseReadMaster Closes ReadConn master connections stored in maxscales->conn_master[0]
     */
    void close_readconn_master(int m = 0)
    {
        mysql_close(conn_master[m]);
        conn_master[m] = NULL;
    }

    /**
     * @brief CloseReadSlave Closes ReadConn slave connections stored in maxscales->conn_slave[0]
     */
    void close_readconn_slave(int m = 0)
    {
        mysql_close(conn_slave[m]);
        conn_slave[m] = NULL;
    }

    /**
     * @brief restart_maxscale Issues 'service maxscale restart' command
     */
    int restart_maxscale(int m = 0);
    int restart(int m = 0)
    {
        return restart_maxscale(m);
    }

    /**
     * @brief alias for restart_maxscale
     */
    int start_maxscale(int m = 0)
    {
        return restart_maxscale(m);
    }
    int start(int m = 0)
    {
        return start_maxscale(m);
    }

    /**
     * @brief stop_maxscale Issues 'service maxscale stop' command
     */
    int stop_maxscale(int m = 0);
    int stop(int m = 0)
    {
        return stop_maxscale(m);
    }

    // Helper for stopping all maxscales
    void stop_all()
    {
        for (int i = 0; i < N; i++)
        {
            stop(i);
        }
    }

    int execute_maxadmin_command(int m, const char* cmd);
    int execute_maxadmin_command_print(int m, const char* cmd);
    int check_maxadmin_param(int m, const char* command, const char* param, const char* value);
    int get_maxadmin_param(int m, const char* command, const char* param, char* result);

    /**
     * @brief get_maxscale_memsize Gets size of the memory consumed by Maxscale process
     * @return memory size in kilobytes
     */
    long unsigned get_maxscale_memsize(int m = 0);

    /**
     * @brief find_master_maxadmin Tries to find node with 'Master' status using Maxadmin connand 'show
     * server'
     * @param nodes Mariadb_nodes object
     * @return node index if one master found, -1 if no master found or several masters found
     */
    int find_master_maxadmin(Mariadb_nodes* nodes, int m = 0);
    int find_slave_maxadmin(Mariadb_nodes* nodes, int m = 0);

    /**
     * @brief Get the set of labels that are assigned to server @c name
     *
     * @param name The name of the server that must be present in the output `maxadmin list servers`
     *
     * @param m Number of Maxscale node
     *
     * @return A set of string labels assigned to this server
     */
    StringSet get_server_status(const char* name, int m = 0);

    /**
     * Wait until the monitors have performed at least one monitoring operation
     *
     * The function waits until all monitors have performed at least one monitoring cycle.
     *
     * @param intervals The number of monitor intervals to wait
     * @param m Number of Maxscale node
     */
    void wait_for_monitor(int intervals = 1, int m = 0);
<<<<<<< HEAD
=======

    /**
     * @brief use_valrind if true Maxscale will be executed under Valgrind
     */
    bool use_valgrind;

    /**
     * @brief valgring_log_num Counter for Maxscale restarts to avoid Valgrind log overwriting
     */
    int valgring_log_num;


>>>>>>> 8a0b6005
};

#endif      // MAXSCALES_H<|MERGE_RESOLUTION|>--- conflicted
+++ resolved
@@ -15,11 +15,7 @@
         READCONN_SLAVE
     };
 
-<<<<<<< HEAD
-    Maxscales(const char* pref, const char* test_cwd, bool verbose);
-=======
-    Maxscales(const char *pref, const char *test_cwd, bool verbose, bool use_valgrind);
->>>>>>> 8a0b6005
+    Maxscales(const char* pref, const char* test_cwd, bool verbose, bool use_valgrind);
     int read_env();
 
     /**
@@ -323,8 +319,6 @@
      * @param m Number of Maxscale node
      */
     void wait_for_monitor(int intervals = 1, int m = 0);
-<<<<<<< HEAD
-=======
 
     /**
      * @brief use_valrind if true Maxscale will be executed under Valgrind
@@ -337,7 +331,6 @@
     int valgring_log_num;
 
 
->>>>>>> 8a0b6005
 };
 
 #endif      // MAXSCALES_H