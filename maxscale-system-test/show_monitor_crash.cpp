--- conflicted
+++ resolved
@@ -6,15 +6,7 @@
  * - check for crash
  */
 
-<<<<<<< HEAD
-#include "testconnections.h"
-=======
-
-
-#include <iostream>
-#include <unistd.h>
 #include <maxtest/testconnections.h>
->>>>>>> 680ba808
 
 using namespace std;
 
