--- conflicted
+++ resolved
@@ -1008,7 +1008,6 @@
 # MXS-2631: Duplicate system tables not ignored
 add_test_executable(mxs2631_ignore_system_tables.cpp mxs2631_ignore_system_tables mxs2631_ignore_system_tables LABELS schemarouter BREAKS_REPL REPL_BACKEND)
 
-<<<<<<< HEAD
 # Service-to-Service routing with readwritesplit
 add_test_executable(sts_readwritesplit.cpp sts_readwritesplit sts_readwritesplit LABELS readwritesplit REPL_BACKEND)
 
@@ -1044,10 +1043,9 @@
 
 # MXS-2793: Schemarouter multi-table joins
 add_test_executable(mxs2793_multi_table.cpp mxs2793_multi_table mxs2793_multi_table LABELS schemarouter REPL_BACKEND)
-=======
+
 # MXS-2878: Verify that TLS is required
 add_test_executable(mxs2878_monitor_ssl.cpp mxs2878_monitor_ssl mxs2878_monitor_ssl LABELS REPL_BACKEND)
->>>>>>> 9ca2c7f7
 
 ############################################
 # END: Normal tests                        #
