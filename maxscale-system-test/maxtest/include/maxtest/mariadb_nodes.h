--- conflicted
+++ resolved
@@ -242,7 +242,13 @@
     void create_users(int node);
 
     /**
-<<<<<<< HEAD
+     * Create the default users used by all tests on all nodes.
+     *
+     * @return 0 in case of success.
+     */
+    int create_users();
+
+    /**
      * Blocks `src` from communicating with `dest`
      */
     void block_node_from_node(int src, int dest);
@@ -263,13 +269,6 @@
      * @return The command used for unblocking a node.
      */
     virtual std::string unblock_command(int node) const;
-=======
-     * Create the default users used by all tests on all nodes.
-     *
-     * @return 0 in case of success.
-     */
-    int create_users();
->>>>>>> 93e2aaea
 
     /**
      * @brif BlockNode setup firewall on a backend node to block MariaDB port
