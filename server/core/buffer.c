--- conflicted
+++ resolved
@@ -84,11 +84,8 @@
 	sbuf->refcount = 1;
 	rval->sbuf = sbuf;
 	rval->next = NULL;
-<<<<<<< HEAD
 	rval->hint = NULL;
-=======
 	rval->properties = NULL;
->>>>>>> b335bad3
         rval->gwbuf_type = GWBUF_TYPE_UNDEFINED;
 	rval->command = 0;
         CHK_GWBUF(rval);
