--- conflicted
+++ resolved
@@ -828,77 +828,6 @@
     }
 
     return rval;
-}
-
-<<<<<<< HEAD
-bool have_ssl_json(json_t* params)
-{
-    return mxs_json_pointer(params, CN_SSL_KEY)
-           || mxs_json_pointer(params, CN_SSL_CERT)
-           || mxs_json_pointer(params, CN_SSL_CA_CERT);
-}
-
-enum object_type
-{
-    OT_SERVER,
-    OT_LISTENER
-};
-
-bool validate_ssl_json(json_t* params, object_type type)
-{
-    bool rval = true;
-
-    if (runtime_is_string_or_null(params, CN_SSL_KEY)
-        && runtime_is_string_or_null(params, CN_SSL_CERT)
-        && runtime_is_string_or_null(params, CN_SSL_CA_CERT)
-        && runtime_is_string_or_null(params, CN_SSL_VERSION)
-        && runtime_is_count_or_null(params, CN_SSL_CERT_VERIFY_DEPTH))
-    {
-        json_t* key = mxs_json_pointer(params, CN_SSL_KEY);
-        json_t* cert = mxs_json_pointer(params, CN_SSL_CERT);
-        json_t* ca_cert = mxs_json_pointer(params, CN_SSL_CA_CERT);
-
-        if (type == OT_LISTENER && !(key && cert && ca_cert))
-        {
-            MXB_ERROR("SSL configuration for listeners requires '%s', '%s' and '%s' parameters",
-                      CN_SSL_KEY, CN_SSL_CERT, CN_SSL_CA_CERT);
-            rval = false;
-        }
-        else if (type == OT_SERVER)
-        {
-            if (!ca_cert)
-            {
-                MXB_ERROR("SSL configuration for servers requires at least the '%s' parameter",
-                          CN_SSL_CA_CERT);
-                rval = false;
-            }
-            else if ((key == nullptr) != (cert == nullptr))
-            {
-                MXB_ERROR("Both '%s' and '%s' must be defined", CN_SSL_KEY, CN_SSL_CERT);
-                rval = false;
-            }
-        }
-
-        json_t* ssl_version = mxs_json_pointer(params, CN_SSL_VERSION);
-        const char* ssl_version_str = ssl_version ? json_string_value(ssl_version) : NULL;
-
-        if (ssl_version_str
-            && mxb::ssl_version::from_string(ssl_version_str) == mxb::ssl_version::SSL_UNKNOWN)
-        {
-            MXB_ERROR("Invalid value for '%s': %s", CN_SSL_VERSION, ssl_version_str);
-            rval = false;
-        }
-    }
-
-    return rval;
-=======
-std::string json_int_to_string(json_t* json)
-{
-    char str[25];   // Enough to store any 64-bit integer value
-    int64_t i = json_integer_value(json);
-    snprintf(str, sizeof(str), "%ld", i);
-    return std::string(str);
->>>>>>> 72f038cf
 }
 
 bool server_to_object_relations(Server* server, json_t* old_json, json_t* new_json)
