/*
 * Copyright (c) 2016 MariaDB Corporation Ab
 * Copyright (c) 2023 MariaDB plc, Finnish Branch
 *
 * Use of this software is governed by the Business Source License included
 * in the LICENSE.TXT file and at www.mariadb.com/bsl11.
 *
 * Change Date: 2027-05-22
 *
 * On the date above, in accordance with the Business Source License, use
 * of this software will be governed by version 2 or later of the General
 * Public License.
 */

#include "internal/config_runtime.hh"

#include <algorithm>
#include <cinttypes>
#include <functional>
#include <iterator>
#include <set>
#include <sstream>
#include <string>
#include <tuple>
#include <vector>

#include <strings.h>
#include <fcntl.h>

#include <maxbase/filesystem.hh>
#include <maxbase/format.hh>
#include <maxbase/jansson.hh>
#include <maxscale/json_api.hh>
#include <maxscale/listener.hh>
#include <maxscale/paths.hh>
#include <maxscale/router.hh>
#include <maxscale/users.hh>

#include "internal/adminusers.hh"
#include "internal/config.hh"
#include "internal/filter.hh"
#include "internal/modules.hh"
#include "internal/monitormanager.hh"
#include "internal/servermanager.hh"

typedef std::set<std::string>    StringSet;
typedef std::vector<std::string> StringVector;

using std::tie;
using maxscale::Monitor;
using namespace std::literals::string_literals;

thread_local std::vector<std::string> runtime_errmsg;

typedef std::function<bool (const std::string&, const std::string&)> JsonValidator;
typedef std::pair<const char*, JsonValidator>                        Relationship;

namespace
{

struct ThisUnit
{
    std::vector<std::string> warnings;
};

static ThisUnit this_unit;

const char CN_DEFAULT[] = "default";

bool object_relation_is_valid(const std::string& type, const std::string& value)
{
    return type == CN_SERVERS && ServerManager::find_by_unique_name(value);
}

bool service_relation_is_valid(const std::string& type, const std::string& value)
{
    return type == CN_SERVICES && Service::find(value);
}

bool monitor_relation_is_valid(const std::string& type, const std::string& value)
{
    return type == CN_MONITORS && MonitorManager::find_monitor(value.c_str());
}

bool filter_relation_is_valid(const std::string& type, const std::string& value)
{
    return type == CN_FILTERS && filter_find(value.c_str());
}

//
// Constants for relationship validation
//
const Relationship to_server_rel
{
    MXS_JSON_PTR_RELATIONSHIPS_SERVERS,
    object_relation_is_valid
};

const Relationship to_service_rel
{
    MXS_JSON_PTR_RELATIONSHIPS_SERVICES,
    service_relation_is_valid
};

const Relationship to_monitor_rel
{
    MXS_JSON_PTR_RELATIONSHIPS_MONITORS,
    monitor_relation_is_valid
};

const Relationship to_filter_rel
{
    MXS_JSON_PTR_RELATIONSHIPS_FILTERS,
    filter_relation_is_valid
};

bool should_save()
{
    const auto& cnf = mxs::Config::get();
    return cnf.config_sync_cluster.empty() && cnf.persist_runtime_changes;
}

bool save_config(Server* server)
{
    bool ok = true;

    if (should_save())
    {
        std::ostringstream ss;
        server->persist(ss);
        ok = runtime_save_config(server->name(), ss.str());
    }

    return ok;
}

bool save_config(Service* service)
{
    bool ok = true;

    if (should_save())
    {
        std::ostringstream ss;
        service->persist(ss);
        ok = runtime_save_config(service->name(), ss.str());
    }

    return ok;
}

bool save_config(const mxs::SListener& listener)
{
    bool ok = true;

    if (should_save())
    {
        std::ostringstream ss;
        listener->persist(ss);
        ok = runtime_save_config(listener->name(), ss.str());
    }

    return ok;
}

bool save_config(mxs::Monitor* monitor)
{
    bool ok = true;

    if (should_save())
    {
        std::ostringstream ss;
        MonitorManager::monitor_persist(monitor, ss);
        ok = runtime_save_config(monitor->name(), ss.str());
    }

    return ok;
}

bool save_config(const SFilterDef& filter)
{
    bool ok = true;

    if (should_save())
    {
        std::ostringstream ss;
        filter->persist(ss);
        ok = runtime_save_config(filter->name(), ss.str());
    }

    return ok;
}

bool save_config(const mxs::Config& config)
{
    bool ok = true;

    if (should_save())
    {
        std::ostringstream ss;
        config.persist_maxscale(ss);
        ok = runtime_save_config("maxscale", ss.str());
    }

    return ok;
}

std::string get_cycle_name(mxs::Target* item, mxs::Target* target)
{
    std::string rval;

    for (auto c : target->get_children())
    {
        if (c == item)
        {
            rval = item->name();
        }
        else
        {
            rval = get_cycle_name(item, c);
        }

        if (!rval.empty())
        {
            rval += " <- ";
            rval += target->name();
            break;
        }
    }

    return rval;
}

bool link_service_to_monitor(Service* service, mxs::Monitor* monitor)
{
    bool ok = service->change_cluster(monitor);

    if (!ok)
    {
        std::string err = service->cluster() ?
            "Service already uses cluster '"s + service->cluster()->name() + "'" :
            "Service uses targets";
        MXB_ERROR("Service '%s' cannot use cluster '%s': %s", service->name(), monitor->name(), err.c_str());
    }

    return ok;
}

bool unlink_service_from_monitor(Service* service, mxs::Monitor* monitor)
{
    bool ok = service->remove_cluster(monitor);

    if (!ok)
    {
        MXB_ERROR("Service '%s' does not use monitor '%s'", service->name(), monitor->name());
    }

    return ok;
}

bool check_link_target(Service* service, mxs::Target* target)
{
    bool rval = false;

    if (service == target)
    {
        MXB_ERROR("Cannot link '%s' to itself", service->name());
    }
    else if (service->has_target(target))
    {
        MXB_ERROR("Service '%s' already uses target '%s'", service->name(), target->name());
    }
    else
    {
        auto cycle = get_cycle_name(service, target);

        if (!cycle.empty())
        {
            MXB_ERROR("Linking '%s' to '%s' would result in a circular configuration: %s",
                      target->name(), service->name(), cycle.c_str());
        }
        else
        {
            rval = true;
        }
    }

    return rval;
}

bool link_service(Service* service, const StringSet& children)
{
    bool rval = true;

    for (const auto& child : children)
    {
        if (auto monitor = MonitorManager::find_monitor(child.c_str()))
        {
            rval = link_service_to_monitor(service, monitor);
        }
        else if (auto cluster = service->cluster())
        {
            MXB_ERROR("The servers of the service '%s' are defined by the monitor '%s'. "
                      "Servers cannot explicitly be added to the service.",
                      service->name(), cluster->name());
            rval = false;
        }
        else if (auto server = ServerManager::find_by_unique_name(child))
        {
            if (check_link_target(service, server))
            {
                service->add_target(server);
            }
            else
            {
                rval = false;
            }
        }
        else if (auto other = Service::find(child))
        {
            if (check_link_target(service, other))
            {
                service->add_target(other);
            }
            else
            {
                rval = false;
            }
        }
        else
        {
            MXB_ERROR("Could not find target with name '%s'", child.c_str());
            rval = false;
        }

        if (!rval)
        {
            break;
        }
    }

    if (rval)
    {
        rval = save_config(service);
    }

    return rval;
}

bool link_monitor(mxs::Monitor* monitor, const StringSet& children)
{
    bool rval = true;

    for (const auto& child : children)
    {
        if (auto srv = ServerManager::find_by_unique_name(child))
        {
            std::string error_msg;
            if (!MonitorManager::add_server_to_monitor(monitor, srv, &error_msg))
            {
                MXB_ERROR("%s", error_msg.c_str());
                rval = false;
            }
        }
        else if (auto service = Service::find(child))
        {
            rval = link_service_to_monitor(service, monitor);
        }
        else
        {
            MXB_ERROR("No server or service named '%s' found", child.c_str());
            rval = false;
        }

        if (!rval)
        {
            break;
        }
    }

    if (rval)
    {
        rval = save_config(monitor);
    }

    return rval;
}

bool runtime_link_target(const StringSet& children, const StringSet& parents)
{
    if (children.empty())
    {
        return true;
    }

    bool rval = true;
    auto names = mxb::join(children, ", ", "'");

    for (const auto& parent : parents)
    {
        if (auto service = Service::find(parent))
        {
            rval = link_service(service, children);
        }
        else if (auto monitor = MonitorManager::find_monitor(parent.c_str()))
        {
            rval = link_monitor(monitor, children);
        }
        else
        {
            MXB_ERROR("No monitor or service named '%s' found", parent.c_str());
            rval = false;
        }

        if (rval)
        {
            MXB_NOTICE("Added %s to '%s'", names.c_str(), parent.c_str());
        }
        else
        {
            break;
        }
    }

    return rval;
}

bool unlink_service(Service* service, const StringSet& children)
{
    bool rval = true;

    for (const auto& child : children)
    {
        if (auto monitor = MonitorManager::find_monitor(child.c_str()))
        {
            rval = unlink_service_from_monitor(service, monitor);
        }
        else if (auto cluster = service->cluster())
        {
            MXB_ERROR("The servers of the service '%s' are defined by the monitor '%s'. "
                      "Servers cannot explicitly be removed from the service.",
                      service->name(), cluster->name());
            rval = false;
        }
        else if (auto server = SERVER::find_by_unique_name(child))
        {
            // TODO: Should we check that the service actually uses the server?
            service->remove_target(server);
        }
        else if (auto other = Service::find(child))
        {
            service->remove_target(other);
        }
        else
        {
            MXB_ERROR("Target '%s' not found", child.c_str());
            rval = false;
        }

        if (!rval)
        {
            break;
        }
    }

    if (rval)
    {
        rval = save_config(service);
    }

    return rval;
}

bool unlink_monitor(mxs::Monitor* monitor, const StringSet& children)
{
    bool rval = true;

    for (const auto& child : children)
    {
        if (auto srv = ServerManager::find_by_unique_name(child))
        {
            std::string error_msg;
            if (!MonitorManager::remove_server_from_monitor(monitor, srv, &error_msg))
            {
                MXB_ERROR("%s", error_msg.c_str());
                rval = false;
            }
        }
        else if (auto service = Service::find(child))
        {
            rval = unlink_service_from_monitor(service, monitor);
        }
        else
        {
            MXB_ERROR("No server named '%s' found", child.c_str());
            rval = false;
        }

        if (!rval)
        {
            break;
        }
    }

    if (rval)
    {
        rval = save_config(monitor);
    }

    return rval;
}

bool runtime_unlink_target(const StringSet& children, const StringSet& parents)
{
    if (children.empty())
    {
        return true;
    }

    bool rval = true;
    auto names = mxb::join(children, ", ", "'");

    for (const auto& parent : parents)
    {
        if (auto service = Service::find(parent))
        {
            rval = unlink_service(service, children);
        }
        else if (auto monitor = MonitorManager::find_monitor(parent.c_str()))
        {
            rval = unlink_monitor(monitor, children);
        }
        else
        {
            MXB_ERROR("No monitor or service named '%s' found", parent.c_str());
            rval = false;
        }

        if (rval)
        {
            MXB_NOTICE("Removed %s from '%s'", names.c_str(), parent.c_str());
        }
        else
        {
            break;
        }
    }

    return rval;
}

/**
 * Check if the value is a non-empty JSON string
 *
 * @param json Value to check
 * @param path JSON Pointer to the value
 *
 * @return True if the value pointed to by `path` is a non-empty JSON string
 */
bool is_valid_string(json_t* json, const char* path)
{
    bool ok = false;
    json_t* val = mxb::json_ptr(json, path);

    if (!val)
    {
        MXB_ERROR("Request body does not define the '%s' field.", path);
    }
    else if (!json_is_string(val))
    {
        MXB_ERROR("The '%s' field is not a string.", path);
    }
    else if (json_string_length(val) == 0)
    {
        MXB_ERROR("Value '%s' is empty.", path);
    }
    else
    {
        ok = true;
    }

    return ok;
}

bool extract_ordered_relations(json_t* json,
                               StringVector& relations,
                               Relationship rel)
{
    bool rval = true;
    json_t* arr = mxb::json_ptr(json, rel.first);

    if (arr && json_is_array(arr))
    {
        size_t size = json_array_size(arr);

        for (size_t j = 0; j < size; j++)
        {
            json_t* obj = json_array_get(arr, j);
            json_t* id = json_object_get(obj, CN_ID);
            json_t* type = mxb::json_ptr(obj, CN_TYPE);

            if (id && json_is_string(id)
                && type && json_is_string(type))
            {
                std::string id_value = json_string_value(id);
                std::string type_value = json_string_value(type);

                if (rel.second(type_value, id_value))
                {
                    relations.push_back(id_value);
                }
                else
                {
                    rval = false;
                }
            }
            else
            {
                rval = false;
            }
        }
    }

    return rval;
}

bool extract_relations(json_t* json,
                       StringSet& relations,
                       Relationship rel)
{
    StringVector values;
    bool rval = extract_ordered_relations(json, values, rel);
    relations.insert(values.begin(), values.end());
    return rval;
}

bool is_null_relation(json_t* json, const char* relation)
{
    std::string str(relation);
    size_t pos = str.rfind("/data");

    mxb_assert(pos != std::string::npos);
    str = str.substr(0, pos);

    json_t* data = mxb::json_ptr(json, relation);
    json_t* base = mxb::json_ptr(json, str.c_str());

    return (data && json_is_null(data)) || (base && json_is_null(base));
}

const char* json_type_to_string(const json_t* json)
{
    mxb_assert(json);

    if (json_is_object(json))
    {
        return "an object";
    }
    else if (json_is_array(json))
    {
        return "an array";
    }
    else if (json_is_string(json))
    {
        return "a string";
    }
    else if (json_is_integer(json))
    {
        return "an integer";
    }
    else if (json_is_real(json))
    {
        return "a real number";
    }
    else if (json_is_boolean(json))
    {
        return "a boolean";
    }
    else if (json_is_null(json))
    {
        return "a null value";
    }
    else
    {
        mxb_assert(!true);
        return "an unknown type";
    }
}

const char* get_string_or_null(json_t* json, const char* path)
{
    const char* rval = NULL;
    json_t* value = mxb::json_ptr(json, path);

    if (value && json_is_string(value))
    {
        rval = json_string_value(value);
    }

    return rval;
}

bool runtime_is_string_or_null(json_t* json, const char* path)
{
    bool rval = true;
    json_t* value = mxb::json_ptr(json, path);

    if (value && !json_is_string(value) && !json_is_null(value))
    {
        MXB_ERROR("Parameter '%s' is not a string but %s", path, json_type_to_string(value));
        rval = false;
    }

    return rval;
}

bool runtime_is_bool_or_null(json_t* json, const char* path)
{
    bool rval = true;
    json_t* value = mxb::json_ptr(json, path);

    if (value && !json_is_boolean(value) && !json_is_null(value))
    {
        MXB_ERROR("Parameter '%s' is not a boolean but %s", path, json_type_to_string(value));
        rval = false;
    }

    return rval;
}

bool runtime_is_size_or_null(json_t* json, const char* path)
{
    bool rval = true;
    json_t* value = mxb::json_ptr(json, path);

    if (value)
    {
        if (!json_is_integer(value) && !json_is_string(value) && !json_is_null(value))
        {
            MXB_ERROR("Parameter '%s' is not an integer or a string but %s",
                      path, json_type_to_string(value));
            rval = false;
        }
        else if ((json_is_integer(value) && json_integer_value(value) < 0)
                 || (json_is_string(value) && !get_suffixed_size(json_string_value(value), nullptr)))
        {
            MXB_ERROR("Parameter '%s' is not a valid size", path);
            rval = false;
        }
    }

    return rval;
}

bool runtime_is_count_or_null(json_t* json, const char* path)
{
    bool rval = true;
    json_t* value = mxb::json_ptr(json, path);

    if (value)
    {
        if (!json_is_integer(value) && !json_is_null(value))
        {
            MXB_ERROR("Parameter '%s' is not an integer but %s", path, json_type_to_string(value));
            rval = false;
        }
        else if (json_is_integer(value) && json_integer_value(value) < 0)
        {
            MXB_ERROR("Parameter '%s' is a negative integer", path);
            rval = false;
        }
    }

    return rval;
}

/** Check that the body at least defies a data member */
bool is_valid_resource_body(json_t* json)
{
    bool rval = true;

    if (mxb::json_ptr(json, MXS_JSON_PTR_DATA) == NULL)
    {
        MXB_ERROR("No '%s' field defined", MXS_JSON_PTR_DATA);
        rval = false;
    }
    else
    {
        // Check that the relationship JSON is well-formed
        const std::vector<const char*> relations =
        {
            MXS_JSON_PTR_RELATIONSHIPS "/servers",
            MXS_JSON_PTR_RELATIONSHIPS "/services",
            MXS_JSON_PTR_RELATIONSHIPS "/monitors",
            MXS_JSON_PTR_RELATIONSHIPS "/filters",
        };

        for (auto it = relations.begin(); it != relations.end(); it++)
        {
            json_t* j = mxb::json_ptr(json, *it);

            if (j && !json_is_object(j))
            {
                MXB_ERROR("Relationship '%s' is not an object", *it);
                rval = false;
            }
        }
    }

    return rval;
}

bool server_contains_required_fields(json_t* json)
{
    bool rval = false;
    auto err = mxs_is_valid_json_resource(json);

    if (!err.empty())
    {
        MXB_ERROR("%s", err.c_str());
    }
    else if (!mxb::json_ptr(json, MXS_JSON_PTR_PARAMETERS))
    {
        MXB_ERROR("Field '%s' is not defined", MXS_JSON_PTR_PARAMETERS);
    }
    else
    {
        rval = true;
    }

    return rval;
}

bool unlink_target_from_objects(const std::string& target, StringSet& relations)
{
    return runtime_unlink_target({target}, relations);
}

bool link_target_to_objects(const std::string& target, StringSet& relations)
{
    bool rval = true;

    if (!runtime_link_target({target}, relations))
    {
        runtime_unlink_target({target}, relations);
        rval = false;
    }

    return rval;
}

bool server_to_object_relations(Server* server, json_t* old_json, json_t* new_json)
{
    if (mxb::json_ptr(new_json, MXS_JSON_PTR_RELATIONSHIPS_SERVICES) == NULL
        && mxb::json_ptr(new_json, MXS_JSON_PTR_RELATIONSHIPS_MONITORS) == NULL)
    {
        /** No change to relationships */
        return true;
    }

    bool rval = true;
    StringSet old_relations;
    StringSet new_relations;

    for (const auto& a : {to_service_rel, to_monitor_rel})
    {
        // Extract only changed or deleted relationships
        if (is_null_relation(new_json, a.first) || mxb::json_ptr(new_json, a.first))
        {
            if (!extract_relations(new_json, new_relations, a)
                || !extract_relations(old_json, old_relations, a))
            {
                rval = false;
                break;
            }
        }
    }

    if (rval)
    {
        StringSet removed_relations;
        StringSet added_relations;

        std::set_difference(old_relations.begin(),
                            old_relations.end(),
                            new_relations.begin(),
                            new_relations.end(),
                            std::inserter(removed_relations, removed_relations.begin()));

        std::set_difference(new_relations.begin(),
                            new_relations.end(),
                            old_relations.begin(),
                            old_relations.end(),
                            std::inserter(added_relations, added_relations.begin()));

        if (!unlink_target_from_objects(server->name(), removed_relations)
            || !link_target_to_objects(server->name(), added_relations))
        {
            rval = false;
        }
    }

    return rval;
}

bool is_valid_relationship_body(json_t* json)
{
    bool rval = true;

    json_t* obj = mxb::json_ptr(json, MXS_JSON_PTR_DATA);

    if (!obj)
    {
        MXB_ERROR("Field '%s' is not defined", MXS_JSON_PTR_DATA);
        rval = false;
    }
    else if (!json_is_array(obj) && !json_is_null(obj))
    {
        MXB_ERROR("Field '%s' is not an array", MXS_JSON_PTR_DATA);
        rval = false;
    }

    return rval;
}

/**
 * @brief Do coarse validation of the object JSON
 *
 * @param json          JSON to validate
 * @param paths         List of paths that must be string values
 * @param relationships List of JSON paths and validation functions to check
 *
 * @return True of the JSON is valid
 */
bool validate_object_json(json_t* json)
{
    auto err = mxs_is_valid_json_resource(json);

    if (!err.empty())
    {
        MXB_ERROR("%s", err.c_str());
    }

    return err.empty();
}

bool inject_server_relationship_as_parameter(json_t* params, json_t* json)
{
    mxb_assert(params);
    StringVector relations;
    bool rval = true;

    // We need to check first if there's a value defined. If there isn't, we do nothing and treat the
    // relationships as the same.
    if (mxb::json_ptr(json, to_server_rel.first))
    {
        if (extract_ordered_relations(json, relations, to_server_rel))
        {
            // The empty string parameter makes sure this work even if the relationship is being removed. This
            // currently includes setting the `data` field to null which is documented as not being supported
            // but has been for quite some time.
            json_object_set_new(params, CN_SERVERS, json_string(mxb::join(relations).c_str()));
        }
        else
        {
            rval = false;
        }
    }

    return rval;
}

bool unlink_object_from_targets(const std::string& target, StringSet& relations)
{
    bool rval = true;

    if (!runtime_unlink_target(relations, {target}))
    {
        rval = false;
    }

    return rval;
}

bool link_object_to_targets(const std::string& target, StringSet& relations)
{
    bool rval = true;

    if (!runtime_link_target(relations, {target}))
    {
        runtime_unlink_target(relations, {target});
        rval = false;
    }

    return rval;
}

bool update_object_relations(const std::string& target,
                             Relationship rel,
                             json_t* old_json,
                             json_t* new_json)
{
    if (mxb::json_ptr(new_json, rel.first) == NULL)
    {
        /** No change to relationships */
        return true;
    }

    StringSet old_relations;
    StringSet new_relations;
    bool rval = false;

    if (extract_relations(old_json, old_relations, rel) && extract_relations(new_json, new_relations, rel))
    {
        StringSet removed_relations;
        StringSet added_relations;

        std::set_difference(old_relations.begin(), old_relations.end(),
                            new_relations.begin(), new_relations.end(),
                            std::inserter(removed_relations, removed_relations.begin()));

        std::set_difference(new_relations.begin(), new_relations.end(),
                            old_relations.begin(), old_relations.end(),
                            std::inserter(added_relations, added_relations.begin()));

        if (unlink_object_from_targets(target, removed_relations)
            && link_object_to_targets(target, added_relations))
        {
            rval = true;
        }
    }

    return rval;
}

bool object_to_server_relations(const std::string& target, json_t* old_json, json_t* new_json)
{
    bool rval = update_object_relations(target, to_server_rel, old_json, new_json);

    if (!rval)
    {
        MXB_ERROR("Could not find all servers that '%s' relates to", target.c_str());
    }

    return rval;
}

bool service_to_service_relations(const std::string& target, json_t* old_json, json_t* new_json)
{
    bool rval = update_object_relations(target, to_service_rel, old_json, new_json);

    if (!rval)
    {
        MXB_ERROR("Could not find all services that '%s' relates to", target.c_str());
    }

    return rval;
}

bool service_to_filter_relations(Service* service, json_t* old_json, json_t* new_json)
{
    if (mxb::json_ptr(new_json, MXS_JSON_PTR_RELATIONSHIPS_FILTERS) == NULL)
    {
        // No relationships defined, nothing to change
        return true;
    }

    bool rval = false;
    StringVector old_relations;
    StringVector new_relations;

    if (extract_ordered_relations(old_json, old_relations, to_filter_rel)
        && extract_ordered_relations(new_json, new_relations, to_filter_rel))
    {
        if (old_relations == new_relations || service->set_filters(new_relations))
        {
            // Either no change in relationships took place or we successfully
            // updated the filter relationships
            rval = true;
        }
    }
    else
    {

        MXB_ERROR("Could not find all filters that '%s' relates to", service->name());
    }

    return rval;
}

bool service_to_monitor_relations(const std::string& target, json_t* old_json, json_t* new_json)
{
    bool rval = update_object_relations(target, to_monitor_rel, old_json, new_json);

    if (!rval)
    {
        MXB_ERROR("Could not find the monitor that '%s' relates to", target.c_str());
    }

    return rval;
}

bool monitor_to_service_relations(const std::string& target, json_t* old_json, json_t* new_json)
{
    bool rval = update_object_relations(target, to_service_rel, old_json, new_json);

    if (!rval)
    {
        MXB_ERROR("Could not find the service that '%s' relates to", target.c_str());
    }

    return rval;
}

bool validate_logs_json(json_t* json)
{
    json_t* param = mxb::json_ptr(json, MXS_JSON_PTR_PARAMETERS);
    bool rval = false;

    if (param && json_is_object(param))
    {
        rval = runtime_is_bool_or_null(param, "highprecision")
            && runtime_is_bool_or_null(param, "maxlog")
            && runtime_is_bool_or_null(param, "syslog")
            && runtime_is_bool_or_null(param, "log_info")
            && runtime_is_bool_or_null(param, "log_warning")
            && runtime_is_bool_or_null(param, "log_notice")
            && runtime_is_bool_or_null(param, "log_debug")
            && runtime_is_count_or_null(param, "throttling/count")
            && runtime_is_count_or_null(param, "throttling/suppress_ms")
            && runtime_is_count_or_null(param, "throttling/window_ms");
    }

    return rval;
}

bool validate_listener_json(json_t* json)
{
    bool rval = false;
    json_t* param;

    if (is_valid_string(json, MXS_JSON_PTR_ID))
    {

        if (!(param = mxb::json_ptr(json, MXS_JSON_PTR_PARAMETERS)))
        {
            MXB_ERROR("Value not found: '%s'", MXS_JSON_PTR_PARAMETERS);
        }
        else if (!json_is_object(param))
        {
            MXB_ERROR("Value '%s' is not an object", MXS_JSON_PTR_PARAMETERS);
        }
        else if (runtime_is_count_or_null(param, CN_PORT)
                 && runtime_is_string_or_null(param, CN_ADDRESS)
                 && runtime_is_string_or_null(param, CN_AUTHENTICATOR)
                 && runtime_is_string_or_null(param, CN_AUTHENTICATOR_OPTIONS))
        {
            rval = true;
        }
    }

    return rval;
}

bool validate_user_json(json_t* json)
{
    bool rval = false;

    if (is_valid_string(json, MXS_JSON_PTR_ID)
        && is_valid_string(json, MXS_JSON_PTR_TYPE)
        && is_valid_string(json, MXS_JSON_PTR_PASSWORD)
        && is_valid_string(json, MXS_JSON_PTR_ACCOUNT))
    {
        json_t* account = mxb::json_ptr(json, MXS_JSON_PTR_ACCOUNT);

        if (json_to_account_type(account) == mxs::USER_ACCOUNT_UNKNOWN)
        {
            MXB_ERROR("The '%s' field is not a valid account value", MXS_JSON_PTR_ACCOUNT);
        }
        else
        {
            json_t* type  = mxb::json_ptr(json, MXS_JSON_PTR_TYPE);

            if (strcmp(json_string_value(type), CN_INET) == 0)
            {
                rval = true;
            }
            else if (strcmp(json_string_value(type), CN_UNIX) == 0)
            {
                rval = true;
            }
            else
            {
                MXB_ERROR("Invalid value for field '%s': %s", MXS_JSON_PTR_TYPE, json_string_value(type));
            }
        }
    }

    return rval;
}

bool validate_monitor_json(json_t* json)
{
    bool rval = validate_object_json(json);

    if (rval)
    {
        json_t* params = mxb::json_ptr(json, MXS_JSON_PTR_PARAMETERS);

        for (auto a : {CN_USER, CN_PASSWORD})
        {
            if (!mxb::json_ptr(params, a))
            {
                MXB_ERROR("Mandatory parameter '%s' is not defined", a);
                rval = false;
                break;
            }
        }

        if (!mxb::json_is_type(json, MXS_JSON_PTR_MODULE, JSON_STRING))
        {
            MXB_ERROR("Field '%s' is not a string", MXS_JSON_PTR_MODULE);
            rval = false;
        }
    }

    return rval;
}

bool validate_filter_json(json_t* json)
{
    bool rval = validate_object_json(json);

    if (rval)
    {
        if (!mxb::json_is_type(json, MXS_JSON_PTR_MODULE, JSON_STRING))
        {
            MXB_ERROR("Field '%s' is not a string", MXS_JSON_PTR_MODULE);
            rval = false;
        }
    }

    return rval;
}

bool validate_service_json(json_t* json)
{
    bool rval = validate_object_json(json);

    if (rval)
    {
        auto servers = mxb::json_ptr(json, MXS_JSON_PTR_RELATIONSHIPS_SERVERS);
        auto services = mxb::json_ptr(json, MXS_JSON_PTR_RELATIONSHIPS_SERVICES);
        auto monitors = mxb::json_ptr(json, MXS_JSON_PTR_RELATIONSHIPS_MONITORS);

        if (json_array_size(monitors) && (json_array_size(servers) || json_array_size(services)))
        {
            MXB_ERROR("A service must use either servers and services or monitors, not both");
            rval = false;
        }
        else if (!mxb::json_is_type(json, MXS_JSON_PTR_ROUTER, JSON_STRING))
        {
            MXB_ERROR("Field '%s' is not a string", MXS_JSON_PTR_ROUTER);
            rval = false;
        }
    }

    return rval;
}

bool validate_create_service_json(json_t* json)
{
    return validate_service_json(json)
           && is_valid_string(json, MXS_JSON_PTR_ID)
           && is_valid_string(json, MXS_JSON_PTR_ROUTER);
}

bool ignored_core_parameters(const char* key)
{
    static const std::unordered_set<std::string> params =
    {
        CN_CACHEDIR,
        CN_CONNECTOR_PLUGINDIR,
        CN_DATADIR,
        CN_EXECDIR,
        CN_LANGUAGE,
        CN_LIBDIR,
        CN_LOGDIR,
        CN_MODULE_CONFIGDIR,
        CN_PERSISTDIR,
        CN_PIDDIR,
    };

    return params.count(key);
}

Service* get_service_from_listener_json(json_t* json)
{
    Service* rval = nullptr;
    const char* ptr = "/data/relationships/services/data/0/id";

    if (auto svc = mxb::json_ptr(json, ptr))
    {
        if (json_is_string(svc))
        {
            if (!(rval = Service::find(json_string_value(svc))))
            {
                MXB_ERROR("'%s' is not a valid service in MaxScale", json_string_value(svc));
            }
        }
        else
        {
            MXB_ERROR("Field '%s' is not a string", ptr);
        }
    }
    else
    {
        MXB_ERROR("Field '%s' is not defined", ptr);
    }

    return rval;
}

void prepare_for_destruction(Server* server)
{
    if (auto mon = MonitorManager::server_is_monitored(server))
    {
        unlink_monitor(mon, {server->name()});
    }

    for (auto service : service_server_in_use(server))
    {
        unlink_service(service, {server->name()});
    }
}

void prepare_for_destruction(const SFilterDef& filter)
{
    for (auto service : service_filter_in_use(filter))
    {
        service->remove_filter(filter);

        // Save the changes in the filters list
        save_config(service);
    }
}

void prepare_for_destruction(Service* service)
{
    for (Service* s : service->get_parents())
    {
        unlink_service(s, {service->name()});
    }

    // Destroy listeners that point to the service. They are separate objects and are not managed by the
    // service which means we can't simply ignore them.
    for (const auto& l : mxs::Listener::find_by_service(service))
    {
        runtime_remove_config(l->name());
        mxs::Listener::destroy(l);
    }
}

void prepare_for_destruction(Monitor* monitor)
{
    for (auto svc : service_uses_monitor(monitor))
    {
        unlink_service(svc, {monitor->name()});
    }
}

Server* get_server_by_address(json_t* params)
{
    auto addr_js = json_object_get(params, CN_ADDRESS);
    auto port_js = json_object_get(params, CN_PORT);
    auto socket_js = json_object_get(params, CN_SOCKET);

    int port = json_integer_value(port_js);
    std::string addr = json_string_value(addr_js ? addr_js : socket_js);

    return ServerManager::find_by_address(addr, port);
}

const char* get_object_type(const std::string& name)
{
    if (ServerManager::find_by_unique_name(name))
    {
        return "server";
    }
    else if (Service::find(name))
    {
        return "service";
    }
    else if (MonitorManager::find_monitor(name.c_str()))
    {
        return "monitor";
    }
    else if (filter_find(name))
    {
        return "filter";
    }
    else if (mxs::Listener::find(name))
    {
        return "listener";
    }

    return nullptr;
}

/**
 * Combine `dest` and `src` into one object
 *
 * Removes JSON nulls and updates `dest` with the contents of `src`. Both objects are modified as a result of
 * this function call.
 *
 * @param dest JSON object where the combined result is stored
 * @param src  JSON object from where the values are copied
 */
void merge_json(json_t* dest, json_t* src)
{
    mxb::json_remove_nulls(dest);
    mxb::json_remove_nulls(src);
    json_object_update(dest, src);
}

}

void config_runtime_add_error(const std::string& error)
{
    runtime_errmsg.push_back(error);
}

void runtime_add_warning(const std::string& warning)
{
    this_unit.warnings.push_back(warning);
}

std::string runtime_get_warnings()
{
    // We're really only expecting one warning per request
    auto rval = mxb::join(this_unit.warnings, ";");
    this_unit.warnings.clear();
    return rval;
}

json_t* runtime_get_json_error()
{
    json_t* obj = NULL;

    if (!runtime_errmsg.empty())
    {
        obj = mxs_json_error(runtime_errmsg);
        runtime_errmsg.clear();
    }

    return obj;
}

bool runtime_create_volatile_server(const std::string& name, const std::string& address, int port,
                                    const mxs::ConfigParameters& extra)
{
    UnmaskPasswords unmask;

    bool rval = false;
    if (ServerManager::find_by_unique_name(name) == nullptr)
    {
        mxs::ConfigParameters parameters = extra;
        if (!address.empty())
        {
            auto param_name = address[0] == '/' ? CN_SOCKET : CN_ADDRESS;
            parameters.set(param_name, address);
        }
        parameters.set(CN_PORT, std::to_string(port));

        if (Server* server = ServerManager::create_server(name.c_str(), parameters))
        {
            rval = true;
            MXB_NOTICE("Created server '%s' at %s:%u", server->name(), server->address(),
                       server->port());
        }
        else
        {
            MXB_ERROR("Failed to create server '%s', see error log for more details",
                      name.c_str());
        }
    }
    else
    {
        MXB_ERROR("Server '%s' already exists", name.c_str());
    }

    return rval;
}

bool runtime_destroy_server(Server* server, bool force)
{
    UnmaskPasswords unmask;
    bool rval = false;

    if (force)
    {
        prepare_for_destruction(server);
    }

    std::vector<std::string> names;
    auto services = service_server_in_use(server);
    std::transform(services.begin(), services.end(), std::back_inserter(names),
                   std::mem_fn(&Service::name));

    auto filters = filter_depends_on_target(server);
    std::transform(filters.begin(), filters.end(), std::back_inserter(names),
                   std::mem_fn(&FilterDef::name));

    if (auto mon = MonitorManager::server_is_monitored(server))
    {
        names.push_back(mon->name());
    }

    if (!names.empty())
    {
        MXB_ERROR("Cannot destroy server '%s' as it is used by: %s",
                  server->name(), mxb::join(names, ", ").c_str());
    }
    else if (runtime_remove_config(server->name()))
    {
        MXB_NOTICE("Destroyed server '%s' at %s:%u", server->name(), server->address(), server->port());
        server->deactivate();
        rval = true;
    }

    return rval;
}

bool runtime_destroy_listener(const mxs::SListener& listener)
{
    UnmaskPasswords unmask;
    bool rval = false;
    std::string name = listener->name();
    std::string service = listener->service()->name();
    mxs::Listener::destroy(listener);

    if (runtime_remove_config(name.c_str()))
    {
        rval = true;
        MXB_NOTICE("Destroyed listener '%s' for service '%s'.", name.c_str(), service.c_str());
    }

    return rval;
}

bool runtime_destroy_filter(const SFilterDef& filter, bool force)
{
    UnmaskPasswords unmask;
    mxb_assert(filter);
    bool rval = false;

    if (force)
    {
        prepare_for_destruction(filter);
    }

    if (service_filter_in_use(filter).empty())
    {
        if (runtime_remove_config(filter->name()))
        {
            filter_destroy(filter);
            rval = true;
        }
    }
    else
    {
        MXB_ERROR("Filter '%s' cannot be destroyed: Remove it from all services first",
                  filter->name());
    }

    return rval;
}

bool runtime_destroy_service(Service* service, bool force)
{
    UnmaskPasswords unmask;
    bool rval = false;
    mxb_assert(service && service->active());

    if (force)
    {
        prepare_for_destruction(service);
    }

    if (force || service->can_be_destroyed())
    {
        if (runtime_remove_config(service->name()))
        {
            Service::destroy(service);
            rval = true;
        }
    }

    return rval;
}

bool runtime_destroy_monitor(Monitor* monitor, bool force)
{
    UnmaskPasswords unmask;
    bool rval = false;

    if (mxs::Config::get().config_sync_cluster == monitor->name())
    {
        MXB_ERROR("Cannot destroy monitor '%s', it is set as the configuration sync cluster.",
                  monitor->name());
        return false;
    }

    if (force)
    {
        prepare_for_destruction(monitor);
    }

    if (!monitor->servers().empty() && !force)
    {
        MXB_ERROR("Cannot destroy monitor '%s', it is monitoring servers.", monitor->name());
    }
    else if (!service_uses_monitor(monitor).empty())
    {
        MXB_ERROR("Monitor '%s' cannot be destroyed as it is used by services.", monitor->name());
    }
    else if (runtime_remove_config(monitor->name()))
    {
        MonitorManager::deactivate_monitor(monitor);
        MXB_NOTICE("Destroyed monitor '%s'", monitor->name());
        rval = true;
    }

    return rval;
}

bool runtime_create_server_from_json(json_t* json)
{
    UnmaskPasswords unmask;
    bool rval = false;
    StringSet relations;

    if (server_contains_required_fields(json)
        && extract_relations(json, relations, to_service_rel)
        && extract_relations(json, relations, to_monitor_rel))
    {
        json_t* params = mxb::json_ptr(json, MXS_JSON_PTR_PARAMETERS);
        mxb::json_remove_nulls(params);
        const char* name = json_string_value(mxb::json_ptr(json, MXS_JSON_PTR_ID));
        mxb_assert(name);

        if (const char* other = get_object_type(name))
        {
            MXB_ERROR("Can't create server '%s', a %s with that name already exists", name, other);
        }
        else if (Server* server = ServerManager::create_server(name, params))
        {
            if (link_target_to_objects(server->name(), relations))
            {
                rval = save_config(server);
            }
            else
            {
                runtime_destroy_server(server, false);
            }
        }
    }

    return rval;
}

bool runtime_alter_server_from_json(Server* server, json_t* new_json)
{
    UnmaskPasswords unmask;
    bool rval = false;
    std::unique_ptr<json_t> old_json(ServerManager::server_to_json_resource(server, ""));
    mxb_assert(old_json.get());

    if (is_valid_resource_body(new_json))
    {
        rval = true;

        auto& config = server->configuration();
        json_t* new_parameters = nullptr;

        if (json_t* parameters = mxb::json_ptr(new_json, MXS_JSON_PTR_PARAMETERS))
        {
            rval = false;
            new_parameters = mxb::json_ptr(old_json.get(), MXS_JSON_PTR_PARAMETERS);
            json_object_update(new_parameters, parameters);
            mxb::json_remove_nulls(new_parameters);

            if (config.validate(new_parameters))
            {
                auto other = get_server_by_address(new_parameters);

                if (other && other != server)
                {
                    MXB_ERROR("Cannot update server '%s' to '[%s]:%d', server '%s' exists there already.",
                              server->name(), other->address(), other->port(), other->name());
                }
                else
                {
                    rval = true;
                }
            }
        }

        if (rval)
        {
            rval = server_to_object_relations(server, old_json.get(), new_json);
        }

        if (rval && new_parameters)
        {
            if ((rval = config.configure(new_parameters)))
            {
                rval = save_config(server);

                // Restart the monitor that monitors this server to propagate the configuration changes
                // forward. This causes the monitor to pick up on new timeouts and addresses immediately.
                if (auto mon = MonitorManager::server_is_monitored(server))
                {
                    if (mon->is_running())
                    {
                        auto [stopped, errmsg] = mon->soft_stop();
                        if (stopped)
                        {
                            mon->start();
                        }
                        else
                        {
                            MXB_ERROR("Could not restart monitor '%s': %s Restart the monitor manually "
                                      "to ensure server settings are taken into use.",
                                      mon->name(), errmsg.c_str());
                        }
                    }
                }
            }
        }
    }

    return rval;
}

bool runtime_alter_server_relationships_from_json(Server* server, const char* type, json_t* json)
{
    UnmaskPasswords unmask;
    bool rval = false;
    std::unique_ptr<json_t> old_json(ServerManager::server_to_json_resource(server, ""));
    mxb_assert(old_json.get());

    if (is_valid_relationship_body(json))
    {
        std::unique_ptr<json_t> j(json_pack("{s: {s: {s: {s: O}}}}",
                                            "data",
                                            "relationships",
                                            type,
                                            "data",
                                            json_object_get(json, "data")));

        if (server_to_object_relations(server, old_json.get(), j.get()))
        {
            rval = true;
        }
    }

    return rval;
}

bool runtime_create_monitor_from_json(json_t* json)
{
    UnmaskPasswords unmask;
    bool rval = false;

    if (validate_monitor_json(json))
    {
        const char* name = json_string_value(mxb::json_ptr(json, MXS_JSON_PTR_ID));
        const char* module = json_string_value(mxb::json_ptr(json, MXS_JSON_PTR_MODULE));

        if (const char* other = get_object_type(name))
        {
            MXB_ERROR("Can't create monitor '%s', a %s with that name already exists", name, other);
        }
        else
        {
            json_t* params = mxb::json_ptr(json, MXS_JSON_PTR_PARAMETERS);
            mxb::json_remove_nulls(params);
            mxb_assert_message(params, "Validation should guarantee that parameters exist");
            inject_server_relationship_as_parameter(params, json);

            // Copy the module into the parameters to make sure it always appears in the parameters
            json_object_set(params, CN_MODULE, mxb::json_ptr(json, MXS_JSON_PTR_MODULE));

            if (auto monitor = MonitorManager::create_monitor(name, module, params))
            {
                if (save_config(monitor))
                {
                    MXB_NOTICE("Created monitor '%s'", name);
                    MonitorManager::start_monitor(monitor);
                    rval = true;

                    // TODO: Do this with native types instead of JSON comparisons
                    mxb::Json old_json(monitor->to_json(""), mxb::Json::RefType::STEAL);
                    MXB_AT_DEBUG(bool rv = )
                    monitor_to_service_relations(monitor->name(), old_json.get_json(), json);
                    mxb_assert(rv);
                }
            }
            else
            {
                MXB_ERROR("Could not create monitor '%s' with module '%s'", name, module);
            }
        }
    }

    return rval;
}

bool runtime_create_filter_from_json(json_t* json)
{
    UnmaskPasswords unmask;
    bool rval = false;

    if (validate_filter_json(json))
    {
        const char* name = json_string_value(mxb::json_ptr(json, MXS_JSON_PTR_ID));
        const char* module = json_string_value(mxb::json_ptr(json, MXS_JSON_PTR_MODULE));

        if (const char* other = get_object_type(name))
        {
            MXB_ERROR("Can't create filter '%s', a %s with that name already exists", name, other);
        }
        else
        {
            json_t* parameters = mxb::json_ptr(json, MXS_JSON_PTR_PARAMETERS);

            // A filter is allowed to be constructed without parameters. To handle this gracefully, we
            // allocate an empty object. In addition, the module name is injected into it to make the
            // construction behave uniformly across all parameter types.
            parameters = parameters ? json_incref(parameters) : json_object();
            json_object_set_new(parameters, CN_MODULE, json_string(module));
            mxb::json_remove_nulls(parameters);

            if (auto filter = filter_alloc(name, parameters))
            {
                if (save_config(filter))
                {
                    MXB_NOTICE("Created filter '%s'", name);
                    rval = true;
                }
            }

            json_decref(parameters);
        }
    }

    return rval;
}

bool update_service_relationships(Service* service, json_t* json)
{
    // Construct only the relationship part of the resource. We don't need the rest and by doing this we avoid
    // any cross-worker communication (e.g. router diagnostics could cause it).
    auto old_json = json_pack("{s:{s: o}}", "data", "relationships", service->json_relationships(""));
    mxb_assert(old_json);

    bool rval = object_to_server_relations(service->name(), old_json, json)
        && service_to_service_relations(service->name(), old_json, json)
        && service_to_filter_relations(service, old_json, json)
        && service_to_monitor_relations(service->name(), old_json, json);

    json_decref(old_json);

    return rval;
}

bool runtime_create_service_from_json(json_t* json)
{
    UnmaskPasswords unmask;
    bool rval = false;

    if (validate_create_service_json(json))
    {
        const char* name = json_string_value(mxb::json_ptr(json, MXS_JSON_PTR_ID));

        if (const char* other = get_object_type(name))
        {
            MXB_ERROR("Can't create service '%s', a %s with that name already exists", name, other);
        }
        else if (json_t* params = mxb::json_ptr(json, MXS_JSON_PTR_PARAMETERS))
        {
            json_t* router = mxb::json_ptr(json, MXS_JSON_PTR_ROUTER);
            json_object_set(params, CN_ROUTER, router);
            mxb::json_remove_nulls(params);

            if (auto service = Service::create(name, params))
            {
                if (update_service_relationships(service, json))
                {
                    if (save_config(service))
                    {
                        MXB_NOTICE("Created service '%s'", name);
                        service->start();
                        rval = true;
                    }
                    else
                    {
                        MXB_ERROR("Failed to serialize service '%s'", name);
                    }
                }
            }
            else
            {
                MXB_ERROR("Could not create service '%s' with module '%s'", name, json_string_value(router));
            }
        }
    }

    return rval;
}

bool runtime_alter_monitor_from_json(Monitor* monitor, json_t* new_json)
{
    UnmaskPasswords unmask;
    bool success = false;
    mxb::Json old_json(MonitorManager::monitor_to_json(monitor, ""), mxb::Json::RefType::STEAL);
    mxb_assert(old_json.get_json());

    if (is_valid_resource_body(new_json)
        && monitor_to_service_relations(monitor->name(), old_json.get_json(), new_json))
    {
        json_t* params = monitor->parameters_to_json();
        json_t* new_params = mxb::json_ptr(new_json, MXS_JSON_PTR_PARAMETERS);

        if (new_params)
        {
            mxb::json_remove_nulls(new_params);
            json_object_update(params, new_params);
        }

        // Now inject the servers from the relationship endpoint
        inject_server_relationship_as_parameter(params, new_json);

        // Make sure there are no null values left in the parameters, the configuration code
        // treats that as an error.
        mxb::json_remove_nulls(params);

        if (MonitorManager::reconfigure_monitor(monitor, params))
        {
            success = save_config(monitor);
        }

        json_decref(params);
    }

    return success;
}

bool runtime_alter_monitor_relationships_from_json(Monitor* monitor, const char* type, json_t* json)
{
    UnmaskPasswords unmask;
    bool rval = false;
    std::unique_ptr<json_t> old_json(MonitorManager::monitor_to_json(monitor, ""));
    mxb_assert(old_json.get());

    if (is_valid_relationship_body(json))
    {
        std::unique_ptr<json_t> j(json_pack("{s: {s: {s: {s: O}}}}",
                                            "data",
                                            "relationships",
                                            type,
                                            "data",
                                            json_object_get(json, "data")));

        if (runtime_alter_monitor_from_json(monitor, j.get()))
        {
            rval = true;
        }
    }

    return rval;
}

bool runtime_alter_service_relationships_from_json(Service* service, const char* type, json_t* json)
{
    UnmaskPasswords unmask;
    bool rval = false;

    if (is_valid_relationship_body(json))
    {
        std::unique_ptr<json_t> j(json_pack("{s: {s: {s: {s: O}}}}",
                                            "data",
                                            "relationships",
                                            type,
                                            "data",
                                            json_object_get(json, "data")));

        if (runtime_alter_service_from_json(service, j.get()))
        {
            rval = true;
        }
    }

    return rval;
}

bool runtime_alter_service_from_json(Service* service, json_t* new_json)
{
    UnmaskPasswords unmask;
    bool rval = validate_service_json(new_json);

    if (rval)
    {
        if (json_t* new_params = mxb::json_ptr(new_json, MXS_JSON_PTR_PARAMETERS))
        {
            json_t* params = service->json_parameters();
            merge_json(params, new_params);
            rval = service->configure(params);
            json_decref(params);
        }

        if (rval)
        {
            rval = update_service_relationships(service, new_json);
        }

        if (rval)
        {
            save_config(service);
        }
    }

    return rval;
}

bool runtime_alter_filter_from_json(const SFilterDef& filter, json_t* new_json)
{
    UnmaskPasswords unmask;
    bool rval = false;

    if (validate_filter_json(new_json))
    {
        rval = true;
        auto& config = filter->configuration();

        if (json_t* new_params = mxb::json_ptr(new_json, MXS_JSON_PTR_PARAMETERS))
        {
            rval = false;

            // The new parameters are merged with the old parameters to get a complete filter definition.
            json_t* params = config.to_json();
            merge_json(params, new_params);

            if (config.validate(params) && config.configure(params))
            {
                rval = save_config(filter);
            }

            json_decref(params);
        }
    }

    return rval;
}

bool runtime_create_listener_from_json(json_t* json, Service* service)
{
    UnmaskPasswords unmask;
    bool rval = false;

    if (!service && !(service = get_service_from_listener_json(json)))
    {
        return false;
    }

    if (validate_listener_json(json))
    {
        const char* name = get_string_or_null(json, MXS_JSON_PTR_ID);
        std::string reason;

        if (!config_is_valid_name(name, &reason))
        {
            MXB_ERROR("%s", reason.c_str());
        }
        else if (const char* other = get_object_type(name))
        {
            MXB_ERROR("Can't create listener '%s', a %s with that name already exists", name, other);
        }
        else
        {
            json_t* params = mxb::json_ptr(json, MXS_JSON_PTR_PARAMETERS);
            mxb::json_remove_nulls(params);

            // The service is expressed as a relationship instead of a parameter. Add it to the parameters so
            // that it's expressed in the same way regardless of the way the listener is created.
            json_object_set_new(params, "service", json_string(service->name()));

            if (auto listener = mxs::Listener::create(name, params))
            {
                if (listener->listen() && save_config(listener))
                {
                    MXB_NOTICE("Created listener '%s' at %s:%u for service '%s'",
                               name, listener->address(), listener->port(), service->name());

                    rval = true;
                }
                else
                {
<<<<<<< HEAD
                    MXB_ERROR("Listener '%s' was created but failed to start it.", name);
                    mxs::Listener::destroy(listener);
                    mxb_assert(!mxs::Listener::find(name));
=======
                    Listener::destroy(listener);
                    mxb_assert(!listener_find(name));
>>>>>>> 151c6a78
                }
            }
        }
    }

    return rval;
}

bool runtime_alter_listener_from_json(mxs::SListener listener, json_t* new_json)
{
    UnmaskPasswords unmask;
    bool rval = false;

    if (validate_service_json(new_json))
    {
        if (json_t* new_params = mxb::json_ptr(new_json, MXS_JSON_PTR_PARAMETERS))
        {
            auto& config = listener->configuration();
            json_t* params = config.to_json();
            merge_json(params, new_params);

            if (config.validate(params) && config.configure(params))
            {
                // TODO: Configure the protocol module as well
                rval = save_config(listener);
            }

            json_decref(params);
        }
    }

    return rval;
}

bool runtime_create_user_from_json(json_t* json)
{
    bool rval = false;

    if (validate_user_json(json))
    {
        const char* user = json_string_value(mxb::json_ptr(json, MXS_JSON_PTR_ID));
        const char* password = json_string_value(mxb::json_ptr(json, MXS_JSON_PTR_PASSWORD));
        std::string strtype = json_string_value(mxb::json_ptr(json, MXS_JSON_PTR_TYPE));
        auto type = json_to_account_type(mxb::json_ptr(json, MXS_JSON_PTR_ACCOUNT));
        const char* err = NULL;

        if (strtype == CN_INET && (err = admin_add_inet_user(user, password, type)) == ADMIN_SUCCESS)
        {
            MXB_NOTICE("Create network user '%s'", user);
            rval = true;
        }
        else if (strtype == CN_UNIX)
        {
            MXB_ERROR("UNIX users are no longer supported.");
        }
        else if (err)
        {
            MXB_ERROR("Failed to add user '%s': %s", user, err);
        }
    }

    return rval;
}

bool runtime_remove_user(const char* id)
{
    bool rval = false;
    const char* err = admin_remove_inet_user(id);

    if (err == ADMIN_SUCCESS)
    {
        MXB_NOTICE("Deleted network user '%s'", id);
        rval = true;
    }
    else
    {
        MXB_ERROR("Failed to remove user '%s': %s", id, err);
    }

    return rval;
}

bool runtime_alter_user(const std::string& user, const std::string& type, json_t* json)
{
    bool rval = false;
    const char* password = json_string_value(mxb::json_ptr(json, MXS_JSON_PTR_PASSWORD));

    if (!password)
    {
        MXB_ERROR("No password provided");
    }
    else if (type != CN_INET)
    {
        MXB_ERROR("Users of type '%s' are not supported", type.c_str());
    }
    else if (const char* err = admin_alter_inet_user(user.c_str(), password))
    {
        MXB_ERROR("%s", err);
    }
    else
    {
        rval = true;
    }

    return rval;
}

bool runtime_alter_maxscale_from_json(json_t* json)
{
    UnmaskPasswords unmask;
    bool rval = false;

    if (validate_object_json(json))
    {
        json_t* new_params = mxb::json_ptr(json, MXS_JSON_PTR_PARAMETERS);
        json_t* params = mxs::Config::get().to_json();
        merge_json(params, new_params);
        auto& config = mxs::Config::get();

        // TODO: Don't strip out these parameters and define them in the core specification instead.
        const char* key;
        json_t* value;
        void* ptr;

        // TODO: This should not be needed anymore
        json_object_foreach_safe(params, ptr, key, value)
        {
            if (ignored_core_parameters(key))
            {
                json_object_del(params, key);
            }
        }

        if (config.validate(params) && config.configure(params))
        {
            rval = save_config(config);
        }

        json_decref(params);
    }

    return rval;
}

bool runtime_thread_rebalance(mxs::RoutingWorker& from,
                              const std::string& sessions,
                              const std::string& recipient)
{
    bool rv = false;

    int nSessions = std::numeric_limits<int>::max();

    if (sessions.empty() || mxb::get_int(sessions, &nSessions))
    {
        int windex_to = -1;

        if (!recipient.empty() && mxb::get_int(recipient, &windex_to))
        {
            mxs::RoutingWorker* pTo = mxs::RoutingWorker::get_by_index(windex_to);

            if (pTo)
            {
                // Execute() and not call(), so that we do not have to worry about
                // possible deadlocks.
                if (from.execute([pTo, nSessions]() {
                            auto* pFrom = mxs::RoutingWorker::get_current();

                            pFrom->rebalance(pTo, nSessions);
                        }, mxb::Worker::EXECUTE_QUEUED))
                {
                    rv = true;
                }
                else
                {
                    MXB_ERROR("Could not initiate rebalancing.");
                }
            }
            else
            {
                MXB_ERROR("The 'recipient' value '%s' does not refer to a worker.", recipient.c_str());
            }
        }
        else
        {
            MXB_ERROR("'recipient' argument not provided, or value is not a valid integer.");
        }
    }
    else
    {
        MXB_ERROR("'sessions' argument provided, but value '%s' is not a valid integer.", sessions.c_str());
    }

    return rv;
}

bool runtime_threads_rebalance(const std::string& arg_threshold)
{
    bool rv = true;

    int64_t threshold = -1;

    const auto& config = mxs::Config::get();

    if (!arg_threshold.empty())
    {
        std::string message;
        if (!config.rebalance_threshold.parameter().from_string(arg_threshold, &threshold, &message))
        {
            MXB_ERROR("%s", message.c_str());
            rv = false;
        }
    }
    else
    {
        threshold = config.rebalance_threshold.get();
    }

    if (rv)
    {
        mxb_assert(threshold > 0);

        auto* main_worker = mxs::MainWorker::get();
        main_worker->balance_workers(mxs::MainWorker::BALANCE_UNCONDITIONALLY, threshold);
    }

    return rv;
}

bool runtime_remove_config(const char* name)
{
    if (!mxs::Config::get().config_sync_cluster.empty())
    {
        return true;
    }

    bool rval = true;
    std::string filename = mxs::config_persistdir() + "/"s + name + ".cnf";

    if (unlink(filename.c_str()) == -1 && errno != ENOENT)
    {
        MXB_ERROR("Failed to remove persisted configuration '%s': %d, %s",
                  filename.c_str(), errno, mxb_strerror(errno));
        rval = false;
    }

    if (mxs::Config::is_static_object(name))
    {
        auto msg = mxb::string_printf("Object '%s' is defined in a static configuration file and "
                                      "cannot be permanently deleted. If MaxScale is restarted, "
                                      "the object will appear again.", name);
        runtime_add_warning(msg);
    }

    return rval;
}

bool runtime_save_config(const char* name, const std::string& config)
{
    bool rval = false;
    std::string filename = mxs::config_persistdir() + "/"s + name + ".cnf";
    bool new_file = access(filename.c_str(), F_OK) != 0 && errno == ENOENT;

    if (auto err = mxb::save_file(filename, config); !err.empty())
    {
        MXB_ERROR("Failed to save config: %s", err.c_str());
    }
    else
    {
        if (mxs::Config::get().load_persisted_configs)
        {
            mxs::Config::set_object_source_file(name, filename);

            if (mxs::Config::is_static_object(name))
            {
                auto msg = mxb::string_printf("Saving runtime modifications to '%s' in '%s'. "
                                              "The modified values will override the values found "
                                              "in the static configuration files.",
                                              name, filename.c_str());
                runtime_add_warning(msg);

                if (new_file)
                {
                    MXB_WARNING("%s", msg.c_str());
                }
            }
        }

        rval = true;
    }

    return rval;
}<|MERGE_RESOLUTION|>--- conflicted
+++ resolved
@@ -2106,14 +2106,8 @@
                 }
                 else
                 {
-<<<<<<< HEAD
-                    MXB_ERROR("Listener '%s' was created but failed to start it.", name);
                     mxs::Listener::destroy(listener);
                     mxb_assert(!mxs::Listener::find(name));
-=======
-                    Listener::destroy(listener);
-                    mxb_assert(!listener_find(name));
->>>>>>> 151c6a78
                 }
             }
         }
