/*
 * Copyright (c) 2016 MariaDB Corporation Ab
 *
 * Use of this software is governed by the Business Source License included
 * in the LICENSE.TXT file and at www.mariadb.com/bsl11.
 *
 * Change Date: 2024-01-15
 *
 * On the date above, in accordance with the Business Source License, use
 * of this software will be governed by version 2 or later of the General
 * Public License.
 */

#include <maxscale/ccdefs.hh>

#include "internal/config_runtime.hh"

#include <algorithm>
#include <cinttypes>
#include <functional>
#include <iterator>
#include <set>
#include <sstream>
#include <string>
#include <strings.h>
#include <tuple>
#include <vector>

#include <maxbase/atomic.h>
#include <maxscale/clock.h>
#include <maxscale/jansson.hh>
#include <maxscale/json_api.hh>
#include <maxscale/paths.h>
#include <maxscale/router.hh>
#include <maxscale/users.hh>

#include "internal/config.hh"
#include "internal/filter.hh"
#include "internal/listener.hh"
#include "internal/modules.hh"
#include "internal/monitor.hh"
#include "internal/monitormanager.hh"
#include "internal/query_classifier.hh"
#include "internal/servermanager.hh"

typedef std::set<std::string>    StringSet;
typedef std::vector<std::string> StringVector;

using std::tie;
using maxscale::Monitor;
using SListener = std::shared_ptr<Listener>;

#define RUNTIME_ERRMSG_BUFSIZE 512
thread_local std::vector<std::string> runtime_errmsg;

typedef std::function<bool (const std::string&, const std::string&)> JsonValidator;
typedef std::pair<const char*, JsonValidator>                        Relationship;

namespace
{

bool object_relation_is_valid(const std::string& type, const std::string& value)
{
    return type == CN_SERVERS && ServerManager::find_by_unique_name(value);
}

bool service_to_service_relation_is_valid(const std::string& type, const std::string& value)
{
    return type == CN_SERVICES && Service::find(value);
}

bool server_to_service_relation_is_valid(const std::string& type, const std::string& value)
{
    return type == CN_SERVICES && Service::find(value.c_str());
}

bool server_to_monitor_relation_is_valid(const std::string& type, const std::string& value)
{
    return type == CN_MONITORS && MonitorManager::find_monitor(value.c_str());
}

bool filter_to_service_relation_is_valid(const std::string& type, const std::string& value)
{
    return type == CN_SERVICES && Service::find(value.c_str());
}

bool service_to_filter_relation_is_valid(const std::string& type, const std::string& value)
{
    return type == CN_FILTERS && filter_find(value.c_str());
}

//
// Constants for relationship validation
//
const Relationship object_to_server
{
    MXS_JSON_PTR_RELATIONSHIPS_SERVERS,
    object_relation_is_valid
};

const Relationship server_to_service
{
    MXS_JSON_PTR_RELATIONSHIPS_SERVICES,
    server_to_service_relation_is_valid
};

const Relationship server_to_monitor
{
    MXS_JSON_PTR_RELATIONSHIPS_MONITORS,
    server_to_monitor_relation_is_valid
};

const Relationship filter_to_service
{
    MXS_JSON_PTR_RELATIONSHIPS_SERVICES,
    filter_to_service_relation_is_valid
};

const Relationship service_to_filter
{
    MXS_JSON_PTR_RELATIONSHIPS_FILTERS,
    service_to_filter_relation_is_valid
};

const Relationship service_to_service
{
    MXS_JSON_PTR_RELATIONSHIPS_SERVICES,
    service_to_service_relation_is_valid
};

const MXS_MODULE_PARAM* get_type_parameters(const char* type)
{
    if (strcmp(type, CN_SERVICE) == 0)
    {
        return common_service_params();
    }
    else if (strcmp(type, CN_LISTENER) == 0)
    {
        return common_listener_params();
    }
    else if (strcmp(type, CN_MONITOR) == 0)
    {
        return common_monitor_params();
    }
    else if (strcmp(type, CN_FILTER) == 0)
    {
        return config_filter_params;
    }
    else if (strcmp(type, CN_SERVER) == 0)
    {
        return common_server_params();
    }

    MXS_NOTICE("Module type with no default parameters used: %s", type);
    mxb_assert_message(!true, "Module type with no default parameters used");
    return NULL;
}

std::string get_module_param_name(const std::string& type)
{
    if (type == CN_SERVICE)
    {
        return CN_ROUTER;
    }
    else if (type == CN_LISTENER)
    {
        return CN_PROTOCOL;
    }
    else if (type == CN_MONITOR || type == CN_FILTER)
    {
        return CN_MODULE;
    }

    mxb_assert(!true);      // Should not be called for a server.
    return "";
}

/**
 * @brief Load module default parameters
 *
 * @param name        Name of the module to load
 * @param module_type Type of the module (MODULE_ROUTER, MODULE_PROTOCOL etc.)
 * @param object_type Type of the object (server, service, listener etc.)
 *
 * @return Whether loading succeeded and the list of default parameters
 */
std::pair<bool, MXS_CONFIG_PARAMETER> load_defaults(const char* name,
                                                    const char* module_type,
                                                    const char* object_type)
{
    bool rval;
    MXS_CONFIG_PARAMETER params;
    CONFIG_CONTEXT ctx = {(char*)""};

    if (const MXS_MODULE* mod = get_module(name, module_type))
    {
        config_add_defaults(&ctx.m_parameters, get_type_parameters(object_type));
        config_add_defaults(&ctx.m_parameters, mod->parameters);
        params = ctx.m_parameters;
        params.set(get_module_param_name(object_type), name);
        rval = true;
    }
    else
    {
        config_runtime_error("Failed to load module '%s': %s",
                             name,
                             errno ? mxs_strerror(errno) : "See MaxScale logs for details");
    }

    return {rval, params};
}

std::string get_cycle_name(mxs::Target* item, mxs::Target* target)
{
    std::string rval;

    for (auto c : target->get_children())
    {
        if (c == item)
        {
            rval = item->name();
        }
        else
        {
            rval = get_cycle_name(item, c);
        }

        if (!rval.empty())
        {
            rval += " <- ";
            rval += target->name();
            break;
        }
    }

    return rval;
}

bool runtime_link_target(const std::string& subject, const std::string& target)
{
    bool rval = false;

    if (auto service = Service::find(target))
    {
        if (service->uses_cluster())
        {
            config_runtime_error("The servers of the service '%s' are defined by the monitor '%s'. "
                                 "Servers cannot explicitly be added to the service.",
                                 service->name(), service->m_monitor->name());
        }
        else if (auto tgt = mxs::Target::find(subject))
        {
            if (service == tgt)
            {
                config_runtime_error("Cannot link '%s' to itself", service->name());
            }
            else if (service->has_target(tgt))
            {
                config_runtime_error("Service '%s' already uses target '%s'",
                                     service->name(), subject.c_str());
            }
            else
            {
                auto cycle = get_cycle_name(service, tgt);

                if (!cycle.empty())
                {
                    config_runtime_error("Linking '%s' to '%s' would result in a circular configuration: %s",
                                         subject.c_str(), service->name(), cycle.c_str());
                }
                else
                {
                    service->add_target(tgt);
                    service->serialize();
                    rval = true;
                }
            }
        }
        else
        {
            config_runtime_error("Could not find target with name '%s'", subject.c_str());
        }
    }
    else if (auto monitor = MonitorManager::find_monitor(target.c_str()))
    {
        if (auto srv = ServerManager::find_by_unique_name(subject))
        {
            std::string error_msg;
            if (MonitorManager::add_server_to_monitor(monitor, srv, &error_msg))
            {
                rval = true;
            }
            else
            {
                config_runtime_error("%s", error_msg.c_str());
            }
        }
        else
        {
            config_runtime_error("No server named '%s' found", subject.c_str());
        }
    }
    else
    {
        config_runtime_error("No monitor or service named '%s' found", target.c_str());
    }

    if (rval)
    {
        MXS_NOTICE("Added '%s' to '%s'", subject.c_str(), target.c_str());
    }

    return rval;
}

bool runtime_unlink_target(const std::string& subject, const std::string& target)
{
    bool rval = false;

    if (auto service = Service::find(target))
    {
        if (service->uses_cluster())
        {
            config_runtime_error("The servers of the service '%s' are defined by the monitor '%s'. "
                                 "Servers cannot explicitly be removed from the service.",
                                 service->name(), service->m_monitor->name());
        }
        else if (auto tgt = mxs::Target::find(subject))
        {

            service->remove_target(tgt);
            service->serialize();
            rval = true;
        }
        else
        {
            config_runtime_error("Target '%s' not found", subject.c_str());
        }
    }
    else if (auto monitor = MonitorManager::find_monitor(target.c_str()))
    {
        if (auto srv = ServerManager::find_by_unique_name(subject))
        {
            std::string error_msg;
            if (MonitorManager::remove_server_from_monitor(monitor, srv, &error_msg))
            {
                rval = true;
            }
            else
            {
                config_runtime_error("%s", error_msg.c_str());
            }
        }
        else
        {
            config_runtime_error("No server named '%s' found", subject.c_str());
        }
    }
    else
    {
        config_runtime_error("No monitor or service named '%s' found", target.c_str());
    }

    if (rval)
    {
        MXS_NOTICE("Removed '%s' from '%s'", subject.c_str(), target.c_str());
    }

    return rval;
}

/**
 * @brief Convert a string value to a positive integer
 *
 * If the value is not a positive integer, an error is printed to @c dcb.
 *
 * @param value String value
 * @return 0 on error, otherwise a positive integer
 */
int get_positive_int(const char* value)
{
    char* endptr;
    long ival = strtol(value, &endptr, 10);

    if (*endptr == '\0' && ival > 0 && ival < std::numeric_limits<int>::max())
    {
        return ival;
    }

    return 0;
}

bool is_valid_integer(const char* value)
{
    char* endptr;
    return strtol(value, &endptr, 10) >= 0 && *value && *endptr == '\0';
}

bool runtime_alter_server(Server* server, const char* key, const char* value)
{
    if (!value[0])
    {
        config_runtime_error("Empty value for parameter: %s", key);
        return false;
    }

    bool is_normal_parameter = !server->is_custom_parameter(key);

    // Only validate known parameters as custom parameters cannot be validated.
    if (is_normal_parameter)
    {
        if (!param_is_valid(common_server_params(), nullptr, key, value))
        {
            config_runtime_error("Invalid value for parameter '%s': %s", key, value);
            return false;
        }
    }

    bool setting_changed = false;
    if (is_normal_parameter)
    {
        // Only some normal parameters can be changed runtime. The key/value-combination has already
        // been checked to be valid.
        if (strcmp(key, CN_ADDRESS) == 0 || strcmp(key, CN_SOCKET) == 0)
        {
            server->server_update_address(value);
            setting_changed = true;
        }
        else if (strcmp(key, CN_PORT) == 0)
        {
            if (int ival = get_positive_int(value))
            {
                server->update_port(ival);
                setting_changed = true;
            }
        }
        else if (strcmp(key, CN_EXTRA_PORT) == 0)
        {
            server->update_extra_port(atoi(value));
            setting_changed = true;
        }
        else if (strcmp(key, CN_MONITORUSER) == 0)
        {
            server->set_monitor_user(value);
            setting_changed = true;
        }
        else if (strcmp(key, CN_MONITORPW) == 0)
        {
            server->set_monitor_password(value);
            setting_changed = true;
        }
        else if (strcmp(key, CN_PERSISTPOOLMAX) == 0)
        {
            if (is_valid_integer(value))
            {
                server->set_persistpoolmax(atoi(value));
                setting_changed = true;
            }
        }
        else if (strcmp(key, CN_PERSISTMAXTIME) == 0)
        {
            if (is_valid_integer(value))
            {
                server->set_persistmaxtime(atoi(value));
                setting_changed = true;
            }
        }
        else if (strcmp(key, CN_RANK) == 0)
        {
            auto v = config_enum_to_value(value, rank_values);
            if (v != MXS_UNKNOWN_ENUM_VALUE)
            {
                server->set_rank(v);
                setting_changed = true;
            }
            else
            {
                config_runtime_error("Invalid value for '%s': %s", CN_RANK, value);
            }
        }
        else
        {
            // Was a recognized parameter but runtime modification is not supported.
            config_runtime_error("Server parameter '%s' cannot be modified during runtime. A similar "
                                 "effect can be produced by destroying the server and recreating it "
                                 "with the new settings.", key);
        }

        if (setting_changed)
        {
            // Successful modification of a normal parameter, write to text storage.
            server->set_normal_parameter(key, value);
        }
    }
    else
    {
        // This is a custom parameter and may be used for weighting. Update the weights of services.
        server->set_custom_parameter(key, value);
        setting_changed = true;
    }

    if (setting_changed)
    {
        server->serialize();
        MXS_NOTICE("Updated server '%s': %s=%s", server->name(), key, value);
    }
    return setting_changed;
}

bool undefined_mandatory_parameter(const MXS_MODULE_PARAM* mod_params,
                                   const MXS_CONFIG_PARAMETER* params)
{
    bool rval = false;
    mxb_assert(mod_params);

    for (int i = 0; mod_params[i].name; i++)
    {
        if ((mod_params[i].options & MXS_MODULE_OPT_REQUIRED) && !params->contains(mod_params[i].name))
        {
            config_runtime_error("Mandatory parameter '%s' is not defined.", mod_params[i].name);
            rval = true;
        }
    }

    return rval;
}

bool validate_param(const MXS_MODULE_PARAM* basic,
                    const MXS_MODULE_PARAM* module,
                    const char* key,
                    const char* value)
{
    std::string error;
    bool rval = validate_param(basic, module, key, value, &error);
    if (!rval)
    {
        config_runtime_error("%s", error.c_str());
    }
    return rval;
}

bool validate_param(const MXS_MODULE_PARAM* basic,
                    const MXS_MODULE_PARAM* module,
                    MXS_CONFIG_PARAMETER* params)
{
    bool rval = std::all_of(params->begin(), params->end(),
                            [basic, module](const std::pair<std::string, std::string>& p) {
                                return validate_param(basic, module, p.first.c_str(), p.second.c_str());
                            });

    if (undefined_mandatory_parameter(basic, params) || undefined_mandatory_parameter(module, params))
    {
        rval = false;
    }

    return rval;
}

bool runtime_alter_service(Service* service, const char* zKey, const char* zValue)
{
    const MXS_MODULE* mod = get_module(service->router_name(), MODULE_ROUTER);
    std::string key(zKey);
    std::string value(zValue);

    if (!validate_param(common_service_params(), mod->parameters, zKey, zValue))
    {
        return false;
    }
    else if (key == "filters" || key == "servers")
    {
        config_runtime_error("Parameter '%s' cannot be altered via this method", zKey);
        return false;
    }

    bool rval = true;

    if (service->is_basic_parameter(key))
    {
        service->update_basic_parameter(key, value);
    }
    else
    {
        if (service->router->configureInstance && service->capabilities() & RCAP_TYPE_RUNTIME_CONFIG)
        {
            // Stash the old value in case the reconfiguration fails.
            std::string old_value = service->params().get_string(key);
            service->set_parameter(key, value);
            auto params = service->params();

            if (!service->router->configureInstance(service->router_instance, &params))
            {
                // Reconfiguration failed, restore the old value of the parameter
                if (old_value.empty())
                {
                    service->remove_parameter(key);
                }
                else
                {
                    service->set_parameter(key, old_value);
                }

                rval = false;
                config_runtime_error("Reconfiguration of service '%s' failed. See log "
                                     "file for more details.",
                                     service->name());
            }
        }
        else
        {
            rval = false;
            config_runtime_error("Router '%s' does not support reconfiguration.",
                                 service->router_name());
        }
    }

    if (rval)
    {
        service->serialize();
        MXS_NOTICE("Updated service '%s': %s=%s", service->name(), key.c_str(), value.c_str());
    }

    return rval;
}

bool runtime_alter_maxscale(const char* name, const char* value)
{
    MXS_CONFIG& cnf = *config_get_global_options();
    std::string key = name;
    bool rval = false;
    config::Type* item = nullptr;

    if (key == CN_AUTH_CONNECT_TIMEOUT)
    {
        time_t timeout = get_positive_int(value);
        if (timeout)
        {
            MXS_NOTICE("Updated '%s' from %ld to %ld",
                       CN_AUTH_CONNECT_TIMEOUT,
                       cnf.auth_conn_timeout,
                       timeout);
            cnf.auth_conn_timeout = timeout;
            rval = true;
        }
        else
        {
            config_runtime_error("Invalid timeout value for '%s': %s", CN_AUTH_CONNECT_TIMEOUT, value);
        }
    }
    else if (key == CN_AUTH_READ_TIMEOUT)
    {
        time_t timeout = get_positive_int(value);
        if (timeout)
        {
            MXS_NOTICE("Updated '%s' from %ld to %ld",
                       CN_AUTH_READ_TIMEOUT,
                       cnf.auth_read_timeout,
                       timeout);
            cnf.auth_read_timeout = timeout;
            rval = true;
        }
        else
        {
            config_runtime_error("Invalid timeout value for '%s': %s", CN_AUTH_READ_TIMEOUT, value);
        }
    }
    else if (key == CN_AUTH_WRITE_TIMEOUT)
    {
        time_t timeout = get_positive_int(value);
        if (timeout)
        {
            MXS_NOTICE("Updated '%s' from %ld to %ld",
                       CN_AUTH_WRITE_TIMEOUT,
                       cnf.auth_write_timeout,
                       timeout);
            cnf.auth_write_timeout = timeout;
            rval = true;
        }
        else
        {
            config_runtime_error("Invalid timeout value for '%s': %s", CN_AUTH_WRITE_TIMEOUT, value);
        }
    }
    else if (key == CN_ADMIN_AUTH)
    {
        int boolval = config_truth_value(value);

        if (boolval != -1)
        {
            MXS_NOTICE("Updated '%s' from '%s' to '%s'",
                       CN_ADMIN_AUTH,
                       cnf.admin_auth ? "true" : "false",
                       boolval ? "true" : "false");
            cnf.admin_auth = boolval;
            rval = true;
        }
        else
        {
            config_runtime_error("Invalid boolean value for '%s': %s", CN_ADMIN_AUTH, value);
        }
    }
    else if (key == CN_ADMIN_LOG_AUTH_FAILURES)
    {
        int boolval = config_truth_value(value);

        if (boolval != -1)
        {
            MXS_NOTICE("Updated '%s' from '%s' to '%s'",
                       CN_ADMIN_LOG_AUTH_FAILURES,
                       cnf.admin_log_auth_failures ? "true" : "false",
                       boolval ? "true" : "false");
            cnf.admin_log_auth_failures = boolval;
            rval = true;
        }
        else
        {
            config_runtime_error("Invalid boolean value for '%s': %s", CN_ADMIN_LOG_AUTH_FAILURES, value);
        }
    }
    else if (key == CN_PASSIVE)
    {
        int boolval = config_truth_value(value);

        if (boolval != -1)
        {
            MXS_NOTICE("Updated '%s' from '%s' to '%s'",
                       CN_PASSIVE,
                       cnf.passive ? "true" : "false",
                       boolval ? "true" : "false");

            if (cnf.passive && !boolval)
            {
                // This MaxScale is being promoted to the active instance
                cnf.promoted_at = mxs_clock();
            }

            cnf.passive = boolval;
            rval = true;
        }
        else
        {
            config_runtime_error("Invalid boolean value for '%s': %s", CN_PASSIVE, value);
        }
    }
    else if (key == CN_QUERY_CLASSIFIER_CACHE_SIZE)
    {
        uint64_t max_size;

        if (get_suffixed_size(value, &max_size))
        {
            decltype(QC_CACHE_PROPERTIES::max_size) new_size = max_size;

            if (new_size >= 0)
            {
                MXS_NOTICE("Updated '%s' from %" PRIi64 " to %lu",
                           CN_QUERY_CLASSIFIER_CACHE_SIZE,
                           cnf.qc_cache_properties.max_size,
                           max_size);

                cnf.qc_cache_properties.max_size = new_size;
                qc_set_cache_properties(&cnf.qc_cache_properties);
                rval = true;
            }
            else
            {
                config_runtime_error("Value too large for '%s': %s", CN_QUERY_CLASSIFIER_CACHE_SIZE, value);
            }
        }
        else
        {
            config_runtime_error("Invalid size value for '%s': %s", CN_QUERY_CLASSIFIER_CACHE_SIZE, value);
        }
    }
    else if (key == CN_WRITEQ_HIGH_WATER)
    {
        uint64_t size = 0;

        if (!get_suffixed_size(value, &size))
        {
            config_runtime_error("Invalid value for %s: %s", CN_WRITEQ_HIGH_WATER, value);
        }
        else if (size < MIN_WRITEQ_HIGH_WATER)
        {
            config_runtime_error("The specified '%s' is smaller than the minimum allowed size %lu.",
                                 CN_WRITEQ_HIGH_WATER, MIN_WRITEQ_HIGH_WATER);
        }
        else
        {
            rval = true;
            config_set_writeq_high_water(size);
            MXS_NOTICE("'%s' set to: %lu", CN_WRITEQ_HIGH_WATER, size);
        }
    }
    else if (key == CN_WRITEQ_LOW_WATER)
    {
        uint64_t size = 0;

        if (!get_suffixed_size(value, &size))
        {
            config_runtime_error("Invalid value for '%s': %s", CN_WRITEQ_LOW_WATER, value);
        }
        else if (size < MIN_WRITEQ_LOW_WATER)
        {
            config_runtime_error("The specified '%s' is smaller than the minimum allowed size %lu.",
                                 CN_WRITEQ_LOW_WATER, MIN_WRITEQ_LOW_WATER);
        }
        else
        {
            rval = true;
            config_set_writeq_low_water(size);
            MXS_NOTICE("'%s' set to: %lu", CN_WRITEQ_LOW_WATER, size);
        }
    }
    else if (key == CN_MS_TIMESTAMP)
    {
        mxs_log_set_highprecision_enabled(config_truth_value(value));
        rval = true;
    }
    else if (key == CN_SKIP_PERMISSION_CHECKS)
    {
        cnf.skip_permission_checks = config_truth_value(value);
        rval = true;
    }
    else if (key == CN_QUERY_RETRIES)
    {
        int intval = get_positive_int(value);
        if (intval)
        {
            cnf.query_retries = intval;
            rval = true;
        }
        else
        {
            config_runtime_error("Invalid timeout value for '%s': %s", CN_QUERY_RETRIES, value);
        }
    }
    else if (key == CN_QUERY_RETRY_TIMEOUT)
    {
        int intval = get_positive_int(value);
        if (intval)
        {
            cnf.query_retry_timeout = intval;
            rval = true;
        }
        else
        {
            config_runtime_error("Invalid timeout value for '%s': %s", CN_QUERY_RETRY_TIMEOUT, value);
        }
    }
    else if (key == CN_RETAIN_LAST_STATEMENTS)
    {
        if (is_valid_integer(value))
        {
            session_set_retain_last_statements(atoi(value));
            rval = true;
        }
        else
        {
            config_runtime_error("Invalid value for '%s': %s", CN_RETAIN_LAST_STATEMENTS, value);
        }
    }
    else if (key == CN_DUMP_LAST_STATEMENTS)
    {
        rval = true;
        if (strcmp(value, "on_close") == 0)
        {
            session_set_dump_statements(SESSION_DUMP_STATEMENTS_ON_CLOSE);
        }
        else if (strcmp(value, "on_error") == 0)
        {
            session_set_dump_statements(SESSION_DUMP_STATEMENTS_ON_ERROR);
        }
        else if (strcmp(value, "never") == 0)
        {
            session_set_dump_statements(SESSION_DUMP_STATEMENTS_NEVER);
        }
        else
        {
            rval = false;
            config_runtime_error("%s can have the values 'never', 'on_close' or 'on_error'.",
                                 CN_DUMP_LAST_STATEMENTS);
        }
    }
    else if (key == CN_MAX_AUTH_ERRORS_UNTIL_BLOCK)
    {
        if (is_valid_integer(value))
        {
            int intval = atoi(value);
            MXS_NOTICE("Updated '%s' from %d to %d",
                       CN_MAX_AUTH_ERRORS_UNTIL_BLOCK,
                       cnf.max_auth_errors_until_block,
                       intval);
            cnf.max_auth_errors_until_block = intval;
            rval = true;
        }
        else
        {
            config_runtime_error("Invalid value for '%s': %s", CN_MAX_AUTH_ERRORS_UNTIL_BLOCK, value);
        }
    }
    else if (key == CN_SESSION_TRACE)
    {
        char* endptr;
        long intval = strtol(value, &endptr, 10);

        if (*endptr == '\0' && intval >= 0)
        {
            session_set_session_trace(intval);
            mxb_log_set_session_trace(true);
            rval = true;
        }
        else
        {
            rval = false;
            config_runtime_error("Invalid value for '%s': %s", CN_SESSION_TRACE, value);
        }
    }
    else if ((item = cnf.find_value(name)) != nullptr)
    {
        rval = item->set(value);

        if (rval)
        {
            MXS_NOTICE("Value of %s changed to %s", name, value);
        }
        else
        {
            config_runtime_error("Invalid value for '%s': %s", item->parameter().name().c_str(), value);
        }
    }
    else if (config_can_modify_at_runtime(key.c_str()))
    {
        config_runtime_error("Global parameter '%s' cannot be modified at runtime", name);
    }
    else
    {
        config_runtime_error("Unknown global parameter: %s=%s", name, value);
    }

    if (rval)
    {
        config_global_serialize();
    }

    return rval;
}

// Helper for runtime_create_listener
void set_if_not_null(MXS_CONFIG_PARAMETER& params, const char* name,
                     const char* value, const char* dflt = nullptr)
{
    if ((!value || strcasecmp(value, CN_DEFAULT) == 0) && dflt)
    {
        params.set(name, dflt);
    }
    else if (value)
    {
        params.set(name, value);
    }
}

bool runtime_create_listener(Service* service,
                             const char* name,
                             const char* addr,
                             const char* port,
                             const char* proto,
                             const char* auth,
                             const char* auth_opt,
                             const char* ssl_key,
                             const char* ssl_cert,
                             const char* ssl_ca,
                             const char* ssl_version,
                             const char* ssl_depth,
                             const char* verify_ssl)
{
    if (proto == NULL || strcasecmp(proto, CN_DEFAULT) == 0)
    {
        proto = "mariadbclient";
    }

    if (auth && strcasecmp(auth, CN_DEFAULT) == 0)
    {
        // The protocol default authenticator is used
        auth = nullptr;
    }
    if (auth_opt && strcasecmp(auth_opt, CN_DEFAULT) == 0)
    {
        auth_opt = nullptr;
    }

    MXS_CONFIG_PARAMETER params;
    bool ok;
    tie(ok, params) = load_defaults(proto, MODULE_PROTOCOL, CN_LISTENER);
    params.set(CN_SERVICE, service->name());
    set_if_not_null(params, CN_AUTHENTICATOR, auth);
    set_if_not_null(params, CN_AUTHENTICATOR_OPTIONS, auth_opt);
    bool use_socket = (addr && *addr == '/');

    if (use_socket)
    {
        params.set(CN_SOCKET, addr);
    }
    else
    {
        set_if_not_null(params, CN_PORT, port, "3306");
        set_if_not_null(params, CN_ADDRESS, addr, "::");
    }

    if (ssl_key || ssl_cert || ssl_ca)
    {
        params.set(CN_SSL, CN_REQUIRED);
        set_if_not_null(params, CN_SSL_KEY, ssl_key);
        set_if_not_null(params, CN_SSL_CERT, ssl_cert);
        set_if_not_null(params, CN_SSL_CA_CERT, ssl_ca);
        set_if_not_null(params, CN_SSL_VERSION, ssl_version);
        set_if_not_null(params, CN_SSL_CERT_VERIFY_DEPTH, ssl_depth);
        set_if_not_null(params, CN_SSL_VERIFY_PEER_CERTIFICATE, verify_ssl);
    }

    unsigned short u_port = atoi(port);
    bool rval = false;

    std::string reason;

    SListener old_listener = use_socket ?
        listener_find_by_address(params.get_string(CN_ADDRESS), params.get_integer(CN_PORT)) :
        listener_find_by_socket(params.get_string(CN_SOCKET));

    if (!ok)
    {
        config_runtime_error("Failed to load module '%s'", proto);
    }
    else if (listener_find(name))
    {
        config_runtime_error("Listener '%s' already exists", name);
    }
    else if (old_listener)
    {
        config_runtime_error("Listener '%s' already listens on [%s]:%u", old_listener->name(),
                             old_listener->address(), old_listener->port());
    }
    else if (config_is_valid_name(name, &reason))
    {
        auto listener = Listener::create(name, proto, params);

        if (listener && listener_serialize(listener))
        {
            if (listener->listen())
            {
                MXS_NOTICE("Created listener '%s' at %s:%u for service '%s'",
                           name, listener->address(), listener->port(), service->name());

                rval = true;
            }
            else
            {
                config_runtime_error("Listener '%s' was created but failed to start it.", name);
                Listener::destroy(listener);
                mxb_assert(!listener_find(name));
            }
        }
        else
        {
            config_runtime_error("Failed to create listener '%s'. Read the MaxScale error log "
                                 "for more details.", name);
        }
    }
    else
    {
        config_runtime_error("%s", reason.c_str());
    }

    return rval;
}

bool runtime_create_monitor(const char* name, const char* module, MXS_CONFIG_PARAMETER* params)
{
    bool rval = false;

    if (MonitorManager::find_monitor(name) == NULL)
    {
        std::string reason;

        if (config_is_valid_name(name, &reason))
        {
            MXS_CONFIG_PARAMETER final_params;
            bool ok;
            tie(ok, final_params) = load_defaults(module, MODULE_MONITOR, CN_MONITOR);

            if (ok)
            {
                if (params)
                {
                    final_params.set_multiple(*params);
                }

                Monitor* monitor = MonitorManager::create_monitor(name, module, &final_params);

                if (!monitor)
                {
                    config_runtime_error("Could not create monitor '%s' with module '%s'", name, module);
                }
                else if (!MonitorManager::monitor_serialize(monitor))
                {
                    config_runtime_error("Failed to serialize monitor '%s'", name);
                }
                else
                {
                    MXS_NOTICE("Created monitor '%s'", name);
                    rval = true;
                }
            }
        }
        else
        {
            config_runtime_error("%s", reason.c_str());
        }
    }
    else
    {
        config_runtime_error("Can't create monitor '%s', it already exists", name);
    }

    return rval;
}

bool runtime_create_filter(const char* name, const char* module, MXS_CONFIG_PARAMETER* params)
{
    bool rval = false;

    if (!filter_find(name))
    {
        SFilterDef filter;
        MXS_CONFIG_PARAMETER parameters;
        bool ok;
        tie(ok, parameters) = load_defaults(module, MODULE_FILTER, CN_FILTER);

        if (ok)
        {
            std::string reason;

            if (config_is_valid_name(name, &reason))
            {
                if (params)
                {
                    parameters.set_multiple(*params);
                }

                if (!(filter = filter_alloc(name, module, &parameters)))
                {
                    config_runtime_error("Could not create filter '%s' with module '%s'", name, module);
                }
            }
            else
            {
                config_runtime_error("%s", reason.c_str());
            }
        }

        if (filter)
        {
            if (filter_serialize(filter))
            {
                MXS_NOTICE("Created filter '%s'", name);
                rval = true;
            }
            else
            {
                config_runtime_error("Failed to serialize filter '%s'", name);
            }
        }
    }
    else
    {
        config_runtime_error("Can't create filter '%s', it already exists", name);
    }

    return rval;
}

bool runtime_create_service(const char* name, const char* router, MXS_CONFIG_PARAMETER* params)
{
    bool rval = false;

    if (Service::find(name) == NULL)
    {
        Service* service = NULL;
        MXS_CONFIG_PARAMETER parameters;
        bool ok;
        tie(ok, parameters) = load_defaults(router, MODULE_ROUTER, CN_SERVICE);

        if (ok)
        {
            std::string reason;
            if (config_is_valid_name(name, &reason))
            {
                if (params)
                {
                    parameters.set_multiple(*params);
                }

                if ((service = Service::create(name, router, &parameters)) == nullptr)
                {
                    config_runtime_error("Could not create service '%s' with module '%s'", name, router);
                }
                else if (!service->serialize())
                {
                    config_runtime_error("Failed to serialize service '%s'", name);
                }
                else
                {
                    MXS_NOTICE("Created service '%s'", name);
                    rval = true;
                }
            }
            else
            {
                config_runtime_error("%s", reason.c_str());
            }
        }
    }
    else
    {
        config_runtime_error("Can't create service '%s', it already exists", name);
    }

    return rval;
}

MXS_CONFIG_PARAMETER extract_parameters_from_json(json_t* json)
{
    MXS_CONFIG_PARAMETER rval;
    if (json_t* parameters = mxs_json_pointer(json, MXS_JSON_PTR_PARAMETERS))
    {
        const char* key;
        json_t* value;

        json_object_foreach(parameters, key, value)
        {
            if (!json_is_null(value) && !json_is_array(value) && !json_is_object(value))
            {
                mxb_assert(!mxs::json_to_string(value).empty());
                rval.set(key, mxs::json_to_string(value));
            }
        }
    }

    return rval;
}

bool extract_ordered_relations(json_t* json,
                               StringVector& relations,
                               Relationship rel)
{
    bool rval = true;
    json_t* arr = mxs_json_pointer(json, rel.first);

    if (arr && json_is_array(arr))
    {
        size_t size = json_array_size(arr);

        for (size_t j = 0; j < size; j++)
        {
            json_t* obj = json_array_get(arr, j);
            json_t* id = json_object_get(obj, CN_ID);
            json_t* type = mxs_json_pointer(obj, CN_TYPE);

            if (id && json_is_string(id)
                && type && json_is_string(type))
            {
                std::string id_value = json_string_value(id);
                std::string type_value = json_string_value(type);

                if (rel.second(type_value, id_value))
                {
                    relations.push_back(id_value);
                }
                else
                {
                    rval = false;
                }
            }
            else
            {
                rval = false;
            }
        }
    }

    return rval;
}

bool extract_relations(json_t* json,
                       StringSet& relations,
                       Relationship rel)
{
    StringVector values;
    bool rval = extract_ordered_relations(json, values, rel);
    relations.insert(values.begin(), values.end());
    return rval;
}

bool is_null_relation(json_t* json, const char* relation)
{
    std::string str(relation);
    size_t pos = str.rfind("/data");

    mxb_assert(pos != std::string::npos);
    str = str.substr(0, pos);

    json_t* data = mxs_json_pointer(json, relation);
    json_t* base = mxs_json_pointer(json, str.c_str());

    return (data && json_is_null(data)) || (base && json_is_null(base));
}

const char* json_type_to_string(const json_t* json)
{
    mxb_assert(json);

    if (json_is_object(json))
    {
        return "an object";
    }
    else if (json_is_array(json))
    {
        return "an array";
    }
    else if (json_is_string(json))
    {
        return "a string";
    }
    else if (json_is_integer(json))
    {
        return "an integer";
    }
    else if (json_is_real(json))
    {
        return "a real number";
    }
    else if (json_is_boolean(json))
    {
        return "a boolean";
    }
    else if (json_is_null(json))
    {
        return "a null value";
    }
    else
    {
        mxb_assert(!true);
        return "an unknown type";
    }
}

const char* get_string_or_null(json_t* json, const char* path)
{
    const char* rval = NULL;
    json_t* value = mxs_json_pointer(json, path);

    if (value && json_is_string(value))
    {
        rval = json_string_value(value);
    }

    return rval;
}

bool runtime_is_string_or_null(json_t* json, const char* path)
{
    bool rval = true;
    json_t* value = mxs_json_pointer(json, path);

    if (value && !json_is_string(value))
    {
        config_runtime_error("Parameter '%s' is not a string but %s", path, json_type_to_string(value));
        rval = false;
    }

    return rval;
}

bool runtime_is_bool_or_null(json_t* json, const char* path)
{
    bool rval = true;
    json_t* value = mxs_json_pointer(json, path);

    if (value && !json_is_boolean(value))
    {
        config_runtime_error("Parameter '%s' is not a boolean but %s", path, json_type_to_string(value));
        rval = false;
    }

    return rval;
}

bool runtime_is_size_or_null(json_t* json, const char* path)
{
    bool rval = true;
    json_t* value = mxs_json_pointer(json, path);

    if (value)
    {
        if (!json_is_integer(value) && !json_is_string(value))
        {
            config_runtime_error("Parameter '%s' is not an integer or a string but %s",
                                 path,
                                 json_type_to_string(value));
            rval = false;
        }
        else if ((json_is_integer(value) && json_integer_value(value) < 0)
                 || (json_is_string(value) && !get_suffixed_size(json_string_value(value), nullptr)))
        {
            config_runtime_error("Parameter '%s' is not a valid size", path);
            rval = false;
        }
    }

    return rval;
}

bool runtime_is_count_or_null(json_t* json, const char* path)
{
    bool rval = true;
    json_t* value = mxs_json_pointer(json, path);

    if (value)
    {
        if (!json_is_integer(value))
        {
            config_runtime_error("Parameter '%s' is not an integer but %s", path, json_type_to_string(value));
            rval = false;
        }
        else if (json_integer_value(value) < 0)
        {
            config_runtime_error("Parameter '%s' is a negative integer", path);
            rval = false;
        }
    }

    return rval;
}

/** Check that the body at least defies a data member */
bool is_valid_resource_body(json_t* json)
{
    bool rval = true;

    if (mxs_json_pointer(json, MXS_JSON_PTR_DATA) == NULL)
    {
        config_runtime_error("No '%s' field defined", MXS_JSON_PTR_DATA);
        rval = false;
    }
    else
    {
        // Check that the relationship JSON is well-formed
        const std::vector<const char*> relations =
        {
            MXS_JSON_PTR_RELATIONSHIPS "/servers",
            MXS_JSON_PTR_RELATIONSHIPS "/services",
            MXS_JSON_PTR_RELATIONSHIPS "/monitors",
            MXS_JSON_PTR_RELATIONSHIPS "/filters",
        };

        for (auto it = relations.begin(); it != relations.end(); it++)
        {
            json_t* j = mxs_json_pointer(json, *it);

            if (j && !json_is_object(j))
            {
                config_runtime_error("Relationship '%s' is not an object", *it);
                rval = false;
            }
        }
    }

    return rval;
}

bool server_alter_fields_are_valid(json_t* json)
{
    bool rval = false;
    json_t* address = mxs_json_pointer(json, MXS_JSON_PTR_PARAM_ADDRESS);
    json_t* socket = mxs_json_pointer(json, MXS_JSON_PTR_PARAM_SOCKET);
    json_t* port = mxs_json_pointer(json, MXS_JSON_PTR_PARAM_PORT);

    if (address && socket)
    {
        config_runtime_error("Request body defines both of the '%s' and '%s' fields",
                             MXS_JSON_PTR_PARAM_ADDRESS, MXS_JSON_PTR_PARAM_SOCKET);
    }
    else if (address && !json_is_string(address))
    {
        config_runtime_error("The '%s' field is not a string", MXS_JSON_PTR_PARAM_ADDRESS);
    }
    else if (address && json_is_string(address) && json_string_value(address)[0] == '/')
    {
        config_runtime_error("The '%s' field is not a valid address", MXS_JSON_PTR_PARAM_ADDRESS);
    }
    else if (socket && !json_is_string(socket))
    {
        config_runtime_error("The '%s' field is not a string", MXS_JSON_PTR_PARAM_SOCKET);
    }
    else if (port && !json_is_integer(port))
    {
        config_runtime_error("The '%s' field is not an integer", MXS_JSON_PTR_PARAM_PORT);
    }
    else if (socket && !json_is_string(socket))
    {
        config_runtime_error("The '%s' field is not a string", MXS_JSON_PTR_PARAM_SOCKET);
    }
    else
    {
        rval = true;
    }

    return rval;
}

bool server_contains_required_fields(json_t* json)
{
    json_t* id = mxs_json_pointer(json, MXS_JSON_PTR_ID);
    json_t* port = mxs_json_pointer(json, MXS_JSON_PTR_PARAM_PORT);
    json_t* address = mxs_json_pointer(json, MXS_JSON_PTR_PARAM_ADDRESS);
    json_t* socket = mxs_json_pointer(json, MXS_JSON_PTR_PARAM_SOCKET);
    bool rval = false;

    if (!id)
    {
        config_runtime_error("Request body does not define the '%s' field", MXS_JSON_PTR_ID);
    }
    else if (!json_is_string(id))
    {
        config_runtime_error("The '%s' field is not a string", MXS_JSON_PTR_ID);
    }
    else if (!address && !socket)
    {
        config_runtime_error("Request body does not define '%s' or '%s'",
                             MXS_JSON_PTR_PARAM_ADDRESS, MXS_JSON_PTR_PARAM_SOCKET);
    }
    else if (address && socket)
    {
        config_runtime_error("Request body defines both of the '%s' and '%s' fields",
                             MXS_JSON_PTR_PARAM_ADDRESS, MXS_JSON_PTR_PARAM_SOCKET);
    }
    else if (address && !json_is_string(address))
    {
        config_runtime_error("The '%s' field is not a string", MXS_JSON_PTR_PARAM_ADDRESS);
    }
    else if (address && json_is_string(address) && json_string_value(address)[0] == '/')
    {
        config_runtime_error("The '%s' field is not a valid address", MXS_JSON_PTR_PARAM_ADDRESS);
    }
    else if (socket && !json_is_string(socket))
    {
        config_runtime_error("The '%s' field is not a string", MXS_JSON_PTR_PARAM_SOCKET);
    }
    else if (!address && port)
    {
        config_runtime_error("Request body does not define the '%s' field", MXS_JSON_PTR_PARAM_PORT);
    }
    else if (port && !json_is_integer(port))
    {
        config_runtime_error("The '%s' field is not an integer", MXS_JSON_PTR_PARAM_PORT);
    }
    else
    {
        rval = true;
    }

    return rval;
}

bool unlink_target_from_objects(const std::string& target, StringSet& relations)
{
    bool rval = true;

    for (const auto& rel : relations)
    {
        if (!runtime_unlink_target(target, rel))
        {
            rval = false;
        }
    }

    return rval;
}

bool link_target_to_objects(const std::string& target, StringSet& relations)
{
    bool rval = true;

    for (const auto& rel : relations)
    {
        if (!runtime_link_target(target, rel))
        {
            unlink_target_from_objects(target, relations);
            rval = false;
            break;
        }
    }

    return rval;
}

std::string json_int_to_string(json_t* json)
{
    char str[25];   // Enough to store any 64-bit integer value
    int64_t i = json_integer_value(json);
    snprintf(str, sizeof(str), "%ld", i);
    return std::string(str);
}

bool have_ssl_json(json_t* params)
{
    return mxs_json_pointer(params, CN_SSL_KEY)
           || mxs_json_pointer(params, CN_SSL_CERT)
           || mxs_json_pointer(params, CN_SSL_CA_CERT);
}

enum object_type
{
    OT_SERVER,
    OT_LISTENER
};

bool validate_ssl_json(json_t* params, object_type type)
{
    bool rval = true;

    if (runtime_is_string_or_null(params, CN_SSL_KEY)
        && runtime_is_string_or_null(params, CN_SSL_CERT)
        && runtime_is_string_or_null(params, CN_SSL_CA_CERT)
        && runtime_is_string_or_null(params, CN_SSL_VERSION)
        && runtime_is_count_or_null(params, CN_SSL_CERT_VERIFY_DEPTH))
    {
        json_t* key = mxs_json_pointer(params, CN_SSL_KEY);
        json_t* cert = mxs_json_pointer(params, CN_SSL_CERT);
        json_t* ca_cert = mxs_json_pointer(params, CN_SSL_CA_CERT);

        if (type == OT_LISTENER && !(key && cert && ca_cert))
        {
            config_runtime_error("SSL configuration for listeners requires "
                                 "'%s', '%s' and '%s' parameters",
                                 CN_SSL_KEY,
                                 CN_SSL_CERT,
                                 CN_SSL_CA_CERT);
            rval = false;
        }
        else if (type == OT_SERVER)
        {
            if (!ca_cert)
            {
                config_runtime_error("SSL configuration for servers requires "
                                     "at least the '%s' parameter",
                                     CN_SSL_CA_CERT);
                rval = false;
            }
            else if ((key == nullptr) != (cert == nullptr))
            {
                config_runtime_error("Both '%s' and '%s' must be defined", CN_SSL_KEY, CN_SSL_CERT);
                rval = false;
            }
        }

        json_t* ssl_version = mxs_json_pointer(params, CN_SSL_VERSION);
        const char* ssl_version_str = ssl_version ? json_string_value(ssl_version) : NULL;

        if (ssl_version_str && string_to_ssl_method_type(ssl_version_str) == SERVICE_SSL_UNKNOWN)
        {
            config_runtime_error("Invalid value for '%s': %s", CN_SSL_VERSION, ssl_version_str);
            rval = false;
        }
    }

    return rval;
}

bool server_to_object_relations(Server* server, json_t* old_json, json_t* new_json)
{
    if (mxs_json_pointer(new_json, MXS_JSON_PTR_RELATIONSHIPS_SERVICES) == NULL
        && mxs_json_pointer(new_json, MXS_JSON_PTR_RELATIONSHIPS_MONITORS) == NULL)
    {
        /** No change to relationships */
        return true;
    }

    bool rval = true;
    StringSet old_relations;
    StringSet new_relations;

    for (const auto& a : {server_to_service, server_to_monitor})
    {
        // Extract only changed or deleted relationships
        if (is_null_relation(new_json, a.first) || mxs_json_pointer(new_json, a.first))
        {
            if (!extract_relations(new_json, new_relations, a)
                || !extract_relations(old_json, old_relations, a))
            {
                rval = false;
                break;
            }
        }
    }

    if (rval)
    {
        StringSet removed_relations;
        StringSet added_relations;

        std::set_difference(old_relations.begin(),
                            old_relations.end(),
                            new_relations.begin(),
                            new_relations.end(),
                            std::inserter(removed_relations, removed_relations.begin()));

        std::set_difference(new_relations.begin(),
                            new_relations.end(),
                            old_relations.begin(),
                            old_relations.end(),
                            std::inserter(added_relations, added_relations.begin()));

        if (!unlink_target_from_objects(server->name(), removed_relations)
            || !link_target_to_objects(server->name(), added_relations))
        {
            rval = false;
        }
    }

    return rval;
}

bool is_valid_relationship_body(json_t* json)
{
    bool rval = true;

    json_t* obj = mxs_json_pointer(json, MXS_JSON_PTR_DATA);

    if (!obj)
    {
        config_runtime_error("Field '%s' is not defined", MXS_JSON_PTR_DATA);
        rval = false;
    }
    else if (!json_is_array(obj) && !json_is_null(obj))
    {
        config_runtime_error("Field '%s' is not an array", MXS_JSON_PTR_DATA);
        rval = false;
    }

    return rval;
}

/**
 * @brief Do a coarse validation of the monitor JSON
 *
 * @param json          JSON to validate
 * @param paths         List of paths that must be string values
 * @param relationships List of JSON paths and validation functions to check
 *
 * @return True of the JSON is valid
 */
bool validate_object_json(json_t* json,
                          std::vector<std::string> paths,
                          std::vector<Relationship> relationships)
{
    bool rval = false;
    json_t* value;

    if (is_valid_resource_body(json))
    {
        if (!(value = mxs_json_pointer(json, MXS_JSON_PTR_ID)))
        {
            config_runtime_error("Value not found: '%s'", MXS_JSON_PTR_ID);
        }
<<<<<<< HEAD
=======
    }

    return rval;
}

static bool object_relation_is_valid(const std::string& type, const std::string& value)
{
    return type == CN_SERVERS && Server::find_by_unique_name(value);
}

static bool filter_relation_is_valid(const std::string& type, const std::string& value)
{
    return type == CN_FILTERS && filter_find(value.c_str());
}

//
// Constants for validate_object_json
//
const Relationship object_to_server
{
    MXS_JSON_PTR_RELATIONSHIPS_SERVERS,
    object_relation_is_valid
};

const Relationship filter_to_service
{
    MXS_JSON_PTR_RELATIONSHIPS_SERVICES,
    filter_to_service_relation_is_valid
};

const Relationship service_to_filter
{
    MXS_JSON_PTR_RELATIONSHIPS_FILTERS,
    service_to_filter_relation_is_valid
};

/**
 * @brief Do a coarse validation of the monitor JSON
 *
 * @param json          JSON to validate
 * @param paths         List of paths that must be string values
 * @param relationships List of JSON paths and validation functions to check
 *
 * @return True of the JSON is valid
 */
static bool validate_object_json(json_t* json,
                                 std::vector<std::string> paths,
                                 std::vector<Relationship> relationships)
{
    bool rval = false;
    json_t* value;

    if (is_valid_resource_body(json))
    {
        if (json_t* parameters = mxs_json_pointer(json, MXS_JSON_PTR_PARAMETERS))
        {
            const char* key;
            json_t* value;

            json_object_foreach(parameters, key, value)
            {
                if (json_is_string(value) && strchr(json_string_value(value), '\n'))
                {
                    config_runtime_error("Parameter '%s' contains unescaped newlines", key);
                    return false;
                }
            }
        }

        if (!(value = mxs_json_pointer(json, MXS_JSON_PTR_ID)))
        {
            config_runtime_error("Value not found: '%s'", MXS_JSON_PTR_ID);
        }
>>>>>>> 4a725da9
        else if (!json_is_string(value))
        {
            config_runtime_error("Value '%s' is not a string", MXS_JSON_PTR_ID);
        }
        else
        {
            for (const auto& a : paths)
            {
                if (!(value = mxs_json_pointer(json, a.c_str())))
                {
                    config_runtime_error("Invalid value for '%s'", a.c_str());
                }
                else if (!json_is_string(value))
                {
                    config_runtime_error("Value '%s' is not a string", a.c_str());
                }
            }

            for (const auto& a : relationships)
            {
                StringSet relations;
                if (extract_relations(json, relations, a))
                {
                    rval = true;
                }
            }
        }
    }

    return rval;
}

bool server_relationship_to_parameter(json_t* json, MXS_CONFIG_PARAMETER* params)
{
    StringSet relations;
    bool rval = false;

    if (extract_relations(json, relations, object_to_server))
    {
        rval = true;

        if (!relations.empty())
        {
            auto servers = std::accumulate(std::next(relations.begin()), relations.end(), *relations.begin(),
                                           [](std::string sum, std::string s) {
                                               return sum + ',' + s;
                                           });
            params->set(CN_SERVERS, servers);
        }
        else if (json_t* rel = mxs_json_pointer(json, MXS_JSON_PTR_RELATIONSHIPS_SERVERS))
        {
            if (json_is_array(rel) || json_is_null(rel))
            {
                mxb_assert(json_is_null(rel) || json_array_size(rel) == 0);
                // Empty relationship, remove the parameter
                params->remove(CN_SERVERS);
            }
        }
    }

    return rval;
}

bool unlink_object_from_targets(const std::string& target, StringSet& relations)
{
    bool rval = true;

    for (const auto& rel : relations)
    {
        if (!runtime_unlink_target(rel, target))
        {
            rval = false;
            break;
        }
    }

    return rval;
}

bool link_object_to_targets(const std::string& target, StringSet& relations)
{
    bool rval = true;

    for (const auto& rel : relations)
    {
        if (!runtime_link_target(rel, target))
        {
            unlink_target_from_objects(rel, relations);
            rval = false;
            break;
        }
    }

    return rval;
}

bool validate_monitor_json(json_t* json)
{
    bool rval = true;
    json_t* params = mxs_json_pointer(json, MXS_JSON_PTR_PARAMETERS);

    for (auto a : {CN_USER, CN_PASSWORD})
    {
        if (!mxs_json_pointer(params, a))
        {
            config_runtime_error("Mandatory parameter '%s' is not defined", a);
            rval = false;
            break;
        }
    }

    return rval;
}

MXS_CONFIG_PARAMETER extract_parameters(json_t* json)
{
    MXS_CONFIG_PARAMETER params;
    json_t* parameters = mxs_json_pointer(json, MXS_JSON_PTR_PARAMETERS);

    if (parameters && json_is_object(parameters))
    {
        const char* key;
        json_t* value;

        json_object_foreach(parameters, key, value)
        {
            params.set(key, mxs::json_to_string(value));
        }
    }

    return params;
}

bool update_object_relations(const std::string& target,
                             Relationship rel,
                             json_t* old_json,
                             json_t* new_json)
{
    if (mxs_json_pointer(new_json, rel.first) == NULL)
    {
        /** No change to relationships */
        return true;
    }

    StringSet old_relations;
    StringSet new_relations;
    bool rval = false;

    if (extract_relations(old_json, old_relations, rel) && extract_relations(new_json, new_relations, rel))
    {
        StringSet removed_relations;
        StringSet added_relations;

        std::set_difference(old_relations.begin(), old_relations.end(),
                            new_relations.begin(), new_relations.end(),
                            std::inserter(removed_relations, removed_relations.begin()));

        std::set_difference(new_relations.begin(), new_relations.end(),
                            old_relations.begin(), old_relations.end(),
                            std::inserter(added_relations, added_relations.begin()));

        if (unlink_object_from_targets(target, removed_relations)
            && link_object_to_targets(target, added_relations))
        {
            rval = true;
        }
    }

    return rval;
}

bool object_to_server_relations(const std::string& target, json_t* old_json, json_t* new_json)
{
    bool rval = update_object_relations(target, object_to_server, old_json, new_json);

    if (!rval)
    {
        config_runtime_error("Could not find all servers that '%s' relates to", target.c_str());
    }

    return rval;
}

bool service_to_service_relations(const std::string& target, json_t* old_json, json_t* new_json)
{
    bool rval = update_object_relations(target, service_to_service, old_json, new_json);

    if (!rval)
    {
        config_runtime_error("Could not find all services that '%s' relates to", target.c_str());
    }

    return rval;
}

bool service_to_filter_relations(Service* service, json_t* old_json, json_t* new_json)
{
    if (mxs_json_pointer(new_json, MXS_JSON_PTR_RELATIONSHIPS) == NULL)
    {
        // No relationships defined, nothing to change
        return true;
    }

    bool rval = false;
    StringVector old_relations;
    StringVector new_relations;
    const char* filter_relation = MXS_JSON_PTR_RELATIONSHIPS_FILTERS;

    if (extract_ordered_relations(old_json, old_relations, service_to_filter)
        && extract_ordered_relations(new_json, new_relations, service_to_filter))
    {
        if (old_relations == new_relations || service->set_filters(new_relations))
        {
            // Either no change in relationships took place or we successfully
            // updated the filter relationships
            rval = true;
        }
    }
    else
    {

        config_runtime_error("Could not find all filters that '%s' relates to", service->name());
    }

    return rval;
}

/**
 * @brief Check if the service parameter can be altered at runtime
 *
 * @param key Parameter name
 * @return True if the parameter can be altered
 */
bool is_dynamic_param(const std::string& key)
{
    return key != CN_TYPE
           && key != CN_ROUTER
           && key != CN_SERVERS;
}

bool validate_logs_json(json_t* json)
{
    json_t* param = mxs_json_pointer(json, MXS_JSON_PTR_PARAMETERS);
    bool rval = false;

    if (param && json_is_object(param))
    {
        rval = runtime_is_bool_or_null(param, "highprecision")
            && runtime_is_bool_or_null(param, "maxlog")
            && runtime_is_bool_or_null(param, "syslog")
            && runtime_is_bool_or_null(param, "log_info")
            && runtime_is_bool_or_null(param, "log_warning")
            && runtime_is_bool_or_null(param, "log_notice")
            && runtime_is_bool_or_null(param, "log_debug")
            && runtime_is_count_or_null(param, "throttling/count")
            && runtime_is_count_or_null(param, "throttling/suppress_ms")
            && runtime_is_count_or_null(param, "throttling/window_ms");
    }

    return rval;
}

bool validate_listener_json(json_t* json)
{
    bool rval = false;
    json_t* param;

    if (!(param = mxs_json_pointer(json, MXS_JSON_PTR_ID)))
    {
        config_runtime_error("Value not found: '%s'", MXS_JSON_PTR_ID);
    }
    else if (!json_is_string(param))
    {
        config_runtime_error("Value '%s' is not a string", MXS_JSON_PTR_ID);
    }
    else if (!(param = mxs_json_pointer(json, MXS_JSON_PTR_PARAMETERS)))
    {
        config_runtime_error("Value not found: '%s'", MXS_JSON_PTR_PARAMETERS);
    }
    else if (!json_is_object(param))
    {
        config_runtime_error("Value '%s' is not an object", MXS_JSON_PTR_PARAMETERS);
    }
    else if (runtime_is_count_or_null(param, CN_PORT)
             && runtime_is_string_or_null(param, CN_ADDRESS)
             && runtime_is_string_or_null(param, CN_AUTHENTICATOR)
             && runtime_is_string_or_null(param, CN_AUTHENTICATOR_OPTIONS)
             && (!have_ssl_json(param) || validate_ssl_json(param, OT_LISTENER)))
    {
        rval = true;
    }

    return rval;
}

bool validate_user_json(json_t* json)
{
    bool rval = false;
    json_t* id = mxs_json_pointer(json, MXS_JSON_PTR_ID);
    json_t* type = mxs_json_pointer(json, MXS_JSON_PTR_TYPE);
    json_t* password = mxs_json_pointer(json, MXS_JSON_PTR_PASSWORD);
    json_t* account = mxs_json_pointer(json, MXS_JSON_PTR_ACCOUNT);

    if (!id)
    {
        config_runtime_error("Request body does not define the '%s' field", MXS_JSON_PTR_ID);
    }
    else if (!json_is_string(id))
    {
        config_runtime_error("The '%s' field is not a string", MXS_JSON_PTR_ID);
    }
    else if (!type)
    {
        config_runtime_error("Request body does not define the '%s' field", MXS_JSON_PTR_TYPE);
    }
    else if (!json_is_string(type))
    {
        config_runtime_error("The '%s' field is not a string", MXS_JSON_PTR_TYPE);
    }
    else if (!account)
    {
        config_runtime_error("Request body does not define the '%s' field", MXS_JSON_PTR_ACCOUNT);
    }
    else if (!json_is_string(account))
    {
        config_runtime_error("The '%s' field is not a string", MXS_JSON_PTR_ACCOUNT);
    }
    else if (json_to_account_type(account) == mxs::USER_ACCOUNT_UNKNOWN)
    {
        config_runtime_error("The '%s' field is not a valid account value", MXS_JSON_PTR_ACCOUNT);
    }
    else
    {
        if (strcmp(json_string_value(type), CN_INET) == 0)
        {
            if (!password)
            {
                config_runtime_error("Request body does not define the '%s' field", MXS_JSON_PTR_PASSWORD);
            }
            else if (!json_is_string(password))
            {
                config_runtime_error("The '%s' field is not a string", MXS_JSON_PTR_PASSWORD);
            }
            else
            {
                rval = true;
            }
        }
        else if (strcmp(json_string_value(type), CN_UNIX) == 0)
        {
            rval = true;
        }
        else
        {
            config_runtime_error("Invalid value for field '%s': %s",
                                 MXS_JSON_PTR_TYPE,
                                 json_string_value(type));
        }
    }

    return rval;
}

bool validate_maxscale_json(json_t* json)
{
    bool rval = false;
    json_t* param = mxs_json_pointer(json, MXS_JSON_PTR_PARAMETERS);

    if (param)
    {
        rval = runtime_is_count_or_null(param, CN_AUTH_CONNECT_TIMEOUT)
            && runtime_is_count_or_null(param, CN_AUTH_READ_TIMEOUT)
            && runtime_is_count_or_null(param, CN_AUTH_WRITE_TIMEOUT)
            && runtime_is_bool_or_null(param, CN_ADMIN_AUTH)
            && runtime_is_bool_or_null(param, CN_ADMIN_LOG_AUTH_FAILURES)
            && runtime_is_size_or_null(param, CN_QUERY_CLASSIFIER_CACHE_SIZE)
            && runtime_is_count_or_null(param, CN_REBALANCE_THRESHOLD);
    }

    return rval;
}

bool ignored_core_parameters(const char* key)
{
    static const char* params[] =
    {
        "libdir",
        "datadir",
        "process_datadir",
        "cachedir",
        "configdir",
        "config_persistdir",
        "module_configdir",
        "piddir",
        "logdir",
        "langdir",
        "execdir",
        "connector_plugindir",
        NULL
    };

    for (int i = 0; params[i]; i++)
    {
        if (strcmp(key, params[i]) == 0)
        {
            return true;
        }
    }

    return false;
}
}

void config_runtime_error(const char* fmt, ...)
{
    char errmsg[RUNTIME_ERRMSG_BUFSIZE];
    va_list list;
    va_start(list, fmt);
    vsnprintf(errmsg, sizeof(errmsg), fmt, list);
    va_end(list);
    runtime_errmsg.push_back(errmsg);
}

bool runtime_create_server(const char* name, const char* address, const char* port, bool external)
{
    bool rval = false;

    if (ServerManager::find_by_unique_name(name) == NULL)
    {
        std::string reason;
        if (!external || config_is_valid_name(name, &reason))
        {
            MXS_CONFIG_PARAMETER parameters;
            config_add_defaults(&parameters, common_server_params());
            if (address)
            {
                auto param_name = *address == '/' ? CN_SOCKET : CN_ADDRESS;
                parameters.set(param_name, address);
            }
            if (port)
            {
                parameters.set(CN_PORT, port);
            }

            Server* server = ServerManager::create_server(name, parameters);

            if (server && (!external || server->serialize()))
            {
                rval = true;
                MXS_NOTICE("Created server '%s' at %s:%u",
                           server->name(),
                           server->address,
                           server->port);
            }
            else
            {
                config_runtime_error("Failed to create server '%s', see error log for more details",
                                     name);
            }
        }
        else
        {
            config_runtime_error("%s", reason.c_str());
        }
    }
    else
    {
        config_runtime_error("Server '%s' already exists", name);
    }

    return rval;
}

bool runtime_destroy_server(Server* server)
{
    bool rval = false;

    if (service_server_in_use(server) || MonitorManager::server_is_monitored(server))
    {
        const char* err = "Cannot destroy server '%s' as it is used by at least "
                          "one service or monitor";
        config_runtime_error(err, server->name());
        MXS_ERROR(err, server->name());
    }
    else
    {
        char filename[PATH_MAX];
        snprintf(filename,
                 sizeof(filename),
                 "%s/%s.cnf",
                 get_config_persistdir(),
                 server->name());

        if (unlink(filename) == -1)
        {
            if (errno != ENOENT)
            {
                MXS_ERROR("Failed to remove persisted server configuration '%s': %d, %s",
                          filename,
                          errno,
                          mxs_strerror(errno));
            }
            else
            {
                rval = true;
                MXS_WARNING("Server '%s' was not created at runtime. Remove the "
                            "server manually from the correct configuration file.",
                            server->name());
            }
        }
        else
        {
            rval = true;
        }

        if (rval)
        {
            MXS_NOTICE("Destroyed server '%s' at %s:%u",
                       server->name(),
                       server->address,
                       server->port);
            server->is_active = false;
        }
    }

    return rval;
}

bool runtime_destroy_listener(Service* service, const char* name)
{
    char filename[PATH_MAX];
    snprintf(filename, sizeof(filename), "%s/%s.cnf", get_config_persistdir(), name);


    if (unlink(filename) == -1)
    {
        if (errno != ENOENT)
        {
            MXS_ERROR("Failed to remove persisted listener configuration '%s': %d, %s",
                      filename, errno, mxs_strerror(errno));
            return false;
        }
        else
        {
            MXS_WARNING("Persisted configuration file for listener '%s' was not found. This means that the "
                        "listener was not created at runtime. Remove the listener manually from the correct "
                        "configuration file to permanently destroy the listener.", name);
        }
    }

    bool rval = false;

    if (!service_remove_listener(service, name))
    {
        MXS_ERROR("Failed to destroy listener '%s' for service '%s'", name, service->name());
        config_runtime_error("Failed to destroy listener '%s' for service '%s'", name, service->name());
    }
    else
    {
        rval = true;
        MXS_NOTICE("Destroyed listener '%s' for service '%s'. The listener "
                   "will be removed after the next restart of MaxScale or "
                   "when the associated service is destroyed.",
                   name,
                   service->name());
    }

    return rval;
}

bool runtime_destroy_filter(const SFilterDef& filter)
{
    mxb_assert(filter);
    bool rval = false;

    if (filter_can_be_destroyed(filter))
    {
        filter_destroy(filter);
        rval = true;
    }
    else
    {
        config_runtime_error("Filter '%s' cannot be destroyed: Remove it from all services "
                             "first",
                             filter->name.c_str());
    }

    return rval;
}

bool runtime_destroy_service(Service* service)
{
    bool rval = false;
    mxb_assert(service && service->active());

    if (service->can_be_destroyed())
    {
        Service::destroy(service);
        rval = true;
    }
    else
    {
        config_runtime_error("Service '%s' cannot be destroyed: Remove all servers and "
                             "destroy all listeners first",
                             service->name());
    }

    return rval;
}

bool runtime_destroy_monitor(Monitor* monitor)
{
    bool rval = false;

    if (Service* s = service_uses_monitor(monitor))
    {
        config_runtime_error("Monitor '%s' cannot be destroyed as it is used by service '%s'",
                             monitor->name(), s->name());
    }
    else
    {
        char filename[PATH_MAX];
        snprintf(filename, sizeof(filename), "%s/%s.cnf", get_config_persistdir(), monitor->name());

        if (unlink(filename) == -1 && errno != ENOENT)
        {
            MXS_ERROR("Failed to remove persisted monitor configuration '%s': %d, %s",
                      filename,
                      errno,
                      mxs_strerror(errno));
        }
        else
        {
            rval = true;
        }
    }

    if (rval)
    {
        MonitorManager::deactivate_monitor(monitor);
        MXS_NOTICE("Destroyed monitor '%s'", monitor->name());
    }

    return rval;
}

bool runtime_create_server_from_json(json_t* json)
{
    bool rval = false;
    StringSet relations;

    if (is_valid_resource_body(json) && server_contains_required_fields(json)
        && extract_relations(json, relations, server_to_service)
        && extract_relations(json, relations, server_to_monitor))
    {
        const char* name = json_string_value(mxs_json_pointer(json, MXS_JSON_PTR_ID));
        mxb_assert(name);

        if (ServerManager::find_by_unique_name(name))
        {
            config_runtime_error("Server '%s' already exists", name);
        }
        else
        {
            MXS_CONFIG_PARAMETER params;
            config_add_defaults(&params, common_server_params());
            params.set_multiple(extract_parameters_from_json(json));

            if (params.contains_any({CN_SSL_KEY, CN_SSL_CERT, CN_SSL_CA_CERT}))
            {
                params.set(CN_SSL, "true");
            }

            if (Server* server = ServerManager::create_server(name, params))
            {
                if (link_target_to_objects(server->name(), relations) && server->serialize())
                {
                    rval = true;
                }
                else
                {
                    runtime_destroy_server(server);
                }
            }

            if (!rval)
            {
                config_runtime_error("Failed to create server '%s', see error log for more details", name);
            }
        }
    }

    return rval;
}

bool runtime_alter_server_from_json(Server* server, json_t* new_json)
{
    bool rval = false;
    std::unique_ptr<json_t> old_json(ServerManager::server_to_json_resource(server, ""));
    mxb_assert(old_json.get());

    if (is_valid_resource_body(new_json)
        && server_to_object_relations(server, old_json.get(), new_json)
        && server_alter_fields_are_valid(new_json))
    {
        rval = true;
        json_t* parameters = mxs_json_pointer(new_json, MXS_JSON_PTR_PARAMETERS);
        json_t* old_parameters = mxs_json_pointer(old_json.get(), MXS_JSON_PTR_PARAMETERS);

        mxb_assert(old_parameters);

        if (parameters)
        {
            const char* key;
            json_t* value;

            json_object_foreach(parameters, key, value)
            {
                json_t* new_val = json_object_get(parameters, key);
                json_t* old_val = json_object_get(old_parameters, key);

                if (old_val && new_val && mxs::json_to_string(new_val) == mxs::json_to_string(old_val))
                {
                    /** No change in values */
                }
                else if (!runtime_alter_server(server, key, mxs::json_to_string(value).c_str()))
                {
                    rval = false;
                }
            }
        }
    }

    return rval;
}

bool runtime_alter_server_relationships_from_json(Server* server, const char* type, json_t* json)
{
    bool rval = false;
    std::unique_ptr<json_t> old_json(ServerManager::server_to_json_resource(server, ""));
    mxb_assert(old_json.get());

    if (is_valid_relationship_body(json))
    {
        std::unique_ptr<json_t> j(json_pack("{s: {s: {s: {s: O}}}}",
                                            "data",
                                            "relationships",
                                            type,
                                            "data",
                                            json_object_get(json, "data")));

        if (server_to_object_relations(server, old_json.get(), j.get()))
        {
            rval = true;
        }
    }

    return rval;
}

bool runtime_create_monitor_from_json(json_t* json)
{
    bool rval = false;

    if (validate_object_json(json, {MXS_JSON_PTR_MODULE}, {object_to_server})
        && validate_monitor_json(json))
    {
        const char* name = json_string_value(mxs_json_pointer(json, MXS_JSON_PTR_ID));
        const char* module = json_string_value(mxs_json_pointer(json, MXS_JSON_PTR_MODULE));

        if (const MXS_MODULE* mod = get_module(module, MODULE_MONITOR))
        {
            MXS_CONFIG_PARAMETER params;
            bool ok;
            tie(ok, params) = load_defaults(module, MODULE_MONITOR, CN_MONITOR);
            mxb_assert(ok);

            params.set_multiple(extract_parameters(json));

            if (validate_param(common_monitor_params(), mod->parameters, &params)
                && server_relationship_to_parameter(json, &params))
            {
                if (runtime_create_monitor(name, module, &params))
                {
                    auto mon = MonitorManager::find_monitor(name);
                    mxb_assert(mon);
                    MonitorManager::start_monitor(mon);
                    rval = true;
                }
            }
        }
        else
        {
            config_runtime_error("Unknown module: %s", module);
        }
    }

    return rval;
}

bool runtime_create_filter_from_json(json_t* json)
{
    bool rval = false;

    if (validate_object_json(json, {MXS_JSON_PTR_MODULE}, {filter_to_service}))
    {
        const char* name = json_string_value(mxs_json_pointer(json, MXS_JSON_PTR_ID));
        const char* module = json_string_value(mxs_json_pointer(json, MXS_JSON_PTR_MODULE));
        auto params = extract_parameters_from_json(json);

        rval = runtime_create_filter(name, module, &params);
    }

    return rval;
}

bool runtime_create_service_from_json(json_t* json)
{
    bool rval = false;

    if (validate_object_json(json, {MXS_JSON_PTR_ROUTER},
                             {service_to_filter, object_to_server, service_to_service}))
    {
        const char* name = json_string_value(mxs_json_pointer(json, MXS_JSON_PTR_ID));
        const char* router = json_string_value(mxs_json_pointer(json, MXS_JSON_PTR_ROUTER));
        auto params = extract_parameters_from_json(json);

        if (runtime_create_service(name, router, &params))
        {
            auto svc = Service::find(name);
            mxb_assert(svc);

            // Performing an alter right after creation takes care of server relationships
            if (!runtime_alter_service_from_json(svc, json))
            {
                runtime_destroy_service(svc);
            }
            else
            {
                // This function sets the service in the correct state
                serviceStart(svc);
                rval = true;
            }
        }
    }

    return rval;
}

bool runtime_alter_monitor_from_json(Monitor* monitor, json_t* new_json)
{
    bool success = false;
    std::unique_ptr<json_t> old_json(MonitorManager::monitor_to_json(monitor, ""));
    mxb_assert(old_json.get());
    const MXS_MODULE* mod = get_module(monitor->m_module.c_str(), MODULE_MONITOR);

    auto params = monitor->parameters();
    params.set_multiple(extract_parameters(new_json));

    if (is_valid_resource_body(new_json)
        && validate_param(common_monitor_params(), mod->parameters, &params)
        && server_relationship_to_parameter(new_json, &params))
    {
        success = MonitorManager::reconfigure_monitor(monitor, params);
    }

    return success;
}

bool runtime_alter_monitor_relationships_from_json(Monitor* monitor, json_t* json)
{
    bool rval = false;
    std::unique_ptr<json_t> old_json(MonitorManager::monitor_to_json(monitor, ""));
    mxb_assert(old_json.get());

    if (is_valid_relationship_body(json))
    {
        std::unique_ptr<json_t> j(json_pack("{s: {s: {s: {s: O}}}}",
                                            "data",
                                            "relationships",
                                            "servers",
                                            "data",
                                            json_object_get(json, "data")));

        if (runtime_alter_monitor_from_json(monitor, j.get()))
        {
            rval = true;
        }
    }

    return rval;
}

bool runtime_alter_service_relationships_from_json(Service* service, const char* type, json_t* json)
{
    bool rval = false;
    std::unique_ptr<json_t> old_json(service_to_json(service, ""));
    mxb_assert(old_json.get());

    if (is_valid_relationship_body(json))
    {
        std::unique_ptr<json_t> j(json_pack("{s: {s: {s: {s: O}}}}",
                                            "data",
                                            "relationships",
                                            type,
                                            "data",
                                            json_object_get(json, "data")));

        if (strcmp(type, CN_SERVERS) == 0)
        {
            rval = object_to_server_relations(service->name(), old_json.get(), j.get());
        }
        else if (strcmp(type, CN_SERVICES) == 0)
        {
            rval = service_to_service_relations(service->name(), old_json.get(), j.get());
        }
        else
        {
            mxb_assert(strcmp(type, CN_FILTERS) == 0);
            rval = service_to_filter_relations(service, old_json.get(), j.get());
        }
    }

    return rval;
}

bool runtime_alter_service_from_json(Service* service, json_t* new_json)
{
    bool rval = false;
    std::unique_ptr<json_t> old_json(service_to_json(service, ""));
    mxb_assert(old_json.get());

    if (is_valid_resource_body(new_json)
        && object_to_server_relations(service->name(), old_json.get(), new_json)
        && service_to_service_relations(service->name(), old_json.get(), new_json)
        && service_to_filter_relations(service, old_json.get(), new_json))
    {
        rval = true;
        json_t* parameters = mxs_json_pointer(new_json, MXS_JSON_PTR_PARAMETERS);
        json_t* old_parameters = mxs_json_pointer(old_json.get(), MXS_JSON_PTR_PARAMETERS);

        mxb_assert(old_parameters);

        if (parameters)
        {
            /** Create a set of accepted service parameters */
            StringSet paramset;
            auto service_params = common_service_params();
            for (int i = 0; service_params[i].name; i++)
            {
                if (is_dynamic_param(service_params[i].name))
                {
                    paramset.insert(service_params[i].name);
                }
            }

            const MXS_MODULE* mod = get_module(service->router_name(), MODULE_ROUTER);

            for (int i = 0; mod->parameters[i].name; i++)
            {
                paramset.insert(mod->parameters[i].name);
            }

            const char* key;
            json_t* value;

            json_object_foreach(parameters, key, value)
            {
                json_t* new_val = json_object_get(parameters, key);
                json_t* old_val = json_object_get(old_parameters, key);

                if (old_val && new_val && mxs::json_to_string(new_val) == mxs::json_to_string(old_val))
                {
                    /** No change in values */
                }
                else if (paramset.find(key) != paramset.end())
                {
                    /** Parameter can be altered */
                    if (!runtime_alter_service(service, key, mxs::json_to_string(value).c_str()))
                    {
                        rval = false;
                    }
                }
                else
                {
                    std::string v = mxs::json_to_string(value);

                    if (!is_dynamic_param(key))
                    {
                        config_runtime_error("Runtime modifications to static service "
                                             "parameters is not supported: %s=%s",
                                             key,
                                             v.c_str());
                    }
                    else
                    {
                        config_runtime_error("Parameter '%s' cannot be modified at runtime", key);
                    }

                    rval = false;
                }
            }
        }
    }

    return rval;
}

bool runtime_alter_logs_from_json(json_t* json)
{
    bool rval = false;

    if (validate_logs_json(json))
    {
        json_t* param = mxs_json_pointer(json, MXS_JSON_PTR_PARAMETERS);
        json_t* value;
        rval = true;

        if ((value = mxs_json_pointer(param, "highprecision")))
        {
            mxs_log_set_highprecision_enabled(json_boolean_value(value));
        }

        if ((value = mxs_json_pointer(param, "maxlog")))
        {
            mxs_log_set_maxlog_enabled(json_boolean_value(value));
        }

        if ((value = mxs_json_pointer(param, "syslog")))
        {
            mxs_log_set_syslog_enabled(json_boolean_value(value));
        }

        if ((value = mxs_json_pointer(param, "log_info")))
        {
            mxs_log_set_priority_enabled(LOG_INFO, json_boolean_value(value));
        }

        if ((value = mxs_json_pointer(param, "log_warning")))
        {
            mxs_log_set_priority_enabled(LOG_WARNING, json_boolean_value(value));
        }

        if ((value = mxs_json_pointer(param, "log_notice")))
        {
            mxs_log_set_priority_enabled(LOG_NOTICE, json_boolean_value(value));
        }

        if ((value = mxs_json_pointer(param, "log_debug")))
        {
            mxs_log_set_priority_enabled(LOG_DEBUG, json_boolean_value(value));
        }

        if ((param = mxs_json_pointer(param, "throttling")) && json_is_object(param))
        {
            MXS_LOG_THROTTLING throttle;
            mxs_log_get_throttling(&throttle);

            if ((value = mxs_json_pointer(param, "count")))
            {
                throttle.count = json_integer_value(value);
            }

            if ((value = mxs_json_pointer(param, "suppress_ms")))
            {
                throttle.suppress_ms = json_integer_value(value);
            }

            if ((value = mxs_json_pointer(param, "window_ms")))
            {
                throttle.window_ms = json_integer_value(value);
            }

            mxs_log_set_throttling(&throttle);
        }
    }

    return rval;
}

bool runtime_create_listener_from_json(Service* service, json_t* json)
{
    bool rval = false;

    if (validate_listener_json(json))
    {
        std::string port = json_int_to_string(mxs_json_pointer(json, MXS_JSON_PTR_PARAM_PORT));

        const char* id = get_string_or_null(json, MXS_JSON_PTR_ID);
        const char* address = get_string_or_null(json, MXS_JSON_PTR_PARAM_ADDRESS);
        const char* protocol = get_string_or_null(json, MXS_JSON_PTR_PARAM_PROTOCOL);
        const char* authenticator = get_string_or_null(json, MXS_JSON_PTR_PARAM_AUTHENTICATOR);
        const char* authenticator_options =
            get_string_or_null(json, MXS_JSON_PTR_PARAM_AUTHENTICATOR_OPTIONS);
        const char* ssl_key = get_string_or_null(json, MXS_JSON_PTR_PARAM_SSL_KEY);
        const char* ssl_cert = get_string_or_null(json, MXS_JSON_PTR_PARAM_SSL_CERT);
        const char* ssl_ca_cert = get_string_or_null(json, MXS_JSON_PTR_PARAM_SSL_CA_CERT);
        const char* ssl_version = get_string_or_null(json, MXS_JSON_PTR_PARAM_SSL_VERSION);
        const char* ssl_cert_verify_depth =
            get_string_or_null(json, MXS_JSON_PTR_PARAM_SSL_CERT_VERIFY_DEPTH);
        const char* ssl_verify_peer_certificate = get_string_or_null(json,
                                                                     MXS_JSON_PTR_PARAM_SSL_VERIFY_PEER_CERT);

        // TODO: Create the listener directly from the JSON and pass ssl_verify_peer_host to it.
        rval = runtime_create_listener(service,
                                       id,
                                       address,
                                       port.c_str(),
                                       protocol,
                                       authenticator,
                                       authenticator_options,
                                       ssl_key,
                                       ssl_cert,
                                       ssl_ca_cert,
                                       ssl_version,
                                       ssl_cert_verify_depth,
                                       ssl_verify_peer_certificate);
    }

    return rval;
}

json_t* runtime_get_json_error()
{
    json_t* obj = NULL;

    if (!runtime_errmsg.empty())
    {
        obj = mxs_json_error(runtime_errmsg);
        runtime_errmsg.clear();
    }

    return obj;
}

bool runtime_create_user_from_json(json_t* json)
{
    bool rval = false;

    if (validate_user_json(json))
    {
        const char* user = json_string_value(mxs_json_pointer(json, MXS_JSON_PTR_ID));
        const char* password = json_string_value(mxs_json_pointer(json, MXS_JSON_PTR_PASSWORD));
        std::string strtype = json_string_value(mxs_json_pointer(json, MXS_JSON_PTR_TYPE));
        auto type = json_to_account_type(mxs_json_pointer(json, MXS_JSON_PTR_ACCOUNT));
        const char* err = NULL;

        if (strtype == CN_INET && (err = admin_add_inet_user(user, password, type)) == ADMIN_SUCCESS)
        {
            MXS_NOTICE("Create network user '%s'", user);
            rval = true;
        }
        else if (strtype == CN_UNIX && (err = admin_enable_linux_account(user, type)) == ADMIN_SUCCESS)
        {
            MXS_NOTICE("Enabled account '%s'", user);
            rval = true;
        }
        else if (err)
        {
            config_runtime_error("Failed to add user '%s': %s", user, err);
        }
    }

    return rval;
}

bool runtime_remove_user(const char* id, enum user_type type)
{
    bool rval = false;
    const char* err = type == USER_TYPE_INET ?
        admin_remove_inet_user(id) :
        admin_disable_linux_account(id);

    if (err == ADMIN_SUCCESS)
    {
        MXS_NOTICE("%s '%s'",
                   type == USER_TYPE_INET ?
                   "Deleted network user" : "Disabled account",
                   id);
        rval = true;
    }
    else
    {
        config_runtime_error("Failed to remove user '%s': %s", id, err);
    }

    return rval;
}

bool runtime_alter_user(const std::string& user, const std::string& type, json_t* json)
{
    bool rval = false;
    const char* password = json_string_value(mxs_json_pointer(json, MXS_JSON_PTR_PASSWORD));

    if (!password)
    {
        config_runtime_error("No password provided");
    }
    else if (type != CN_INET)
    {
        config_runtime_error("Users of type '%s' cannot be altered", type.c_str());
    }
    else if (const char* err = admin_alter_inet_user(user.c_str(), password))
    {
        config_runtime_error("%s", err);
    }
    else
    {
        rval = true;
    }

    return rval;
}

bool runtime_alter_maxscale_from_json(json_t* new_json)
{
    bool rval = false;

    if (validate_maxscale_json(new_json))
    {
        rval = true;
        json_t* old_json = config_maxscale_to_json("");
        mxb_assert(old_json);

        json_t* new_param = mxs_json_pointer(new_json, MXS_JSON_PTR_PARAMETERS);
        json_t* old_param = mxs_json_pointer(old_json, MXS_JSON_PTR_PARAMETERS);

        const char* key;
        json_t* value;

        json_object_foreach(new_param, key, value)
        {
            json_t* new_val = json_object_get(new_param, key);
            json_t* old_val = json_object_get(old_param, key);

            if (old_val && new_val && mxs::json_to_string(new_val) == mxs::json_to_string(old_val))
            {
                /** No change in values */
            }
            else if (ignored_core_parameters(key))
            {
                /** We can't change these at runtime */
                MXS_INFO("Ignoring runtime change to '%s': Cannot be altered at runtime", key);
            }
            else if (!runtime_alter_maxscale(key, mxs::json_to_string(value).c_str()))
            {
                rval = false;
            }
        }
    }

    return rval;
}

bool runtime_thread_rebalance(mxs::RoutingWorker& from,
                              const std::string& sessions,
                              const std::string& recipient)
{
    bool rv = false;

    int nSessions = std::numeric_limits<int>::max();

    if (sessions.empty() || mxb::get_int(sessions, &nSessions))
    {
        int wid_to = -1;

        if (!recipient.empty() && mxb::get_int(recipient, &wid_to))
        {
            mxs::RoutingWorker* pTo = mxs::RoutingWorker::get(wid_to);

            if (pTo)
            {
                from.rebalance(pTo, nSessions);
                rv = true;
            }
            else
            {
                config_runtime_error("The 'recipient' value '%s' does not refer to a worker.",
                                     recipient.c_str());
            }
        }
        else
        {
            config_runtime_error("'recipient' argument not provided, or value is not a valid integer.");
        }
    }
    else
    {
        config_runtime_error("'sessions' argument provided, but value '%s' is not a valid integer.",
                             sessions.c_str());
    }

    return rv;
}

bool runtime_threads_rebalance(const std::string& arg_threshold)
{
    bool rv = true;

    int64_t threshold = -1;

    const auto& config = *config_get_global_options();

    if (!arg_threshold.empty())
    {
        std::string message;
        if (!config.s_rebalance_threshold.from_string(arg_threshold, &threshold, &message))
        {
            config_runtime_error("%s", message.c_str());
            rv = false;
        }
    }
    else
    {
        threshold = config.rebalance_threshold.get();
    }

    if (rv)
    {
        mxb_assert(threshold > 0);

        auto* main_worker = mxs::MainWorker::get();
        main_worker->balance_workers(mxs::MainWorker::BALANCE_UNCONDITIONALLY, threshold);
    }

    return rv;
}<|MERGE_RESOLUTION|>--- conflicted
+++ resolved
@@ -1767,66 +1767,6 @@
 
     if (is_valid_resource_body(json))
     {
-        if (!(value = mxs_json_pointer(json, MXS_JSON_PTR_ID)))
-        {
-            config_runtime_error("Value not found: '%s'", MXS_JSON_PTR_ID);
-        }
-<<<<<<< HEAD
-=======
-    }
-
-    return rval;
-}
-
-static bool object_relation_is_valid(const std::string& type, const std::string& value)
-{
-    return type == CN_SERVERS && Server::find_by_unique_name(value);
-}
-
-static bool filter_relation_is_valid(const std::string& type, const std::string& value)
-{
-    return type == CN_FILTERS && filter_find(value.c_str());
-}
-
-//
-// Constants for validate_object_json
-//
-const Relationship object_to_server
-{
-    MXS_JSON_PTR_RELATIONSHIPS_SERVERS,
-    object_relation_is_valid
-};
-
-const Relationship filter_to_service
-{
-    MXS_JSON_PTR_RELATIONSHIPS_SERVICES,
-    filter_to_service_relation_is_valid
-};
-
-const Relationship service_to_filter
-{
-    MXS_JSON_PTR_RELATIONSHIPS_FILTERS,
-    service_to_filter_relation_is_valid
-};
-
-/**
- * @brief Do a coarse validation of the monitor JSON
- *
- * @param json          JSON to validate
- * @param paths         List of paths that must be string values
- * @param relationships List of JSON paths and validation functions to check
- *
- * @return True of the JSON is valid
- */
-static bool validate_object_json(json_t* json,
-                                 std::vector<std::string> paths,
-                                 std::vector<Relationship> relationships)
-{
-    bool rval = false;
-    json_t* value;
-
-    if (is_valid_resource_body(json))
-    {
         if (json_t* parameters = mxs_json_pointer(json, MXS_JSON_PTR_PARAMETERS))
         {
             const char* key;
@@ -1846,7 +1786,6 @@
         {
             config_runtime_error("Value not found: '%s'", MXS_JSON_PTR_ID);
         }
->>>>>>> 4a725da9
         else if (!json_is_string(value))
         {
             config_runtime_error("Value '%s' is not a string", MXS_JSON_PTR_ID);
