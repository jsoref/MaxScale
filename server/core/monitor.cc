/*
 * Copyright (c) 2016 MariaDB Corporation Ab
 *
 * Use of this software is governed by the Business Source License included
 * in the LICENSE.TXT file and at www.mariadb.com/bsl11.
 *
 * Change Date: 2025-10-11
 *
 * On the date above, in accordance with the Business Source License, use
 * of this software will be governed by version 2 or later of the General
 * Public License.
 */

/**
 * @file monitor.c  - The monitor module management routines
 */
#include <maxscale/monitor.hh>

#include <atomic>
#include <fcntl.h>
#include <stdio.h>
#include <string.h>
#include <chrono>
#include <string>
#include <sstream>
#include <set>
#include <zlib.h>
#include <sys/stat.h>
#include <vector>
#include <mutex>
#include <mysql.h>
#include <mysqld_error.h>
#include <errmsg.h>

#include <maxbase/alloc.h>
#include <maxbase/format.hh>
#include <maxbase/json.hh>
#include <maxscale/http.hh>
#include <maxscale/json_api.hh>
#include <maxscale/mariadb.hh>
#include <maxscale/mainworker.hh>
#include <maxscale/maxscale.h>
#include <maxscale/mysql_utils.hh>
#include <maxscale/paths.hh>
#include <maxscale/secrets.hh>
#include <maxscale/utils.hh>

#include "internal/config.hh"
#include "internal/externcmd.hh"
#include "internal/monitor.hh"
#include "internal/modules.hh"
#include "internal/server.hh"
#include "internal/service.hh"

using std::string;
using std::set;
using Guard = std::lock_guard<std::mutex>;
using maxscale::Monitor;
using maxscale::MonitorServer;
using ConnectResult = maxscale::MonitorServer::ConnectResult;
using namespace std::literals::chrono_literals;
using std::chrono::duration_cast;
using std::chrono::seconds;
using std::chrono::milliseconds;

const char CN_BACKEND_CONNECT_ATTEMPTS[] = "backend_connect_attempts";
const char CN_BACKEND_CONNECT_TIMEOUT[] = "backend_connect_timeout";
const char CN_BACKEND_READ_TIMEOUT[] = "backend_read_timeout";
const char CN_BACKEND_WRITE_TIMEOUT[] = "backend_write_timeout";
const char CN_DISK_SPACE_CHECK_INTERVAL[] = "disk_space_check_interval";
const char CN_EVENTS[] = "events";
const char CN_JOURNAL_MAX_AGE[] = "journal_max_age";
const char CN_MONITOR_INTERVAL[] = "monitor_interval";
const char CN_SCRIPT[] = "script";
const char CN_SCRIPT_TIMEOUT[] = "script_timeout";

namespace
{

class ThisUnit
{
public:

    /**
     * Mark a monitor as the monitor of the server. A server may only be monitored by one monitor.
     *
     * @param server Server to claim. The name is not checked to be a valid server name.
     * @param new_owner Monitor which claims the server
     * @param existing_owner If server is already monitored, the owning monitor name is written here
     * @return True if success, false if server was claimed by another monitor
     */
    bool claim_server(const string& server, const string& new_owner, string* existing_owner)
    {
        mxb_assert(Monitor::is_main_worker());
        bool claim_success = false;
        auto iter = m_server_owners.find(server);
        if (iter != m_server_owners.end())
        {
            // Server is already claimed by a monitor.
            * existing_owner = iter->second;
        }
        else
        {
            m_server_owners[server] = new_owner;
            claim_success = true;
        }
        return claim_success;
    }

    /**
     * Mark a server as unmonitored.
     *
     * @param server The server name
     */
    void release_server(const string& server)
    {
        mxb_assert(Monitor::is_main_worker());
        auto iter = m_server_owners.find(server);
        mxb_assert(iter != m_server_owners.end());
        m_server_owners.erase(iter);
    }


    string claimed_by(const string& server)
    {
        mxb_assert(Monitor::is_main_worker());
        string rval;
        auto iter = m_server_owners.find(server);
        if (iter != m_server_owners.end())
        {
            rval = iter->second;
        }
        return rval;
    }

private:
    // Global map of servername->monitorname. Not mutexed, as this should only be accessed
    // from the admin thread.
    std::map<string, string> m_server_owners;
};

ThisUnit this_unit;

/** Server type specific bits */
const uint64_t server_type_bits = SERVER_MASTER | SERVER_SLAVE | SERVER_JOINED;

/** All server bits */
const uint64_t all_server_bits = SERVER_RUNNING | SERVER_MAINT | SERVER_MASTER | SERVER_SLAVE
    | SERVER_JOINED;

const char journal_name[] = "monitor.dat";
const char journal_template[] = "%s/%s/%s";

bool check_disk_space_exhausted(MonitorServer* pMs,
                                const std::string& path,
                                const maxscale::disk::SizesAndName& san,
                                int32_t max_percentage)
{
    bool disk_space_exhausted = false;

    int32_t used_percentage = ((san.total() - san.available()) / (double)san.total()) * 100;

    if (used_percentage >= max_percentage)
    {
        MXS_ERROR("Disk space on %s at %s is exhausted; %d%% of the the disk "
                  "mounted on the path %s has been used, and the limit it %d%%.",
                  pMs->server->name(),
                  pMs->server->address(),
                  used_percentage,
                  path.c_str(),
                  max_percentage);
        disk_space_exhausted = true;
    }

    return disk_space_exhausted;
}

const char ERR_CANNOT_MODIFY[] =
    "The server is monitored, so only the maintenance status can be "
    "set/cleared manually. Status was not modified.";
const char WRN_REQUEST_OVERWRITTEN[] =
    "Previous maintenance/draining request was not yet read by the monitor and was overwritten.";

/* Is not really an event as the other values, but is a valid config setting and also the default.
 * Bitmask value matches all events. */
const MXS_ENUM_VALUE monitor_event_default = {"all", ~0ULL};

// Allowed values for the "events"-setting. Also defines the enum<->string conversion for events.
const MXS_ENUM_VALUE monitor_event_values[] =
{
    monitor_event_default,
    {"master_down",       MASTER_DOWN_EVENT },
    {"master_up",         MASTER_UP_EVENT   },
    {"slave_down",        SLAVE_DOWN_EVENT  },
    {"slave_up",          SLAVE_UP_EVENT    },
    {"server_down",       SERVER_DOWN_EVENT },
    {"server_up",         SERVER_UP_EVENT   },
    {"synced_down",       SYNCED_DOWN_EVENT },
    {"synced_up",         SYNCED_UP_EVENT   },
    {"donor_down",        DONOR_DOWN_EVENT  },
    {"donor_up",          DONOR_UP_EVENT    },
    {"lost_master",       LOST_MASTER_EVENT },
    {"lost_slave",        LOST_SLAVE_EVENT  },
    {"lost_synced",       LOST_SYNCED_EVENT },
    {"lost_donor",        LOST_DONOR_EVENT  },
    {"new_master",        NEW_MASTER_EVENT  },
    {"new_slave",         NEW_SLAVE_EVENT   },
    {"new_synced",        NEW_SYNCED_EVENT  },
    {"new_donor",         NEW_DONOR_EVENT   },
    {NULL}
};

const MonitorServer::EventList empty_event_list;
}

namespace maxscale
{

Monitor::Monitor(const string& name, const string& module)
    : m_name(name)
    , m_module(module)
{
}

void Monitor::stop()
{
    do_stop();

    for (auto db : m_servers)
    {
        // TODO: Should be db->close().
        mysql_close(db->con);
        db->con = NULL;
    }
}

const char* Monitor::name() const
{
    return m_name.c_str();
}

bool Monitor::configure(const mxs::ConfigParameters* params)
{
    m_settings.interval = params->get_duration<milliseconds>(CN_MONITOR_INTERVAL).count();
    m_settings.events = params->get_enum(CN_EVENTS, monitor_event_values);

    m_settings.journal_max_age = params->get_duration<seconds>(CN_JOURNAL_MAX_AGE).count();
    // Write journal at least once per 5 minutes, just to keep the timestamp up to date.
    m_journal_max_save_interval = std::min(5 * 60l, m_settings.journal_max_age / 2);

    MonitorServer::ConnectionSettings& conn_settings = m_settings.shared.conn_settings;
    conn_settings.read_timeout = params->get_duration<seconds>(CN_BACKEND_READ_TIMEOUT).count();
    conn_settings.write_timeout = params->get_duration<seconds>(CN_BACKEND_WRITE_TIMEOUT).count();
    conn_settings.connect_timeout = params->get_duration<seconds>(CN_BACKEND_CONNECT_TIMEOUT).count();
    conn_settings.connect_attempts = params->get_integer(CN_BACKEND_CONNECT_ATTEMPTS);
    conn_settings.username = params->get_string(CN_USER);
    conn_settings.password = params->get_string(CN_PASSWORD);

    // Disk check interval is given in ms, duration is constructed from seconds.
    auto dsc_interval = params->get_duration<milliseconds>(CN_DISK_SPACE_CHECK_INTERVAL).count();
    // 0 implies disabling -> save negative value to interval.
    m_settings.disk_space_check_interval = (dsc_interval > 0) ? milliseconds(dsc_interval) : -1s;

    // First, remove all servers.
    remove_all_servers();

    bool error = false;
    string name_not_found;
    auto servers_temp = params->get_server_list(CN_SERVERS, &name_not_found);
    if (name_not_found.empty())
    {
        for (auto elem : servers_temp)
        {
            if (!add_server(elem))
            {
                error = true;
            }
        }
    }
    else
    {
        MXB_ERROR("Server '%s' configured for monitor '%s' does not exist.",
                  name_not_found.c_str(), name());
        error = true;
    }


    /* The previous config values were normal types and were checked by the config manager
     * to be correct. The following is a complicated type and needs to be checked separately. */
    auto threshold_string = params->get_string(CN_DISK_SPACE_THRESHOLD);
    if (!set_disk_space_threshold(threshold_string))
    {
        MXS_ERROR("Invalid value for '%s' for monitor %s: %s",
                  CN_DISK_SPACE_THRESHOLD, name(), threshold_string.c_str());
        error = true;
    }

    m_settings.script_timeout = params->get_duration<seconds>(CN_SCRIPT_TIMEOUT).count();
    m_settings.script = params->get_string(CN_SCRIPT);
    if (m_settings.script.empty())
    {
        // Reset current external cmd if any.
        m_scriptcmd.reset();
    }
    else
    {
        m_scriptcmd = ExternalCmd::create(m_settings.script, m_settings.script_timeout);
        if (!m_scriptcmd)
        {
            MXS_ERROR("Failed to initialize script '%s'.", m_settings.script.c_str());
            error = true;
        }
    }

    if (!error)
    {
        // Store the parameters, needed for serialization.
        m_parameters = *params;
        // Store module name into parameter storage.
        m_parameters.set(CN_MODULE, m_module);
    }
    return !error;
}

const mxs::ConfigParameters& Monitor::parameters() const
{
    return m_parameters;
}

const Monitor::Settings& Monitor::settings() const
{
    return m_settings;
}

const MonitorServer::ConnectionSettings& Monitor::conn_settings() const
{
    return m_settings.shared.conn_settings;
}

long Monitor::ticks() const
{
    return m_ticks.load(std::memory_order_acquire);
}

const char* Monitor::state_string() const
{
    return is_running() ? "Running" : "Stopped";
}

Monitor::~Monitor()
{
    for (auto server : m_servers)
    {
        // TODO: store unique pointers in the array
        delete server;
    }
    m_servers.clear();
}

/**
 * Add a server to the monitor. Fails if server is already monitored.
 *
 * @param server  A server
 * @return True if server was added
 */
bool Monitor::add_server(SERVER* server)
{
    // This should only be called from the admin thread while the monitor is stopped.
    mxb_assert(!is_running() && is_main_worker());
    bool success = false;
    string existing_owner;
    if (this_unit.claim_server(server->name(), m_name, &existing_owner))
    {
        auto new_server = create_server(server, m_settings.shared);
        m_servers.push_back(new_server);
        server_added(server);
        success = true;
    }
    else
    {
        MXS_ERROR("Server '%s' is already monitored by '%s', cannot add it to another monitor.",
                  server->name(), existing_owner.c_str());
    }
    return success;
}

void Monitor::server_added(SERVER* server)
{
    service_add_server(this, server);
}

void Monitor::server_removed(SERVER* server)
{
    service_remove_server(this, server);
}

/**
 * Remove all servers from the monitor.
 */
void Monitor::remove_all_servers()
{
    // This should only be called from the admin thread while the monitor is stopped.
    mxb_assert(!is_running() && is_main_worker());
    for (auto mon_server : m_servers)
    {
        mxb_assert(this_unit.claimed_by(mon_server->server->name()) == m_name);
        this_unit.release_server(mon_server->server->name());
        server_removed(mon_server->server);
        delete mon_server;
    }
    m_servers.clear();
}

json_t* Monitor::to_json(const char* host) const
{
    const char CN_MONITOR_DIAGNOSTICS[] = "monitor_diagnostics";
    const char CN_TICKS[] = "ticks";

    // This function mostly reads settings-type data, which is only written to by the admin thread,
    // The rest is safe to read without mutexes.
    mxb_assert(Monitor::is_main_worker());
    json_t* rval = json_object();
    json_t* attr = json_object();
    json_t* rel = json_object();

    auto my_name = name();
    json_object_set_new(rval, CN_ID, json_string(my_name));
    json_object_set_new(rval, CN_TYPE, json_string(CN_MONITORS));

    json_object_set_new(attr, CN_MODULE, json_string(m_module.c_str()));
    json_object_set_new(attr, CN_STATE, json_string(state_string()));
    json_object_set_new(attr, CN_TICKS, json_integer(ticks()));

    /** Monitor parameters */
    json_object_set_new(attr, CN_PARAMETERS, parameters_to_json());

    if (is_running())
    {
        json_t* diag = diagnostics();
        if (diag)
        {
            json_object_set_new(attr, CN_MONITOR_DIAGNOSTICS, diag);
        }
    }

    std::string self = std::string(MXS_JSON_API_MONITORS) + name() + "/relationships/";

    if (!m_servers.empty())
    {
        json_t* mon_rel = mxs_json_relationship(host, self + "servers", MXS_JSON_API_SERVERS);
        for (MonitorServer* db : m_servers)
        {
            mxs_json_add_relation(mon_rel, db->server->name(), CN_SERVERS);
        }
        json_object_set_new(rel, CN_SERVERS, mon_rel);
    }

    if (auto services = service_relations_to_monitor(this, host, self + "services"))
    {
        json_object_set_new(rel, CN_SERVICES, services);
    }

    json_object_set_new(rval, CN_RELATIONSHIPS, rel);
    json_object_set_new(rval, CN_ATTRIBUTES, attr);
    json_object_set_new(rval, CN_LINKS, mxs_json_self_link(host, CN_MONITORS, my_name));
    return rval;
}

json_t* Monitor::parameters_to_json() const
{
    json_t* rval = json_object();
    const MXS_MODULE* mod = get_module(m_module, mxs::ModuleType::MONITOR);
    config_add_module_params_json(parameters(),
                                  {CN_TYPE, CN_SERVERS},
                                  common_monitor_params(),
                                  mod->parameters,
                                  rval);
    return rval;
}

bool Monitor::test_permissions(const string& query)
{
    if (m_servers.empty() || mxs::Config::get().skip_permission_checks.get())
    {
        return true;
    }

    bool rval = false;

    for (MonitorServer* mondb : m_servers)
    {
        auto result = mondb->ping_or_connect();

        if (!connection_is_ok(result))
        {
            MXS_ERROR("[%s] Failed to connect to server '%s' ([%s]:%d) when"
                      " checking monitor user credentials and permissions.",
                      name(),
                      mondb->server->name(),
                      mondb->server->address(),
                      mondb->server->port());

            if (result != ConnectResult::ACCESS_DENIED)
            {
                rval = true;
            }
        }
        else if (mxs_mysql_query(mondb->con, query.c_str()) != 0)
        {
            switch (mysql_errno(mondb->con))
            {
            case ER_TABLEACCESS_DENIED_ERROR:
            case ER_COLUMNACCESS_DENIED_ERROR:
            case ER_SPECIFIC_ACCESS_DENIED_ERROR:
            case ER_PROCACCESS_DENIED_ERROR:
            case ER_KILL_DENIED_ERROR:
                rval = false;
                break;

            default:
                rval = true;
                break;
            }

            MXS_ERROR("[%s] Failed to execute query '%s' with user '%s'. MySQL error message: %s",
                      name(), query.c_str(), conn_settings().username.c_str(),
                      mysql_error(mondb->con));
        }
        else
        {
            rval = true;
            MYSQL_RES* res = mysql_use_result(mondb->con);
            if (res == NULL)
            {
                MXS_ERROR("[%s] Result retrieval failed when checking monitor permissions: %s",
                          name(),
                          mysql_error(mondb->con));
            }
            else
            {
                mysql_free_result(res);
            }

            mondb->maybe_fetch_session_track();
        }
    }

    return rval;
}

json_t* Monitor::monitored_server_json_attributes(const SERVER* srv) const
{
    json_t* rval = nullptr;
    auto comp = [srv](MonitorServer* ms) {
            return ms->server == srv;
        };

    auto iter = std::find_if(m_servers.begin(), m_servers.end(), comp);
    if (iter != m_servers.end())
    {
        auto mon_srv = *iter;
        rval = json_object();
        json_object_set_new(rval, "node_id", json_integer(mon_srv->node_id));
        json_object_set_new(rval, "master_id", json_integer(mon_srv->master_id));

        const char* event_name = get_event_name(mon_srv->last_event);
        json_object_set_new(rval, "last_event", json_string(event_name));
        string triggered_at = http_to_date(mon_srv->triggered_at);
        json_object_set_new(rval, "triggered_at", json_string(triggered_at.c_str()));

        if (auto extra = diagnostics(mon_srv))
        {
            json_object_update(rval, extra);
            json_decref(extra);
        }
    }
    return rval;
}

void Monitor::wait_for_status_change()
{
    mxb_assert(is_running());
    mxb_assert(Monitor::is_main_worker());

    // Store the tick count before we request the change
    auto start = ticks();

    // Set a flag so the next loop happens sooner.
    m_status_change_pending.store(true, std::memory_order_release);

    while (start == ticks())
    {
        std::this_thread::sleep_for(milliseconds(100));
    }
}

void MonitorServer::stash_current_status()
{
    mon_prev_status = server->status();
    pending_status = server->status();
}

void MonitorServer::set_pending_status(uint64_t bits)
{
    pending_status |= bits;
}

void MonitorServer::clear_pending_status(uint64_t bits)
{
    pending_status &= ~bits;
}

/*
 * Determine a monitor event, defined by the difference between the old
 * status of a server and the new status.
 *
 * @return  monitor_event_t     A monitor event (enum)
 *
 * @note This function must only be called from mon_process_state_changes
 */
mxs_monitor_event_t MonitorServer::get_event_type() const
{
    typedef enum
    {
        DOWN_EVENT,
        UP_EVENT,
        LOSS_EVENT,
        NEW_EVENT,
        UNSUPPORTED_EVENT
    } general_event_type;

    general_event_type event_type = UNSUPPORTED_EVENT;

    uint64_t prev = mon_prev_status & all_server_bits;
    uint64_t present = server->status() & all_server_bits;

    if (prev == present)
    {
        /* This should never happen */
        mxb_assert(false);
        return UNDEFINED_EVENT;
    }

    if ((prev & SERVER_RUNNING) == 0)
    {
        /* The server was not running previously */
        if ((present & SERVER_RUNNING) != 0)
        {
            event_type = UP_EVENT;
        }
        else
        {
            /* Otherwise, was not running and still is not running. This should never happen. */
            mxb_assert(false);
        }
    }
    else
    {
        /* Previous state must have been running */
        if ((present & SERVER_RUNNING) == 0)
        {
            event_type = DOWN_EVENT;
        }
        else
        {
            /** These are used to detect whether we actually lost something or
             * just transitioned from one state to another */
            uint64_t prev_bits = prev & (SERVER_MASTER | SERVER_SLAVE);
            uint64_t present_bits = present & (SERVER_MASTER | SERVER_SLAVE);

            /* Was running and still is */
            if ((!prev_bits || !present_bits || prev_bits == present_bits)
                && (prev & server_type_bits))
            {
                /* We used to know what kind of server it was */
                event_type = LOSS_EVENT;
            }
            else
            {
                /* We didn't know what kind of server it was, now we do*/
                event_type = NEW_EVENT;
            }
        }
    }

    mxs_monitor_event_t rval = UNDEFINED_EVENT;

    switch (event_type)
    {
    case UP_EVENT:
        rval = (present & SERVER_MASTER) ? MASTER_UP_EVENT :
            (present & SERVER_SLAVE) ? SLAVE_UP_EVENT :
            (present & SERVER_JOINED) ? SYNCED_UP_EVENT :
            SERVER_UP_EVENT;
        break;

    case DOWN_EVENT:
        rval = (prev & SERVER_MASTER) ? MASTER_DOWN_EVENT :
            (prev & SERVER_SLAVE) ? SLAVE_DOWN_EVENT :
            (prev & SERVER_JOINED) ? SYNCED_DOWN_EVENT :
            SERVER_DOWN_EVENT;
        break;

    case LOSS_EVENT:
        rval = (prev & SERVER_MASTER) ? LOST_MASTER_EVENT :
            (prev & SERVER_SLAVE) ? LOST_SLAVE_EVENT :
            (prev & SERVER_JOINED) ? LOST_SYNCED_EVENT :
            UNDEFINED_EVENT;
        break;

    case NEW_EVENT:
        rval = (present & SERVER_MASTER) ? NEW_MASTER_EVENT :
            (present & SERVER_SLAVE) ? NEW_SLAVE_EVENT :
            (present & SERVER_JOINED) ? NEW_SYNCED_EVENT :
            UNDEFINED_EVENT;
        break;

    default:
        /* This should never happen */
        mxb_assert(false);
        break;
    }

    mxb_assert(rval != UNDEFINED_EVENT);
    return rval;
}

const char* Monitor::get_event_name(mxs_monitor_event_t event)
{
    for (int i = 0; monitor_event_values[i].name; i++)
    {
        if (monitor_event_values[i].enum_value == event)
        {
            return monitor_event_values[i].name;
        }
    }

    mxb_assert(!true);
    return "undefined_event";
}

const char* MonitorServer::get_event_name()
{
    return Monitor::get_event_name(last_event);
}

string Monitor::gen_serverlist(int status, CredentialsApproach approach)
{
    string rval;
    rval.reserve(100 * m_servers.size());

    string separator;
    for (auto mon_server : m_servers)
    {
        auto server = static_cast<Server*>(mon_server->server);
        if (status == 0 || server->status() & status)
        {
            if (approach == CredentialsApproach::EXCLUDE)
            {
                rval += separator + mxb::string_printf("[%s]:%i", server->address(), server->port());
            }
            else
            {
                string user = conn_settings().username;
                string password = conn_settings().password;
                string server_specific_monuser = server->monitor_user();
                if (!server_specific_monuser.empty())
                {
                    user = server_specific_monuser;
                    password = server->monitor_password();
                }

                rval += separator + mxb::string_printf("%s:%s@[%s]:%d", user.c_str(), password.c_str(),
                                                       server->address(), server->port());
            }
            separator = ",";
        }
    }
    return rval;
}

/**
 * Check if current monitored server status has changed.
 *
 * @return              true if status has changed
 */
bool MonitorServer::status_changed()
{
    bool rval = false;

    /* Previous status is -1 if not yet set */
    if (mon_prev_status != static_cast<uint64_t>(-1))
    {

        uint64_t old_status = mon_prev_status & all_server_bits;
        uint64_t new_status = server->status() & all_server_bits;

        /**
         * The state has changed if the relevant state bits are not the same,
         * the server is either running, stopping or starting and the server is
         * not going into maintenance or coming out of it
         */
        if (old_status != new_status
            && ((old_status | new_status) & SERVER_MAINT) == 0
            && ((old_status | new_status) & SERVER_RUNNING) == SERVER_RUNNING)
        {
            rval = true;
        }
    }

    return rval;
}

bool MonitorServer::auth_status_changed()
{
    uint64_t old_status = mon_prev_status;
    uint64_t new_status = server->status();

    return old_status != static_cast<uint64_t>(-1) && old_status != new_status
           && (old_status & SERVER_AUTH_ERROR) != (new_status & SERVER_AUTH_ERROR);
}

/**
 * Check if current monitored server has a loggable failure status.
 *
 * @return true if failed status can be logged or false
 */
bool MonitorServer::should_print_fail_status()
{
    return server->is_down() && mon_err_count == 0;
}

MonitorServer* Monitor::find_parent_node(MonitorServer* target)
{
    MonitorServer* rval = NULL;

    if (target->master_id > 0)
    {
        for (MonitorServer* node : m_servers)
        {
            if (node->node_id == target->master_id)
            {
                rval = node;
                break;
            }
        }
    }

    return rval;
}

std::string Monitor::child_nodes(MonitorServer* parent)
{
    std::stringstream ss;

    if (parent->node_id > 0)
    {
        bool have_content = false;
        for (MonitorServer* node : m_servers)
        {
            if (node->master_id == parent->node_id)
            {
                if (have_content)
                {
                    ss << ",";
                }

                ss << "[" << node->server->address() << "]:" << node->server->port();
                have_content = true;
            }
        }
    }

    return ss.str();
}

int Monitor::launch_command(MonitorServer* ptr, const std::string& event_name)
{
    m_scriptcmd->reset_substituted();

    // A generator function is ran only if the matching substitution keyword is found.

    auto gen_initiator = [ptr] {
            return mxb::string_printf("[%s]:%d", ptr->server->address(), ptr->server->port());
        };

    auto gen_parent = [this, ptr] {
            string ss;
            MonitorServer* parent = find_parent_node(ptr);
            if (parent)
            {
                ss = mxb::string_printf("[%s]:%d", parent->server->address(), parent->server->port());
            }
            return ss;
        };

    m_scriptcmd->match_substitute("$INITIATOR", gen_initiator);
    m_scriptcmd->match_substitute("$PARENT", gen_parent);

    m_scriptcmd->match_substitute("$CHILDREN", [this, ptr] {
                                      return child_nodes(ptr);
                                  });

    m_scriptcmd->match_substitute("$EVENT", [&event_name] {
                                      return event_name;
                                  });

    m_scriptcmd->match_substitute("$CREDENTIALS", [this] {
                                        // Provides credentials for all servers.
                                      return gen_serverlist(0, CredentialsApproach::INCLUDE);
                                  });

    m_scriptcmd->match_substitute("$NODELIST", [this] {
                                      return gen_serverlist(SERVER_RUNNING);
                                  });

    m_scriptcmd->match_substitute("$LIST", [this] {
                                      return gen_serverlist(0);
                                  });

    m_scriptcmd->match_substitute("$MASTERLIST", [this] {
                                      return gen_serverlist(SERVER_MASTER);
                                  });

    m_scriptcmd->match_substitute("$SLAVELIST", [this] {
                                      return gen_serverlist(SERVER_SLAVE);
                                  });

    m_scriptcmd->match_substitute("$SYNCEDLIST", [this] {
                                      return gen_serverlist(SERVER_JOINED);
                                  });

    int rv = m_scriptcmd->externcmd_execute();

    string msg_part2 = mxb::string_printf("event '%s' on %s", event_name.c_str(), ptr->server->name());
    string msg_end = mxb::string_printf("Script was: '%s'", m_scriptcmd->substituted());
    auto msg_part2c = msg_part2.c_str();
    auto msg_endc = msg_end.c_str();

    if (rv == 0)
    {
        MXS_NOTICE("Executed monitor script for %s. %s", msg_part2c, msg_endc);
    }
    else if (rv == -1)
    {
        // Internal error
        MXS_ERROR("Failed to execute monitor script for %s. %s", msg_part2c, msg_endc);
    }
    else
    {
        // Script returned a non-zero value
        MXS_ERROR("Monitor script returned %d for %s. %s", rv, msg_part2c, msg_endc);
    }
    return rv;
}

MonitorServer::ConnectResult
MonitorServer::ping_or_connect_to_db(const MonitorServer::ConnectionSettings& sett, SERVER& server,
                                     MYSQL** ppConn, std::string* pError)
{
    mxb_assert(ppConn);
    mxb_assert(pError);
    auto pConn = *ppConn;
    if (pConn)
    {
        mxb::StopWatch timer;
        /** Return if the connection is OK */
        if (mysql_ping(pConn) == 0)
        {
            long time_us = std::chrono::duration_cast<std::chrono::microseconds>(timer.split()).count();
            server.set_ping(time_us);
            return ConnectResult::OLDCONN_OK;
        }
    }

    string uname = sett.username;
    string passwd = sett.password;
    const auto& srv = static_cast<const Server&>(server);           // Clean this up later.

    string server_specific_monuser = srv.monitor_user();
    if (!server_specific_monuser.empty())
    {
        uname = server_specific_monuser;
        passwd = srv.monitor_password();
    }

    auto dpwd = mxs::decrypt_password(passwd);

    auto connect = [&pConn, &sett, &server, &uname, &dpwd](int port) {
            if (pConn)
            {
                mysql_close(pConn);
            }
            pConn = mysql_init(nullptr);
            mysql_optionsv(pConn, MYSQL_OPT_CONNECT_TIMEOUT, &sett.connect_timeout);
            mysql_optionsv(pConn, MYSQL_OPT_READ_TIMEOUT, &sett.read_timeout);
            mysql_optionsv(pConn, MYSQL_OPT_WRITE_TIMEOUT, &sett.write_timeout);
            mysql_optionsv(pConn, MYSQL_PLUGIN_DIR, mxs::connector_plugindir());
            mysql_optionsv(pConn, MARIADB_OPT_MULTI_STATEMENTS, nullptr);
            return mxs_mysql_real_connect(pConn, &server, port, uname.c_str(), dpwd.c_str()) != nullptr;
        };

    ConnectResult conn_result = ConnectResult::REFUSED;
    auto extra_port = server.extra_port();

    for (int i = 0; i < sett.connect_attempts && conn_result != ConnectResult::NEWCONN_OK; i++)
    {
        auto start = time(nullptr);
        if (extra_port > 0)
        {
            // Extra-port defined, try it first.
            if (connect(extra_port))
            {
                conn_result = ConnectResult::NEWCONN_OK;
            }
            else
            {
                // If extra-port connection failed due to too low max_connections or another likely
                // configuration related error, try normal port.
                auto err = mysql_errno(pConn);
                if (err == ER_CON_COUNT_ERROR || err == CR_CONNECTION_ERROR)
                {
                    if (connect(server.port()))
                    {
                        conn_result = ConnectResult::NEWCONN_OK;
                        MXS_WARNING("Could not connect with extra-port to '%s', using normal port.",
                                    server.name());
                    }
                }
            }
        }
        else if (connect(server.port()))
        {
            conn_result = ConnectResult::NEWCONN_OK;
        }

        if (conn_result == ConnectResult::REFUSED)
        {
            *pError = mysql_error(pConn);
            auto err = mysql_errno(pConn);
            mysql_close(pConn);
            pConn = nullptr;
            if (err == ER_ACCESS_DENIED_ERROR || err == ER_ACCESS_DENIED_NO_PASSWORD_ERROR)
            {
                conn_result = ConnectResult::ACCESS_DENIED;
            }
            else if (difftime(time(nullptr), start) >= sett.connect_timeout)
            {
                conn_result = ConnectResult::TIMEOUT;
            }
        }
    }

    *ppConn = pConn;

    if (conn_result == ConnectResult::NEWCONN_OK)
    {
        // If a new connection was created, measure ping separately.
        mxb::StopWatch timer;
        long time_us = mxs::Target::PING_UNDEFINED;
        if (mysql_ping(pConn) == 0)
        {
            time_us = std::chrono::duration_cast<std::chrono::microseconds>(timer.split()).count();
        }
        server.set_ping(time_us);
    }

    return conn_result;
}

ConnectResult MonitorServer::ping_or_connect()
{
    auto old_type = server->info().type();
    auto connect = [this] {
            return ping_or_connect_to_db(m_shared.conn_settings, *server, &con, &m_latest_error);
        };

    auto res = connect();
    if (res == ConnectResult::NEWCONN_OK)
    {
        mxs_mysql_update_server_version(server, con);
        if (server->info().type() != old_type)
        {
            /**
             * The server type affects the init commands sent by mxs_mysql_real_connect.
             * If server type changed, reconnect so that the correct commands are sent.
             * This typically only happens during startup.
             */
            mysql_close(con);
            con = nullptr;
            res = connect();
        }
    }
    return res;
}

static constexpr seconds session_track_update_interval = 10min;

bool MonitorServer::should_fetch_session_track()
{
    bool rval = false;
    // Only fetch variables from real servers.
    return is_database()
           && (mxb::Clock::now() - m_last_session_track_update) > session_track_update_interval;
}

/**
 * Fetch 'session_track_system_variables' from the server and store it in the SERVER object.
 */
void MonitorServer::fetch_session_track()
{
    if (auto r = mxs::execute_query(con, "select @@session_track_system_variables;"))
    {
        MXS_INFO("'session_track_system_variables' loaded from '%s', next update in %ld seconds.",
                 server->name(), session_track_update_interval.count());
        m_last_session_track_update = mxb::Clock::now();

        if (r->next_row() && r->get_col_count() > 0)
        {
            server->set_session_track_system_variables(r->get_string(0));
        }
    }
}

/**
 * Is the return value one of the 'OK' values.
 *
 * @param connect_result Return value of mon_ping_or_connect_to_db
 * @return True of connection is ok
 */
bool Monitor::connection_is_ok(ConnectResult connect_result)
{
    return connect_result == ConnectResult::OLDCONN_OK || connect_result == ConnectResult::NEWCONN_OK;
}

string Monitor::get_server_monitor(const SERVER* server)
{
    return this_unit.claimed_by(server->name());
}

bool Monitor::is_main_worker()
{
    return mxs::MainWorker::is_main_worker();
}

/**
 * Log an error about the failure to connect to a backend server and why it happened.
 *
 * @param rval Return value of mon_ping_or_connect_to_db
 */
void MonitorServer::log_connect_error(ConnectResult rval)
{
    mxb_assert(!Monitor::connection_is_ok(rval));
    const char TIMED_OUT[] = "Monitor timed out when connecting to server %s[%s:%d] : '%s'";
    const char REFUSED[] = "Monitor was unable to connect to server %s[%s:%d] : '%s'";
    MXS_ERROR(rval == ConnectResult::TIMEOUT ? TIMED_OUT : REFUSED,
              server->name(),
              server->address(),
              server->port(),
              m_latest_error.c_str());
}

void MonitorServer::log_state_change(const std::string& reason)
{
    string prev = Target::status_to_string(mon_prev_status, server->stats().n_current);
    string next = server->status_string();
    MXS_NOTICE("Server changed state: %s[%s:%u]: %s. [%s] -> [%s]%s%s",
               server->name(), server->address(), server->port(),
               get_event_name(), prev.c_str(), next.c_str(),
               reason.empty() ? "" : ": ", reason.c_str());
}

void Monitor::hangup_failed_servers()
{
    for (MonitorServer* ptr : m_servers)
    {
        if (ptr->status_changed() && (!(ptr->server->is_usable()) || !(ptr->server->is_in_cluster())))
        {
            BackendDCB::hangup(ptr->server);
        }
    }
}

void MonitorServer::mon_report_query_error()
{
    MXS_ERROR("Failed to execute query on server '%s' ([%s]:%d): %s",
              server->name(),
              server->address(),
              server->port(),
              mysql_error(con));
}

void Monitor::check_maintenance_requests()
{
    /* In theory, the admin may be modifying the server maintenance status during this function. The overall
     * maintenance flag should be read-written atomically to prevent missing a value. */
    bool was_pending = m_status_change_pending.exchange(false, std::memory_order_acq_rel);
    if (was_pending)
    {
        for (auto server : m_servers)
        {
            server->apply_status_requests();
        }
    }
}

void Monitor::detect_handle_state_changes()
{
    bool standard_events_enabled = m_scriptcmd && m_settings.events != 0;
    struct EventInfo
    {
        MonitorServer* target {nullptr};
        std::string    event_name;
    };
    std::vector<EventInfo> script_events;

    for (MonitorServer* ptr : m_servers)
    {
        if (ptr->status_changed())
        {
            mxs_monitor_event_t event = ptr->get_event_type();
            ptr->last_event = event;
<<<<<<< HEAD
            ptr->triggered_at = time(nullptr);
            ptr->log_state_change();
=======
            ptr->triggered_at = mxs_clock();
            ptr->log_state_change(annotate_state_change(ptr));
>>>>>>> 451360e6

            if (standard_events_enabled && (event & m_settings.events))
            {
                script_events.push_back({ptr, get_event_name(event)});
            }
        }
        else if (ptr->auth_status_changed())
        {
            ptr->log_state_change("");
        }


        if (m_scriptcmd)
        {
            // Handle custom events. Custom events ignore the "events"-setting, as they are (for now)
            // enabled by monitor-specific settings.
            auto custom_events = ptr->new_custom_events();
            for (auto& ev : custom_events)
            {
                script_events.push_back({ptr, ev});
            }
        }
    }

    for (auto& elem : script_events)
    {
        launch_command(elem.target, elem.event_name);
    }
}

void Monitor::remove_old_journal()
{
    string path = mxb::string_printf(journal_template, mxs::datadir(), name(), journal_name);
    unlink(path.c_str());
}

MonitorServer* Monitor::get_monitored_server(SERVER* search_server)
{
    mxb_assert(search_server);
    for (const auto iter : m_servers)
    {
        if (iter->server == search_server)
        {
            return iter;
        }
    }
    return nullptr;
}

std::vector<MonitorServer*> Monitor::get_monitored_serverlist(const string& key, bool* error_out)
{
    std::vector<MonitorServer*> monitored_array;
    // Check that value exists.
    if (!m_parameters.contains(key))
    {
        return monitored_array;
    }

    string name_error;
    auto servers = m_parameters.get_server_list(key, &name_error);
    if (!servers.empty())
    {
        // All servers in the array must be monitored by the given monitor.
        for (auto elem : servers)
        {
            MonitorServer* mon_serv = get_monitored_server(elem);
            if (mon_serv)
            {
                monitored_array.push_back(mon_serv);
            }
            else
            {
                MXS_ERROR("Server '%s' is not monitored by monitor '%s'.", elem->name(), name());
                *error_out = true;
            }
        }

        if (monitored_array.size() < servers.size())
        {
            monitored_array.clear();
        }
    }
    else
    {
        MXS_ERROR("Serverlist setting '%s' contains invalid server name '%s'.",
                  key.c_str(), name_error.c_str());
        *error_out = true;
    }

    return monitored_array;
}

bool Monitor::set_disk_space_threshold(const string& dst_setting)
{
    mxb_assert(!is_running());
    DiskSpaceLimits new_dst;
    bool rv = config_parse_disk_space_threshold(&new_dst, dst_setting.c_str());
    if (rv)
    {
        m_settings.shared.monitor_disk_limits = new_dst;
    }
    return rv;
}

bool Monitor::can_be_disabled(const MonitorServer& server, std::string* errmsg_out) const
{
    return true;
}

bool Monitor::set_server_status(SERVER* srv, int bit, string* errmsg_out)
{
    MonitorServer* msrv = get_monitored_server(srv);
    mxb_assert(msrv);

    if (!msrv)
    {
        MXS_ERROR("Monitor %s requested to set status of server %s that it does not monitor.",
                  name(), srv->address());
        return false;
    }

    bool written = false;

    if (is_running())
    {
        /* This server is monitored, in which case modifying any other status bit than Maintenance is
         * disallowed. */
        if (bit & ~(SERVER_MAINT | SERVER_DRAINING))
        {
            MXS_ERROR(ERR_CANNOT_MODIFY);
            if (errmsg_out)
            {
                *errmsg_out = ERR_CANNOT_MODIFY;
            }
        }
        else if (can_be_disabled(*msrv, errmsg_out))
        {
            /* Maintenance and being-drained are set/cleared using a special variable which the
             * monitor reads when starting the next update cycle. */

            MonitorServer::StatusRequest request;
            if (bit & SERVER_MAINT)
            {
                request = MonitorServer::MAINT_ON;
            }
            else
            {
                mxb_assert(bit & SERVER_DRAINING);
                request = MonitorServer::DRAINING_ON;
            }

            msrv->add_status_request(request);
            written = true;

            // Wait until the monitor picks up the change
            wait_for_status_change();
        }
    }
    else
    {
        /* The monitor is not running, the bit can be set directly */
        srv->set_status(bit);
        written = true;
    }

    return written;
}

bool Monitor::clear_server_status(SERVER* srv, int bit, string* errmsg_out)
{
    MonitorServer* msrv = get_monitored_server(srv);
    mxb_assert(msrv);

    if (!msrv)
    {
        MXS_ERROR("Monitor %s requested to clear status of server %s that it does not monitor.",
                  name(), srv->address());
        return false;
    }

    bool written = false;

    if (is_running())
    {
        if (bit & ~(SERVER_MAINT | SERVER_DRAINING))
        {
            MXS_ERROR(ERR_CANNOT_MODIFY);
            if (errmsg_out)
            {
                *errmsg_out = ERR_CANNOT_MODIFY;
            }
        }
        else
        {
            MonitorServer::StatusRequest request;
            if (bit & SERVER_MAINT)
            {
                request = MonitorServer::MAINT_OFF;
            }
            else
            {
                mxb_assert(bit & SERVER_DRAINING);
                request = MonitorServer::DRAINING_OFF;
            }

            msrv->add_status_request(request);
            written = true;

            // Wait until the monitor picks up the change
            wait_for_status_change();
        }
    }
    else
    {
        /* The monitor is not running, the bit can be cleared directly */
        srv->clear_status(bit);
        written = true;
    }

    return written;
}

void Monitor::populate_services()
{
    mxb_assert(!is_running());

    for (MonitorServer* pMs : m_servers)
    {
        service_add_server(this, pMs->server);
    }
}

void Monitor::deactivate()
{
    if (is_running())
    {
        stop();
    }
    remove_all_servers();
}

bool Monitor::check_disk_space_this_tick()
{
    bool should_update_disk_space = false;
    auto check_interval = m_settings.disk_space_check_interval;

    if ((check_interval.count() > 0) && m_disk_space_checked.split() > check_interval)
    {
        should_update_disk_space = true;
        // Whether or not disk space check succeeds, reset the timer. This way, disk space is always
        // checked during the same tick for all servers.
        m_disk_space_checked.restart();
    }
    return should_update_disk_space;
}

bool Monitor::server_status_request_waiting() const
{
    return m_status_change_pending.load(std::memory_order_acquire);
}

const Monitor::ServerVector& Monitor::servers() const
{
    return m_servers;
}

MonitorServer* Monitor::create_server(SERVER* server, const MonitorServer::SharedSettings& shared)
{
    return new MonitorServer(server, shared);
}

namespace journal_fields
{
const char FIELD_MXSVERSION[] = "maxscale_version";
const char FIELD_MODULE[] = "module";
const char FIELD_TIMESTAMP[] = "timestamp";
const char FIELD_NAME[] = "name";
const char FIELD_STATUS[] = "status";
const char FIELD_SERVERS[] = "servers";
}

void Monitor::write_journal_if_needed()
{
    if (m_journal_update_needed || (time(nullptr) - m_journal_updated > m_journal_max_save_interval))
    {
        write_journal();
    }
}

void Monitor::write_journal()
{
    using mxb::Json;
    Json data;
    data.set_string(journal_fields::FIELD_MODULE, m_module.c_str());
    auto mod = get_module(m_module, mxs::ModuleType::MONITOR);
    data.set_int(journal_fields::FIELD_MXSVERSION, mod->mxs_version);
    data.set_int(journal_fields::FIELD_TIMESTAMP, time(nullptr));

    Json servers_data(Json::Type::ARRAY);
    for (auto* db : servers())
    {
        servers_data.add_array_elem(db->journal_data());
    }
    data.set_object(journal_fields::FIELD_SERVERS, std::move(servers_data));

    save_monitor_specific_journal_data(data);   // Add derived class data if any
    if (!data.save(journal_filepath()))
    {
        MXB_ERROR("Failed to write journal data to disk. %s", data.error_msg().c_str());
    }
    m_journal_updated = time(nullptr);
    m_journal_update_needed = false;
}

void Monitor::read_journal()
{
    using mxb::Json;
    string journal_path = journal_filepath();
    if (access(journal_path.c_str(), F_OK) == 0)
    {
        Json data(Json::Type::JS_NULL);
        if (data.load(journal_path))
        {
            string fail_reason;
            int64_t timestamp = data.get_int(journal_fields::FIELD_TIMESTAMP);
            int64_t version = data.get_int(journal_fields::FIELD_MXSVERSION);
            string module = data.get_string(journal_fields::FIELD_MODULE);

            if (data.ok())
            {
                auto mod = get_module(m_module, mxs::ModuleType::MONITOR);
                auto max_age = m_settings.journal_max_age;
                time_t age = time(nullptr) - timestamp;

                if (module != m_module)
                {
                    fail_reason = mxb::string_printf("File is for module '%s'. Current module is '%s'.",
                                                     module.c_str(), m_module.c_str());
                }
                else if (version != mod->mxs_version)
                {
                    fail_reason = mxb::string_printf("File is for MaxScale version %li. Current "
                                                     "MaxScale version is %i.", version, mod->mxs_version);
                }
                else if (age > max_age)
                {
                    fail_reason = mxb::string_printf("File is %li seconds old. Limit is %li seconds.",
                                                     age, max_age);
                }
                else
                {
                    // Journal seems valid, try to load data.
                    auto servers_data = data.get_array_elems(journal_fields::FIELD_SERVERS);
                    // Check that all server names in journal are also found in current monitor. If not,
                    // discard journal.
                    bool servers_found = true;
                    if (servers_data.size() == m_servers.size())
                    {
                        for (size_t i = 0; i < servers_data.size(); i++)
                        {
                            string jrn_srv_name = servers_data[i].get_string(journal_fields::FIELD_NAME);
                            if (jrn_srv_name != m_servers[i]->server->name())
                            {
                                servers_found = false;
                                break;
                            }
                        }
                    }
                    else
                    {
                        servers_found = false;
                    }

                    if (servers_found)
                    {
                        for (size_t i = 0; i < servers_data.size(); i++)
                        {
                            m_servers[i]->read_journal_data(servers_data[i]);
                        }

                        if (data.error_msg().empty())
                        {
                            load_monitor_specific_journal_data(data);
                        }
                    }
                    else
                    {
                        fail_reason = "Servers described in the journal are different from the ones "
                                      "configured on the current monitor.";
                    }
                }
            }

            // If an error occurred, the error description is either in the json object (read or conversion
            // error) or in 'fail_reason'. Some of the actual data fields in the journal could also be
            // missing or have invalid values, but this would require someone to manually edit the json file.
            // Such errors are not detected and may lead to weird values for one monitor tick.
            if (!fail_reason.empty() || !data.ok())
            {
                if (fail_reason.empty())
                {
                    fail_reason = data.error_msg();
                }
                MXB_WARNING("Discarding journal file '%s'. %s", journal_path.c_str(), fail_reason.c_str());
            }
        }
        else
        {
            MXB_ERROR("Failed to read monitor journal file from disk. %s", data.error_msg().c_str());
        }
    }
    // Non-existing journal file is not an error.
}

std::string Monitor::journal_filepath() const
{
    return mxb::string_printf("%s/%s_journal.json", mxs::datadir(), name());
}

void Monitor::save_monitor_specific_journal_data(mxb::Json& data)
{
}

void Monitor::load_monitor_specific_journal_data(const mxb::Json& data)
{
}

MonitorWorker::MonitorWorker(const string& name, const string& module)
    : Monitor(name, module)
    , m_thread_running(false)
    , m_shutdown(0)
    , m_checked(false)
    , m_loop_called(get_time_ms())
{
}

bool MonitorWorker::is_running() const
{
    return Worker::state() != Worker::STOPPED && Worker::state() != Worker::FINISHED;
}

void MonitorWorker::do_stop()
{
    // This should only be called by monitor_stop().
    mxb_assert(Monitor::is_main_worker());
    mxb_assert(is_running());
    mxb_assert(m_thread_running.load() == true);

    Worker::shutdown();
    Worker::join();
    m_thread_running.store(false, std::memory_order_release);
}

json_t* MonitorWorker::diagnostics() const
{
    return json_object();
}

json_t* MonitorWorker::diagnostics(MonitorServer* server) const
{
    return json_object();
}

bool MonitorWorker::start()
{
    // This should only be called by monitor_start(). NULL worker is allowed since the main worker may
    // not exist during program start/stop.
    mxb_assert(Monitor::is_main_worker());
    mxb_assert(!is_running());
    mxb_assert(m_thread_running.load() == false);

    remove_old_journal();

    if (!m_checked)
    {
        if (!has_sufficient_permissions())
        {
            MXS_ERROR("Failed to start monitor. See earlier errors for more information.");
        }
        else
        {
            m_checked = true;
        }
    }

    bool started = false;
    if (m_checked)
    {
        m_loop_called = get_time_ms() - settings().interval;    // Next tick should happen immediately.
        if (!Worker::start())
        {
            MXS_ERROR("Failed to start worker for monitor '%s'.", name());
        }
        else
        {
            // Ok, so the thread started. Let's wait until we can be certain the
            // state has been updated.
            m_semaphore.wait();

            started = m_thread_running.load(std::memory_order_acquire);
            if (!started)
            {
                // Ok, so the initialization failed and the thread will exit.
                // We need to wait on it so that the thread resources will not leak.
                Worker::join();
            }
        }
    }
    return started;
}

// static
int64_t MonitorWorker::get_time_ms()
{
    timespec t;

    MXB_AT_DEBUG(int rv = ) clock_gettime(CLOCK_MONOTONIC_COARSE, &t);
    mxb_assert(rv == 0);

    return t.tv_sec * 1000 + (t.tv_nsec / 1000000);
}

bool MonitorServer::can_update_disk_space_status() const
{
    return m_ok_to_check_disk_space
           && (!m_shared.monitor_disk_limits.empty() || server->have_disk_space_limits());
}

void MonitorServer::update_disk_space_status()
{
    auto pMs = this;    // TODO: Clean
    std::map<std::string, disk::SizesAndName> info;

    int rv = disk::get_info_by_path(pMs->con, &info);

    if (rv == 0)
    {
        // Server-specific setting takes precedence.
        auto dst = pMs->server->get_disk_space_limits();
        if (dst.empty())
        {
            dst = m_shared.monitor_disk_limits;
        }

        bool disk_space_exhausted = false;
        int32_t star_max_percentage = -1;
        std::set<std::string> checked_paths;

        for (const auto& dst_item : dst)
        {
            string path = dst_item.first;
            int32_t max_percentage = dst_item.second;

            if (path == "*")
            {
                star_max_percentage = max_percentage;
            }
            else
            {
                auto j = info.find(path);

                if (j != info.end())
                {
                    const disk::SizesAndName& san = j->second;

                    disk_space_exhausted = check_disk_space_exhausted(pMs, path, san, max_percentage);
                    checked_paths.insert(path);
                }
                else
                {
                    MXS_WARNING("Disk space threshold specified for %s even though server %s at %s"
                                "does not have that.",
                                path.c_str(),
                                pMs->server->name(),
                                pMs->server->address());
                }
            }
        }

        if (star_max_percentage != -1)
        {
            for (auto j = info.begin(); j != info.end(); ++j)
            {
                string path = j->first;

                if (checked_paths.find(path) == checked_paths.end())
                {
                    const disk::SizesAndName& san = j->second;

                    disk_space_exhausted = check_disk_space_exhausted(pMs, path, san, star_max_percentage);
                }
            }
        }

        if (disk_space_exhausted)
        {
            pMs->pending_status |= SERVER_DISK_SPACE_EXHAUSTED;
        }
        else
        {
            pMs->pending_status &= ~SERVER_DISK_SPACE_EXHAUSTED;
        }
    }
    else
    {
        SERVER* pServer = pMs->server;

        if (mysql_errno(pMs->con) == ER_UNKNOWN_TABLE)
        {
            // Disable disk space checking for this server.
            m_ok_to_check_disk_space = false;

            MXS_ERROR("Disk space cannot be checked for %s at %s, because either the "
                      "version (%s) is too old, or the DISKS information schema plugin "
                      "has not been installed. Disk space checking has been disabled.",
                      pServer->name(),
                      pServer->address(),
                      pServer->info().version_string());
        }
        else
        {
            MXS_ERROR("Checking the disk space for %s at %s failed due to: (%d) %s",
                      pServer->name(),
                      pServer->address(),
                      mysql_errno(pMs->con),
                      mysql_error(pMs->con));
        }
    }
}

bool MonitorWorker::configure(const mxs::ConfigParameters* pParams)
{
    return Monitor::configure(pParams);
}

bool MonitorWorker::has_sufficient_permissions()
{
    return true;
}

void MonitorWorker::flush_server_status()
{
    bool status_changed = false;
    for (MonitorServer* pMs : servers())
    {
        if (pMs->pending_status != pMs->server->status())
        {
            status_changed = true;
            pMs->server->assign_status(pMs->pending_status);
        }
    }

    if (status_changed)
    {
        request_journal_update();
    }
}

void MonitorWorkerSimple::pre_loop()
{
    m_master = nullptr;
    read_journal();
    // Add another overridable function for derived classes (e.g. pre_loop_monsimple) if required.
}

void MonitorWorkerSimple::post_loop()
{
    write_journal();
}

void MonitorWorkerSimple::pre_tick()
{
}

void MonitorWorkerSimple::post_tick()
{
}

void MonitorWorkerSimple::tick()
{
    check_maintenance_requests();
    pre_tick();

    const bool should_update_disk_space = check_disk_space_this_tick();

    for (MonitorServer* pMs : servers())
    {
        pMs->mon_prev_status = pMs->server->status();
        pMs->pending_status = pMs->server->status();

        ConnectResult rval = pMs->ping_or_connect();

        if (connection_is_ok(rval))
        {
            pMs->maybe_fetch_session_track();
            pMs->clear_pending_status(SERVER_AUTH_ERROR);
            pMs->set_pending_status(SERVER_RUNNING);

            if (should_update_disk_space && pMs->can_update_disk_space_status())
            {
                pMs->update_disk_space_status();
            }

            update_server_status(pMs);
        }
        else
        {
            /**
             * TODO: Move the bits that do not represent a state out of
             * the server state bits. This would allow clearing the state by
             * zeroing it out.
             */
            pMs->clear_pending_status(MonitorServer::SERVER_DOWN_CLEAR_BITS);

            if (rval == ConnectResult::ACCESS_DENIED)
            {
                pMs->set_pending_status(SERVER_AUTH_ERROR);
            }

            if (pMs->status_changed() && pMs->should_print_fail_status())
            {
                pMs->log_connect_error(rval);
            }
        }

        if (pMs->server->is_down())
        {
            pMs->mon_err_count += 1;
        }
        else
        {
            pMs->mon_err_count = 0;
        }
    }

    post_tick();

    flush_server_status();
    process_state_changes();
    hangup_failed_servers();
    write_journal_if_needed();
}

void MonitorWorker::pre_loop()
{
}

void MonitorWorker::post_loop()
{
}

void MonitorWorker::process_state_changes()
{
    detect_handle_state_changes();
}

bool MonitorWorker::pre_run()
{
    bool rv = false;
    m_ticks.store(0, std::memory_order_release);

    if (mysql_thread_init() == 0)
    {
        rv = true;
        // Write and post the semaphore to signal the admin thread that the start is succeeding.
        m_thread_running.store(true, std::memory_order_release);
        m_semaphore.post();

        pre_loop();
        delayed_call(1, &MonitorWorker::call_run_one_tick, this);
    }
    else
    {
        MXS_ERROR("mysql_thread_init() failed for %s. The monitor cannot start.", name());
        m_semaphore.post();
    }

    return rv;
}

void MonitorWorker::post_run()
{
    post_loop();

    mysql_thread_end();
}

bool MonitorWorker::call_run_one_tick(Worker::Call::action_t action)
{
    /** This is both the minimum sleep between two ticks and also the maximum time between early
     *  wakeup checks. */
    const int base_interval_ms = 100;
    if (action == Worker::Call::EXECUTE)
    {
        int64_t now = get_time_ms();
        // Enough time has passed,
        if ((now - m_loop_called > settings().interval)
            // or a server status change request is waiting,
            || server_status_request_waiting()
            // or a monitor-specific condition is met.
            || immediate_tick_required())
        {
            m_loop_called = now;
            run_one_tick();
            now = get_time_ms();
        }

        int64_t ms_to_next_call = settings().interval - (now - m_loop_called);
        // ms_to_next_call will be negative, if the run_one_tick() call took
        // longer than one monitor interval.
        int64_t delay = ((ms_to_next_call <= 0) || (ms_to_next_call >= base_interval_ms)) ?
            base_interval_ms : ms_to_next_call;

        delayed_call(delay, &MonitorWorker::call_run_one_tick, this);
    }
    return false;
}

void MonitorWorker::run_one_tick()
{
    tick();
    m_ticks.store(ticks() + 1, std::memory_order_release);
}

bool MonitorWorker::immediate_tick_required()
{
    bool rval = false;
    if (m_immediate_tick_requested.load(std::memory_order_relaxed))
    {
        m_immediate_tick_requested.store(false, std::memory_order_relaxed);
        rval = true;
    }
    return rval;
}

void MonitorWorker::request_immediate_tick()
{
    m_immediate_tick_requested.store(true, std::memory_order_relaxed);
}

void Monitor::request_journal_update()
{
    m_journal_update_needed = true;
}

MonitorServer::MonitorServer(SERVER* server, const SharedSettings& shared)
    : server(server)
    , m_shared(shared)
{
    // Initialize 'm_last_session_track_update' so that an update is performed 1s after monitor start.
    m_last_session_track_update = mxb::Clock::now() - session_track_update_interval + 1s;
}

MonitorServer::~MonitorServer()
{
    if (con)
    {
        mysql_close(con);
    }
}

void MonitorServer::apply_status_requests()
{
    // The admin can only modify the [Maintenance] and [Drain] bits.
    int admin_msg = m_status_request.exchange(NO_CHANGE, std::memory_order_acq_rel);

    switch (admin_msg)
    {
    case MonitorServer::MAINT_ON:
        server->set_status(SERVER_MAINT);
        break;

    case MonitorServer::MAINT_OFF:
        server->clear_status(SERVER_MAINT);
        break;

    case MonitorServer::DRAINING_ON:
        server->set_status(SERVER_DRAINING);
        break;

    case MonitorServer::DRAINING_OFF:
        server->clear_status(SERVER_DRAINING);
        break;

    case MonitorServer::NO_CHANGE:
        break;

    default:
        mxb_assert(!true);
    }
}

void MonitorServer::add_status_request(StatusRequest request)
{
    int previous_request = m_status_request.exchange(request, std::memory_order_acq_rel);
    // Warn if the previous request hasn't been read.
    if (previous_request != NO_CHANGE)
    {
        MXS_WARNING(WRN_REQUEST_OVERWRITTEN);
    }
}

bool MonitorServer::is_database() const
{
    return server->info().is_database();
}

void MonitorServer::maybe_fetch_session_track()
{
    if (should_fetch_session_track())
    {
        fetch_session_track();
    }
}

const MonitorServer::EventList& MonitorServer::new_custom_events() const
{
    return empty_event_list;
}

mxb::Json MonitorServer::journal_data() const
{
    mxb::Json rval;
    rval.set_string(journal_fields::FIELD_NAME, server->name());
    rval.set_int(journal_fields::FIELD_STATUS, server->status());
    return rval;
}

void MonitorServer::read_journal_data(const mxb::Json& data)
{
    uint64_t status = data.get_int(journal_fields::FIELD_STATUS);

    // Ignoring the AUTH_ERROR status causes the authentication error message to be logged every time MaxScale
    // is restarted. This should make it easier to spot authentication related problems during startup.
    status &= ~SERVER_AUTH_ERROR;

    mon_prev_status = status;
    server->set_status(status);
}
}

const MXS_MODULE_PARAM* common_monitor_params()
{
    static const MXS_MODULE_PARAM config_monitor_params[] =
    {
        {CN_TYPE,                      MXS_MODULE_PARAM_STRING,   CN_MONITOR, MXS_MODULE_OPT_REQUIRED  },
        {CN_MODULE,                    MXS_MODULE_PARAM_STRING,   NULL,       MXS_MODULE_OPT_REQUIRED  },
        {CN_USER,                      MXS_MODULE_PARAM_STRING,   NULL,       MXS_MODULE_OPT_REQUIRED  },
        {CN_PASSWORD,                  MXS_MODULE_PARAM_PASSWORD, NULL,       MXS_MODULE_OPT_REQUIRED  },
        {CN_SERVERS,                   MXS_MODULE_PARAM_SERVERLIST},
        {CN_MONITOR_INTERVAL,          MXS_MODULE_PARAM_DURATION, "2000ms"},
        {CN_BACKEND_CONNECT_TIMEOUT,   MXS_MODULE_PARAM_DURATION, "3s",       MXS_MODULE_OPT_DURATION_S},
        {CN_BACKEND_READ_TIMEOUT,      MXS_MODULE_PARAM_DURATION, "3s",       MXS_MODULE_OPT_DURATION_S},
        {CN_BACKEND_WRITE_TIMEOUT,     MXS_MODULE_PARAM_DURATION, "3s",       MXS_MODULE_OPT_DURATION_S},
        {CN_BACKEND_CONNECT_ATTEMPTS,  MXS_MODULE_PARAM_COUNT,    "1"},
        {CN_JOURNAL_MAX_AGE,           MXS_MODULE_PARAM_DURATION, "28800s",   MXS_MODULE_OPT_DURATION_S},
        {CN_DISK_SPACE_THRESHOLD,      MXS_MODULE_PARAM_STRING},
        {CN_DISK_SPACE_CHECK_INTERVAL, MXS_MODULE_PARAM_DURATION, "0ms"},
        // Cannot be a path type as the script may have parameters
        {CN_SCRIPT,                    MXS_MODULE_PARAM_STRING},
        {CN_SCRIPT_TIMEOUT,            MXS_MODULE_PARAM_DURATION, "90s",      MXS_MODULE_OPT_DURATION_S},
        {
            CN_EVENTS, MXS_MODULE_PARAM_ENUM, monitor_event_default.name, MXS_MODULE_OPT_NONE,
            monitor_event_values
        },
        {NULL}
    };
    return config_monitor_params;
}

mxs::Monitor::Test::Test(mxs::Monitor* monitor)
    : m_monitor(monitor)
{
}

mxs::Monitor::Test::~Test()
{
}

void mxs::Monitor::Test::remove_servers()
{
    // Copy SERVERs before removing from monitor
    std::vector<SERVER*> copy;
    for (auto ms : m_monitor->m_servers)
    {
        copy.push_back(ms->server);
    }

    m_monitor->remove_all_servers();
    for (auto srv : copy)
    {
        delete srv;     // MonitorServer dtor doesn't delete the base server.
    }
}

void mxs::Monitor::Test::add_server(SERVER* new_server)
{
    m_monitor->add_server(new_server);
}<|MERGE_RESOLUTION|>--- conflicted
+++ resolved
@@ -1220,13 +1220,8 @@
         {
             mxs_monitor_event_t event = ptr->get_event_type();
             ptr->last_event = event;
-<<<<<<< HEAD
             ptr->triggered_at = time(nullptr);
-            ptr->log_state_change();
-=======
-            ptr->triggered_at = mxs_clock();
             ptr->log_state_change(annotate_state_change(ptr));
->>>>>>> 451360e6
 
             if (standard_events_enabled && (event & m_settings.events))
             {
