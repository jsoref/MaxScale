/*
 * Copyright (c) 2016 MariaDB Corporation Ab
 *
 * Use of this software is governed by the Business Source License included
 * in the LICENSE.TXT file and at www.mariadb.com/bsl11.
 *
 * Change Date: 2025-03-08
 *
 * On the date above, in accordance with the Business Source License, use
 * of this software will be governed by version 2 or later of the General
 * Public License.
 */

/**
 * @file monitor.c  - The monitor module management routines
 */
#include <maxscale/monitor.hh>

#include <atomic>
#include <fcntl.h>
#include <stdio.h>
#include <string.h>
#include <chrono>
#include <string>
#include <sstream>
#include <set>
#include <zlib.h>
#include <sys/stat.h>
#include <vector>
#include <mutex>
#include <mysql.h>
#include <mysqld_error.h>
#include <errmsg.h>

#include <maxbase/alloc.h>
#include <maxbase/format.hh>
#include <maxbase/json.hh>
#include <maxscale/http.hh>
#include <maxscale/json_api.hh>
#include <maxscale/mariadb.hh>
#include <maxscale/mainworker.hh>
#include <maxscale/maxscale.h>
#include <maxscale/mysql_utils.hh>
#include <maxscale/paths.hh>
#include <maxscale/secrets.hh>
#include <maxscale/utils.hh>

#include "internal/config.hh"
#include "internal/externcmd.hh"
#include "internal/monitor.hh"
#include "internal/modules.hh"
#include "internal/server.hh"
#include "internal/service.hh"

using std::string;
using std::set;
using Guard = std::lock_guard<std::mutex>;
using maxscale::Monitor;
using maxscale::MonitorServer;
using ConnectResult = maxscale::MonitorServer::ConnectResult;
using namespace std::literals::chrono_literals;
using std::chrono::steady_clock;
using std::chrono::duration_cast;
using std::chrono::seconds;
using std::chrono::milliseconds;

const char CN_BACKEND_CONNECT_ATTEMPTS[] = "backend_connect_attempts";
const char CN_BACKEND_CONNECT_TIMEOUT[] = "backend_connect_timeout";
const char CN_BACKEND_READ_TIMEOUT[] = "backend_read_timeout";
const char CN_BACKEND_WRITE_TIMEOUT[] = "backend_write_timeout";
const char CN_DISK_SPACE_CHECK_INTERVAL[] = "disk_space_check_interval";
const char CN_EVENTS[] = "events";
const char CN_JOURNAL_MAX_AGE[] = "journal_max_age";
const char CN_MONITOR_INTERVAL[] = "monitor_interval";
const char CN_SCRIPT[] = "script";
const char CN_SCRIPT_TIMEOUT[] = "script_timeout";

namespace
{

class ThisUnit
{
public:

    /**
     * Mark a monitor as the monitor of the server. A server may only be monitored by one monitor.
     *
     * @param server Server to claim. The name is not checked to be a valid server name.
     * @param new_owner Monitor which claims the server
     * @param existing_owner If server is already monitored, the owning monitor name is written here
     * @return True if success, false if server was claimed by another monitor
     */
    bool claim_server(const string& server, const string& new_owner, string* existing_owner)
    {
        mxb_assert(Monitor::is_main_worker());
        bool claim_success = false;
        auto iter = m_server_owners.find(server);
        if (iter != m_server_owners.end())
        {
            // Server is already claimed by a monitor.
            * existing_owner = iter->second;
        }
        else
        {
            m_server_owners[server] = new_owner;
            claim_success = true;
        }
        return claim_success;
    }

    /**
     * Mark a server as unmonitored.
     *
     * @param server The server name
     */
    void release_server(const string& server)
    {
        mxb_assert(Monitor::is_main_worker());
        auto iter = m_server_owners.find(server);
        mxb_assert(iter != m_server_owners.end());
        m_server_owners.erase(iter);
    }


    string claimed_by(const string& server)
    {
        mxb_assert(Monitor::is_main_worker());
        string rval;
        auto iter = m_server_owners.find(server);
        if (iter != m_server_owners.end())
        {
            rval = iter->second;
        }
        return rval;
    }

private:
    // Global map of servername->monitorname. Not mutexed, as this should only be accessed
    // from the admin thread.
    std::map<string, string> m_server_owners;
};

ThisUnit this_unit;

/** Server type specific bits */
const uint64_t server_type_bits = SERVER_MASTER | SERVER_SLAVE | SERVER_JOINED;

/** All server bits */
const uint64_t all_server_bits = SERVER_RUNNING | SERVER_MAINT | SERVER_MASTER | SERVER_SLAVE
    | SERVER_JOINED;

const char journal_name[] = "monitor.dat";
const char journal_template[] = "%s/%s/%s";

bool check_disk_space_exhausted(MonitorServer* pMs,
                                const std::string& path,
                                const maxscale::disk::SizesAndName& san,
                                int32_t max_percentage)
{
    bool disk_space_exhausted = false;

    int32_t used_percentage = ((san.total() - san.available()) / (double)san.total()) * 100;

    if (used_percentage >= max_percentage)
    {
        MXS_ERROR("Disk space on %s at %s is exhausted; %d%% of the the disk "
                  "mounted on the path %s has been used, and the limit it %d%%.",
                  pMs->server->name(),
                  pMs->server->address(),
                  used_percentage,
                  path.c_str(),
                  max_percentage);
        disk_space_exhausted = true;
    }

    return disk_space_exhausted;
}

const char ERR_CANNOT_MODIFY[] =
    "The server is monitored, so only the maintenance status can be "
    "set/cleared manually. Status was not modified.";
const char WRN_REQUEST_OVERWRITTEN[] =
    "Previous maintenance/draining request was not yet read by the monitor and was overwritten.";

/* Is not really an event as the other values, but is a valid config setting and also the default.
 * Bitmask value matches all events. */
const MXS_ENUM_VALUE monitor_event_default = {"all", ~0ULL};

// Allowed values for the "events"-setting. Also defines the enum<->string conversion for events.
const MXS_ENUM_VALUE monitor_event_values[] =
{
    monitor_event_default,
    {"master_down",       MASTER_DOWN_EVENT },
    {"master_up",         MASTER_UP_EVENT   },
    {"slave_down",        SLAVE_DOWN_EVENT  },
    {"slave_up",          SLAVE_UP_EVENT    },
    {"server_down",       SERVER_DOWN_EVENT },
    {"server_up",         SERVER_UP_EVENT   },
    {"synced_down",       SYNCED_DOWN_EVENT },
    {"synced_up",         SYNCED_UP_EVENT   },
    {"donor_down",        DONOR_DOWN_EVENT  },
    {"donor_up",          DONOR_UP_EVENT    },
    {"lost_master",       LOST_MASTER_EVENT },
    {"lost_slave",        LOST_SLAVE_EVENT  },
    {"lost_synced",       LOST_SYNCED_EVENT },
    {"lost_donor",        LOST_DONOR_EVENT  },
    {"new_master",        NEW_MASTER_EVENT  },
    {"new_slave",         NEW_SLAVE_EVENT   },
    {"new_synced",        NEW_SYNCED_EVENT  },
    {"new_donor",         NEW_DONOR_EVENT   },
    {NULL}
};

const MonitorServer::EventList empty_event_list;
}

namespace maxscale
{

Monitor::Monitor(const string& name, const string& module)
    : m_name(name)
    , m_module(module)
{
}

void Monitor::stop()
{
    do_stop();

    for (auto db : m_servers)
    {
        // TODO: Should be db->close().
        mysql_close(db->con);
        db->con = NULL;
    }
}

const char* Monitor::name() const
{
    return m_name.c_str();
}

bool Monitor::configure(const mxs::ConfigParameters* params)
{
    m_settings.interval = params->get_duration<milliseconds>(CN_MONITOR_INTERVAL).count();
    m_settings.events = params->get_enum(CN_EVENTS, monitor_event_values);

    m_settings.journal_max_age = params->get_duration<seconds>(CN_JOURNAL_MAX_AGE).count();
    // Write journal at least once per 5 minutes, just to keep the timestamp up to date.
    m_journal_max_save_interval = std::min(5 * 60l, m_settings.journal_max_age / 2);

    MonitorServer::ConnectionSettings& conn_settings = m_settings.shared.conn_settings;
    conn_settings.read_timeout = params->get_duration<seconds>(CN_BACKEND_READ_TIMEOUT).count();
    conn_settings.write_timeout = params->get_duration<seconds>(CN_BACKEND_WRITE_TIMEOUT).count();
    conn_settings.connect_timeout = params->get_duration<seconds>(CN_BACKEND_CONNECT_TIMEOUT).count();
    conn_settings.connect_attempts = params->get_integer(CN_BACKEND_CONNECT_ATTEMPTS);
    conn_settings.username = params->get_string(CN_USER);
    conn_settings.password = params->get_string(CN_PASSWORD);

    // Disk check interval is given in ms, duration is constructed from seconds.
    auto dsc_interval = params->get_duration<milliseconds>(CN_DISK_SPACE_CHECK_INTERVAL).count();
    // 0 implies disabling -> save negative value to interval.
    m_settings.disk_space_check_interval = (dsc_interval > 0) ? milliseconds(dsc_interval) : -1s;

    // First, remove all servers.
    remove_all_servers();

    bool error = false;
    string name_not_found;
    auto servers_temp = params->get_server_list(CN_SERVERS, &name_not_found);
    if (name_not_found.empty())
    {
        for (auto elem : servers_temp)
        {
            if (!add_server(elem))
            {
                error = true;
            }
        }
    }
    else
    {
        MXB_ERROR("Server '%s' configured for monitor '%s' does not exist.",
                  name_not_found.c_str(), name());
        error = true;
    }


    /* The previous config values were normal types and were checked by the config manager
     * to be correct. The following is a complicated type and needs to be checked separately. */
    auto threshold_string = params->get_string(CN_DISK_SPACE_THRESHOLD);
    if (!set_disk_space_threshold(threshold_string))
    {
        MXS_ERROR("Invalid value for '%s' for monitor %s: %s",
                  CN_DISK_SPACE_THRESHOLD, name(), threshold_string.c_str());
        error = true;
    }

    m_settings.script_timeout = params->get_duration<seconds>(CN_SCRIPT_TIMEOUT).count();
    m_settings.script = params->get_string(CN_SCRIPT);
    if (m_settings.script.empty())
    {
        // Reset current external cmd if any.
        m_scriptcmd.reset();
    }
    else
    {
        m_scriptcmd = ExternalCmd::create(m_settings.script, m_settings.script_timeout);
        if (!m_scriptcmd)
        {
            MXS_ERROR("Failed to initialize script '%s'.", m_settings.script.c_str());
            error = true;
        }
    }

    if (!error)
    {
        // Store the parameters, needed for serialization.
        m_parameters = *params;
        // Store module name into parameter storage.
        m_parameters.set(CN_MODULE, m_module);
    }
    return !error;
}

const mxs::ConfigParameters& Monitor::parameters() const
{
    return m_parameters;
}

const Monitor::Settings& Monitor::settings() const
{
    return m_settings;
}

const MonitorServer::ConnectionSettings& Monitor::conn_settings() const
{
    return m_settings.shared.conn_settings;
}

long Monitor::ticks() const
{
    return m_ticks.load(std::memory_order_acquire);
}

const char* Monitor::state_string() const
{
    return is_running() ? "Running" : "Stopped";
}

Monitor::~Monitor()
{
    for (auto server : m_servers)
    {
        // TODO: store unique pointers in the array
        delete server;
    }
    m_servers.clear();
}

/**
 * Add a server to the monitor. Fails if server is already monitored.
 *
 * @param server  A server
 * @return True if server was added
 */
bool Monitor::add_server(SERVER* server)
{
    // This should only be called from the admin thread while the monitor is stopped.
    mxb_assert(!is_running() && is_main_worker());
    bool success = false;
    string existing_owner;
    if (this_unit.claim_server(server->name(), m_name, &existing_owner))
    {
        auto new_server = create_server(server, m_settings.shared);
        m_servers.push_back(new_server);
        server_added(server);
        success = true;
    }
    else
    {
        MXS_ERROR("Server '%s' is already monitored by '%s', cannot add it to another monitor.",
                  server->name(), existing_owner.c_str());
    }
    return success;
}

void Monitor::server_added(SERVER* server)
{
    service_add_server(this, server);
}

void Monitor::server_removed(SERVER* server)
{
    service_remove_server(this, server);
}

/**
 * Remove all servers from the monitor.
 */
void Monitor::remove_all_servers()
{
    // This should only be called from the admin thread while the monitor is stopped.
    mxb_assert(!is_running() && is_main_worker());
    for (auto mon_server : m_servers)
    {
        mxb_assert(this_unit.claimed_by(mon_server->server->name()) == m_name);
        this_unit.release_server(mon_server->server->name());
        server_removed(mon_server->server);
        delete mon_server;
    }
    m_servers.clear();
}

json_t* Monitor::to_json(const char* host) const
{
    const char CN_MONITOR_DIAGNOSTICS[] = "monitor_diagnostics";
    const char CN_TICKS[] = "ticks";

    // This function mostly reads settings-type data, which is only written to by the admin thread,
    // The rest is safe to read without mutexes.
    mxb_assert(Monitor::is_main_worker());
    json_t* rval = json_object();
    json_t* attr = json_object();
    json_t* rel = json_object();

    auto my_name = name();
    json_object_set_new(rval, CN_ID, json_string(my_name));
    json_object_set_new(rval, CN_TYPE, json_string(CN_MONITORS));

    json_object_set_new(attr, CN_MODULE, json_string(m_module.c_str()));
    json_object_set_new(attr, CN_STATE, json_string(state_string()));
    json_object_set_new(attr, CN_TICKS, json_integer(ticks()));

    /** Monitor parameters */
    json_object_set_new(attr, CN_PARAMETERS, parameters_to_json());

    if (is_running())
    {
        json_t* diag = diagnostics();
        if (diag)
        {
            json_object_set_new(attr, CN_MONITOR_DIAGNOSTICS, diag);
        }
    }

    std::string self = std::string(MXS_JSON_API_MONITORS) + name() + "/relationships/";

    if (!m_servers.empty())
    {
        json_t* mon_rel = mxs_json_relationship(host, self + "servers", MXS_JSON_API_SERVERS);
        for (MonitorServer* db : m_servers)
        {
            mxs_json_add_relation(mon_rel, db->server->name(), CN_SERVERS);
        }
        json_object_set_new(rel, CN_SERVERS, mon_rel);
    }

    if (auto services = service_relations_to_monitor(this, host, self + "services"))
    {
        json_object_set_new(rel, CN_SERVICES, services);
    }

    json_object_set_new(rval, CN_RELATIONSHIPS, rel);
    json_object_set_new(rval, CN_ATTRIBUTES, attr);
    json_object_set_new(rval, CN_LINKS, mxs_json_self_link(host, CN_MONITORS, my_name));
    return rval;
}

json_t* Monitor::parameters_to_json() const
{
    json_t* rval = json_object();
    const MXS_MODULE* mod = get_module(m_module, mxs::ModuleType::MONITOR);
    config_add_module_params_json(parameters(),
                                  {CN_TYPE, CN_MODULE, CN_SERVERS},
                                  common_monitor_params(),
                                  mod->parameters,
                                  rval);
    return rval;
}

bool Monitor::test_permissions(const string& query)
{
    if (m_servers.empty() || mxs::Config::get().skip_permission_checks.get())
    {
        return true;
    }

    bool rval = false;

    for (MonitorServer* mondb : m_servers)
    {
        auto result = mondb->ping_or_connect();

        if (!connection_is_ok(result))
        {
            MXS_ERROR("[%s] Failed to connect to server '%s' ([%s]:%d) when"
                      " checking monitor user credentials and permissions.",
                      name(),
                      mondb->server->name(),
                      mondb->server->address(),
                      mondb->server->port());

            if (result != ConnectResult::ACCESS_DENIED)
            {
                rval = true;
            }
        }
        else if (mxs_mysql_query(mondb->con, query.c_str()) != 0)
        {
            switch (mysql_errno(mondb->con))
            {
            case ER_TABLEACCESS_DENIED_ERROR:
            case ER_COLUMNACCESS_DENIED_ERROR:
            case ER_SPECIFIC_ACCESS_DENIED_ERROR:
            case ER_PROCACCESS_DENIED_ERROR:
            case ER_KILL_DENIED_ERROR:
                rval = false;
                break;

            default:
                rval = true;
                break;
            }

            MXS_ERROR("[%s] Failed to execute query '%s' with user '%s'. MySQL error message: %s",
                      name(), query.c_str(), conn_settings().username.c_str(),
                      mysql_error(mondb->con));
        }
        else
        {
            rval = true;
            MYSQL_RES* res = mysql_use_result(mondb->con);
            if (res == NULL)
            {
                MXS_ERROR("[%s] Result retrieval failed when checking monitor permissions: %s",
                          name(),
                          mysql_error(mondb->con));
            }
            else
            {
                mysql_free_result(res);
            }

            mondb->maybe_fetch_server_variables();
        }
    }

    return rval;
}

json_t* Monitor::monitored_server_json_attributes(const SERVER* srv) const
{
    json_t* rval = nullptr;
    auto comp = [srv](MonitorServer* ms) {
            return ms->server == srv;
        };

    auto iter = std::find_if(m_servers.begin(), m_servers.end(), comp);
    if (iter != m_servers.end())
    {
        auto mon_srv = *iter;
        rval = json_object();
        json_object_set_new(rval, "node_id", json_integer(mon_srv->node_id));
        json_object_set_new(rval, "master_id", json_integer(mon_srv->master_id));

        const char* event_name = get_event_name(mon_srv->last_event);
        json_object_set_new(rval, "last_event", json_string(event_name));
        string triggered_at = http_to_date(mon_srv->triggered_at);
        json_object_set_new(rval, "triggered_at", json_string(triggered_at.c_str()));

        if (auto extra = diagnostics(mon_srv))
        {
            json_object_update(rval, extra);
            json_decref(extra);
        }
    }
    return rval;
}

void Monitor::wait_for_status_change()
{
    mxb_assert(is_running());
    mxb_assert(Monitor::is_main_worker());

    // Store the tick count before we request the change
    auto start = ticks();

    // Set a flag so the next loop happens sooner.
    m_status_change_pending.store(true, std::memory_order_release);

    while (start == ticks())
    {
        std::this_thread::sleep_for(milliseconds(100));
    }
}

void MonitorServer::stash_current_status()
{
    mon_prev_status = server->status();
    pending_status = server->status();
}

void MonitorServer::set_pending_status(uint64_t bits)
{
    pending_status |= bits;
}

void MonitorServer::clear_pending_status(uint64_t bits)
{
    pending_status &= ~bits;
}

/*
 * Determine a monitor event, defined by the difference between the old
 * status of a server and the new status.
 *
 * @return  monitor_event_t     A monitor event (enum)
 *
 * @note This function must only be called from mon_process_state_changes
 */
mxs_monitor_event_t MonitorServer::get_event_type() const
{
    typedef enum
    {
        DOWN_EVENT,
        UP_EVENT,
        LOSS_EVENT,
        NEW_EVENT,
        UNSUPPORTED_EVENT
    } general_event_type;

    general_event_type event_type = UNSUPPORTED_EVENT;

    uint64_t prev = mon_prev_status & all_server_bits;
    uint64_t present = server->status() & all_server_bits;

    if (prev == present)
    {
        /* This should never happen */
        mxb_assert(false);
        return UNDEFINED_EVENT;
    }

    if ((prev & SERVER_RUNNING) == 0)
    {
        /* The server was not running previously */
        if ((present & SERVER_RUNNING) != 0)
        {
            event_type = UP_EVENT;
        }
        else
        {
            /* Otherwise, was not running and still is not running. This should never happen. */
            mxb_assert(false);
        }
    }
    else
    {
        /* Previous state must have been running */
        if ((present & SERVER_RUNNING) == 0)
        {
            event_type = DOWN_EVENT;
        }
        else
        {
            /** These are used to detect whether we actually lost something or
             * just transitioned from one state to another */
            uint64_t prev_bits = prev & (SERVER_MASTER | SERVER_SLAVE);
            uint64_t present_bits = present & (SERVER_MASTER | SERVER_SLAVE);

            /* Was running and still is */
            if ((!prev_bits || !present_bits || prev_bits == present_bits)
                && (prev & server_type_bits))
            {
                /* We used to know what kind of server it was */
                event_type = LOSS_EVENT;
            }
            else
            {
                /* We didn't know what kind of server it was, now we do*/
                event_type = NEW_EVENT;
            }
        }
    }

    mxs_monitor_event_t rval = UNDEFINED_EVENT;

    switch (event_type)
    {
    case UP_EVENT:
        rval = (present & SERVER_MASTER) ? MASTER_UP_EVENT :
            (present & SERVER_SLAVE) ? SLAVE_UP_EVENT :
            (present & SERVER_JOINED) ? SYNCED_UP_EVENT :
            SERVER_UP_EVENT;
        break;

    case DOWN_EVENT:
        rval = (prev & SERVER_MASTER) ? MASTER_DOWN_EVENT :
            (prev & SERVER_SLAVE) ? SLAVE_DOWN_EVENT :
            (prev & SERVER_JOINED) ? SYNCED_DOWN_EVENT :
            SERVER_DOWN_EVENT;
        break;

    case LOSS_EVENT:
        rval = (prev & SERVER_MASTER) ? LOST_MASTER_EVENT :
            (prev & SERVER_SLAVE) ? LOST_SLAVE_EVENT :
            (prev & SERVER_JOINED) ? LOST_SYNCED_EVENT :
            UNDEFINED_EVENT;
        break;

    case NEW_EVENT:
        rval = (present & SERVER_MASTER) ? NEW_MASTER_EVENT :
            (present & SERVER_SLAVE) ? NEW_SLAVE_EVENT :
            (present & SERVER_JOINED) ? NEW_SYNCED_EVENT :
            UNDEFINED_EVENT;
        break;

    default:
        /* This should never happen */
        mxb_assert(false);
        break;
    }

    mxb_assert(rval != UNDEFINED_EVENT);
    return rval;
}

const char* Monitor::get_event_name(mxs_monitor_event_t event)
{
    for (int i = 0; monitor_event_values[i].name; i++)
    {
        if (monitor_event_values[i].enum_value == event)
        {
            return monitor_event_values[i].name;
        }
    }

    mxb_assert(!true);
    return "undefined_event";
}

const char* MonitorServer::get_event_name()
{
    return Monitor::get_event_name(last_event);
}

string Monitor::gen_serverlist(int status, CredentialsApproach approach)
{
    string rval;
    rval.reserve(100 * m_servers.size());

    string separator;
    for (auto mon_server : m_servers)
    {
        auto server = static_cast<Server*>(mon_server->server);
        if (status == 0 || server->status() & status)
        {
            if (approach == CredentialsApproach::EXCLUDE)
            {
                rval += separator + mxb::string_printf("[%s]:%i", server->address(), server->port());
            }
            else
            {
                string user = conn_settings().username;
                string password = conn_settings().password;
                string server_specific_monuser = server->monitor_user();
                if (!server_specific_monuser.empty())
                {
                    user = server_specific_monuser;
                    password = server->monitor_password();
                }

                rval += separator + mxb::string_printf("%s:%s@[%s]:%d", user.c_str(), password.c_str(),
                                                       server->address(), server->port());
            }
            separator = ",";
        }
    }
    return rval;
}

/**
 * Check if current monitored server status has changed.
 *
 * @return              true if status has changed
 */
bool MonitorServer::status_changed()
{
    bool rval = false;

    /* Previous status is -1 if not yet set */
    if (mon_prev_status != static_cast<uint64_t>(-1))
    {

        uint64_t old_status = mon_prev_status & all_server_bits;
        uint64_t new_status = server->status() & all_server_bits;

        /**
         * The state has changed if the relevant state bits are not the same,
         * the server is either running, stopping or starting and the server is
         * not going into maintenance or coming out of it
         */
        if (old_status != new_status
            && ((old_status | new_status) & SERVER_MAINT) == 0
            && ((old_status | new_status) & SERVER_RUNNING) == SERVER_RUNNING)
        {
            rval = true;
        }
    }

    return rval;
}

bool MonitorServer::auth_status_changed()
{
    uint64_t old_status = mon_prev_status;
    uint64_t new_status = server->status();

    return old_status != static_cast<uint64_t>(-1) && old_status != new_status
           && (old_status & SERVER_AUTH_ERROR) != (new_status & SERVER_AUTH_ERROR);
}

/**
 * Check if current monitored server has a loggable failure status.
 *
 * @return true if failed status can be logged or false
 */
bool MonitorServer::should_print_fail_status()
{
    return server->is_down() && mon_err_count == 0;
}

MonitorServer* Monitor::find_parent_node(MonitorServer* target)
{
    MonitorServer* rval = NULL;

    if (target->master_id > 0)
    {
        for (MonitorServer* node : m_servers)
        {
            if (node->node_id == target->master_id)
            {
                rval = node;
                break;
            }
        }
    }

    return rval;
}

std::string Monitor::child_nodes(MonitorServer* parent)
{
    std::stringstream ss;

    if (parent->node_id > 0)
    {
        bool have_content = false;
        for (MonitorServer* node : m_servers)
        {
            if (node->master_id == parent->node_id)
            {
                if (have_content)
                {
                    ss << ",";
                }

                ss << "[" << node->server->address() << "]:" << node->server->port();
                have_content = true;
            }
        }
    }

    return ss.str();
}

int Monitor::launch_command(MonitorServer* ptr, const std::string& event_name)
{
    m_scriptcmd->reset_substituted();

    // A generator function is ran only if the matching substitution keyword is found.

    auto gen_initiator = [ptr] {
            return mxb::string_printf("[%s]:%d", ptr->server->address(), ptr->server->port());
        };

    auto gen_parent = [this, ptr] {
            string ss;
            MonitorServer* parent = find_parent_node(ptr);
            if (parent)
            {
                ss = mxb::string_printf("[%s]:%d", parent->server->address(), parent->server->port());
            }
            return ss;
        };

    m_scriptcmd->match_substitute("$INITIATOR", gen_initiator);
    m_scriptcmd->match_substitute("$PARENT", gen_parent);

    m_scriptcmd->match_substitute("$CHILDREN", [this, ptr] {
                                      return child_nodes(ptr);
                                  });

    m_scriptcmd->match_substitute("$EVENT", [&event_name] {
                                      return event_name;
                                  });

    m_scriptcmd->match_substitute("$CREDENTIALS", [this] {
                                        // Provides credentials for all servers.
                                      return gen_serverlist(0, CredentialsApproach::INCLUDE);
                                  });

    m_scriptcmd->match_substitute("$NODELIST", [this] {
                                      return gen_serverlist(SERVER_RUNNING);
                                  });

    m_scriptcmd->match_substitute("$LIST", [this] {
                                      return gen_serverlist(0);
                                  });

    m_scriptcmd->match_substitute("$MASTERLIST", [this] {
                                      return gen_serverlist(SERVER_MASTER);
                                  });

    m_scriptcmd->match_substitute("$SLAVELIST", [this] {
                                      return gen_serverlist(SERVER_SLAVE);
                                  });

    m_scriptcmd->match_substitute("$SYNCEDLIST", [this] {
                                      return gen_serverlist(SERVER_JOINED);
                                  });

    int rv = m_scriptcmd->externcmd_execute();

    string msg_part2 = mxb::string_printf("event '%s' on %s", event_name.c_str(), ptr->server->name());
    string msg_end = mxb::string_printf("Script was: '%s'", m_scriptcmd->substituted());
    auto msg_part2c = msg_part2.c_str();
    auto msg_endc = msg_end.c_str();

    if (rv == 0)
    {
        MXS_NOTICE("Executed monitor script for %s. %s", msg_part2c, msg_endc);
    }
    else if (rv == -1)
    {
        // Internal error
        MXS_ERROR("Failed to execute monitor script for %s. %s", msg_part2c, msg_endc);
    }
    else
    {
        // Script returned a non-zero value
        MXS_ERROR("Monitor script returned %d for %s. %s", rv, msg_part2c, msg_endc);
    }
    return rv;
}

MonitorServer::ConnectResult
MonitorServer::ping_or_connect_to_db(const MonitorServer::ConnectionSettings& sett, SERVER& server,
                                     MYSQL** ppConn, std::string* pError)
{
    mxb_assert(ppConn);
    mxb_assert(pError);
    auto pConn = *ppConn;
    if (pConn)
    {
        mxb::StopWatch timer;
        /** Return if the connection is OK */
        if (mysql_ping(pConn) == 0)
        {
            long time_us = std::chrono::duration_cast<std::chrono::microseconds>(timer.split()).count();
            server.set_ping(time_us);
            return ConnectResult::OLDCONN_OK;
        }
    }

    string uname = sett.username;
    string passwd = sett.password;
    const auto& srv = static_cast<const Server&>(server);           // Clean this up later.

    string server_specific_monuser = srv.monitor_user();
    if (!server_specific_monuser.empty())
    {
        uname = server_specific_monuser;
        passwd = srv.monitor_password();
    }

    auto dpwd = mxs::decrypt_password(passwd);

    auto connect = [&pConn, &sett, &server, &uname, &dpwd](int port) {
            if (pConn)
            {
                mysql_close(pConn);
            }
            pConn = mysql_init(nullptr);
            mysql_optionsv(pConn, MYSQL_OPT_CONNECT_TIMEOUT, &sett.connect_timeout);
            mysql_optionsv(pConn, MYSQL_OPT_READ_TIMEOUT, &sett.read_timeout);
            mysql_optionsv(pConn, MYSQL_OPT_WRITE_TIMEOUT, &sett.write_timeout);
            mysql_optionsv(pConn, MYSQL_PLUGIN_DIR, mxs::connector_plugindir());
            mysql_optionsv(pConn, MARIADB_OPT_MULTI_STATEMENTS, nullptr);
            return mxs_mysql_real_connect(pConn, &server, port, uname.c_str(), dpwd.c_str()) != nullptr;
        };

    ConnectResult conn_result = ConnectResult::REFUSED;
    auto extra_port = server.extra_port();

    for (int i = 0; i < sett.connect_attempts && conn_result != ConnectResult::NEWCONN_OK; i++)
    {
        auto start = time(nullptr);
<<<<<<< HEAD
        init_conn();
        if (extra_port > 0)
=======
        // Try first with normal port, then with extra-port.
        if (connect(server.port()))
>>>>>>> bd30d27c
        {
            // Extra-port defined, try it first.
            if (mxs_mysql_real_connect(pConn, &server, extra_port, uname.c_str(), dpwd.c_str()))
            {
                conn_result = ConnectResult::NEWCONN_OK;
            }
            else
            {
<<<<<<< HEAD
                // If extra-port connection failed due to too low max_connections or another likely
                // configuration related error, try normal port.
                auto err = mysql_errno(pConn);
                if (err == ER_CON_COUNT_ERROR || err == CR_CONNECTION_ERROR)
=======
                if (connect(extra_port))
>>>>>>> bd30d27c
                {
                    init_conn();
                    if (mxs_mysql_real_connect(pConn, &server, server.port(), uname.c_str(), dpwd.c_str()))
                    {
                        conn_result = ConnectResult::NEWCONN_OK;
                        MXS_WARNING("Could not connect with extra-port to '%s', using normal port.",
                                    server.name());
                    }
                }
            }
        }
        else if (mxs_mysql_real_connect(pConn, &server, server.port(), uname.c_str(), dpwd.c_str()))
        {
            conn_result = ConnectResult::NEWCONN_OK;
        }

        if (conn_result == ConnectResult::REFUSED)
        {
            *pError = mysql_error(pConn);
            auto err = mysql_errno(pConn);
            mysql_close(pConn);
            pConn = nullptr;
            if (err == ER_ACCESS_DENIED_ERROR || err == ER_ACCESS_DENIED_NO_PASSWORD_ERROR)
            {
                conn_result = ConnectResult::ACCESS_DENIED;
            }
            else if (difftime(time(nullptr), start) >= sett.connect_timeout)
            {
                conn_result = ConnectResult::TIMEOUT;
            }
        }
    }

    *ppConn = pConn;

    if (conn_result == ConnectResult::NEWCONN_OK)
    {
        // If a new connection was created, measure ping separately.
        mxb::StopWatch timer;
        long time_us = mxs::Target::PING_UNDEFINED;
        if (mysql_ping(pConn) == 0)
        {
            time_us = std::chrono::duration_cast<std::chrono::microseconds>(timer.split()).count();
        }
        server.set_ping(time_us);
    }

    return conn_result;
}

ConnectResult MonitorServer::ping_or_connect()
{
    auto old_type = server->info().type();
    auto connect = [this] {
            return ping_or_connect_to_db(m_shared.conn_settings, *server, &con, &m_latest_error);
        };

    auto res = connect();
    if (res == ConnectResult::NEWCONN_OK)
    {
        mxs_mysql_update_server_version(server, con);
        if (server->info().type() != old_type)
        {
            /**
             * The server type affects the init commands sent by mxs_mysql_real_connect.
             * If server type changed, reconnect so that the correct commands are sent.
             * This typically only happens during startup.
             */
            mysql_close(con);
            con = nullptr;
            res = connect();
        }
    }
    return res;
}

static constexpr seconds variable_update_interval = 10min;

bool MonitorServer::should_fetch_server_variables()
{
    bool rval = false;
    // Only fetch variables from real servers.
    return is_database()
           && (steady_clock::now() - m_last_variable_update) > variable_update_interval;
}

void MonitorServer::fetch_server_variables()
{
    if (auto r = mxs::execute_query(con, "SHOW GLOBAL VARIABLES"))
    {
        MXS_INFO("Server variables loaded from '%s', next update in %ld seconds.",
                 server->name(), variable_update_interval.count());
        m_last_variable_update = steady_clock::now();
        std::unordered_map<std::string, std::string> variables;

        while (r->next_row())
        {
            variables.emplace(r->get_string(0), r->get_string(1));
        }

        server->set_variables(std::move(variables));
    }
}

/**
 * Is the return value one of the 'OK' values.
 *
 * @param connect_result Return value of mon_ping_or_connect_to_db
 * @return True of connection is ok
 */
bool Monitor::connection_is_ok(ConnectResult connect_result)
{
    return connect_result == ConnectResult::OLDCONN_OK || connect_result == ConnectResult::NEWCONN_OK;
}

string Monitor::get_server_monitor(const SERVER* server)
{
    return this_unit.claimed_by(server->name());
}

bool Monitor::is_main_worker()
{
    return mxs::MainWorker::is_main_worker();
}

/**
 * Log an error about the failure to connect to a backend server and why it happened.
 *
 * @param rval Return value of mon_ping_or_connect_to_db
 */
void MonitorServer::log_connect_error(ConnectResult rval)
{
    mxb_assert(!Monitor::connection_is_ok(rval));
    const char TIMED_OUT[] = "Monitor timed out when connecting to server %s[%s:%d] : '%s'";
    const char REFUSED[] = "Monitor was unable to connect to server %s[%s:%d] : '%s'";
    MXS_ERROR(rval == ConnectResult::TIMEOUT ? TIMED_OUT : REFUSED,
              server->name(),
              server->address(),
              server->port(),
              m_latest_error.c_str());
}

void MonitorServer::log_state_change()
{
    string prev = Target::status_to_string(mon_prev_status, server->stats().n_current);
    string next = server->status_string();
    MXS_NOTICE("Server changed state: %s[%s:%u]: %s. [%s] -> [%s]",
               server->name(), server->address(), server->port(),
               get_event_name(),
               prev.c_str(), next.c_str());
}

void Monitor::hangup_failed_servers()
{
    for (MonitorServer* ptr : m_servers)
    {
        if (ptr->status_changed() && (!(ptr->server->is_usable()) || !(ptr->server->is_in_cluster())))
        {
            BackendDCB::hangup(ptr->server);
        }
    }
}

void MonitorServer::mon_report_query_error()
{
    MXS_ERROR("Failed to execute query on server '%s' ([%s]:%d): %s",
              server->name(),
              server->address(),
              server->port(),
              mysql_error(con));
}

void Monitor::check_maintenance_requests()
{
    /* In theory, the admin may be modifying the server maintenance status during this function. The overall
     * maintenance flag should be read-written atomically to prevent missing a value. */
    bool was_pending = m_status_change_pending.exchange(false, std::memory_order_acq_rel);
    if (was_pending)
    {
        for (auto server : m_servers)
        {
            server->apply_status_requests();
        }
    }
}

void Monitor::detect_handle_state_changes()
{
    bool standard_events_enabled = m_scriptcmd && m_settings.events != 0;
    struct EventInfo
    {
        MonitorServer* target {nullptr};
        std::string    event_name;
    };
    std::vector<EventInfo> script_events;

    for (MonitorServer* ptr : m_servers)
    {
        if (ptr->status_changed())
        {
            mxs_monitor_event_t event = ptr->get_event_type();
            ptr->last_event = event;
            ptr->triggered_at = time(nullptr);
            ptr->log_state_change();

            if (standard_events_enabled && (event & m_settings.events))
            {
                script_events.push_back({ptr, get_event_name(event)});
            }
        }
        else if (ptr->auth_status_changed())
        {
            ptr->log_state_change();
        }


        if (m_scriptcmd)
        {
            // Handle custom events. Custom events ignore the "events"-setting, as they are (for now)
            // enabled by monitor-specific settings.
            auto custom_events = ptr->new_custom_events();
            for (auto& ev : custom_events)
            {
                script_events.push_back({ptr, ev});
            }
        }
    }

    for (auto& elem : script_events)
    {
        launch_command(elem.target, elem.event_name);
    }
}

void Monitor::remove_old_journal()
{
    string path = mxb::string_printf(journal_template, mxs::datadir(), name(), journal_name);
    unlink(path.c_str());
}

MonitorServer* Monitor::get_monitored_server(SERVER* search_server)
{
    mxb_assert(search_server);
    for (const auto iter : m_servers)
    {
        if (iter->server == search_server)
        {
            return iter;
        }
    }
    return nullptr;
}

std::vector<MonitorServer*> Monitor::get_monitored_serverlist(const string& key, bool* error_out)
{
    std::vector<MonitorServer*> monitored_array;
    // Check that value exists.
    if (!m_parameters.contains(key))
    {
        return monitored_array;
    }

    string name_error;
    auto servers = m_parameters.get_server_list(key, &name_error);
    if (!servers.empty())
    {
        // All servers in the array must be monitored by the given monitor.
        for (auto elem : servers)
        {
            MonitorServer* mon_serv = get_monitored_server(elem);
            if (mon_serv)
            {
                monitored_array.push_back(mon_serv);
            }
            else
            {
                MXS_ERROR("Server '%s' is not monitored by monitor '%s'.", elem->name(), name());
                *error_out = true;
            }
        }

        if (monitored_array.size() < servers.size())
        {
            monitored_array.clear();
        }
    }
    else
    {
        MXS_ERROR("Serverlist setting '%s' contains invalid server name '%s'.",
                  key.c_str(), name_error.c_str());
        *error_out = true;
    }

    return monitored_array;
}

bool Monitor::set_disk_space_threshold(const string& dst_setting)
{
    mxb_assert(!is_running());
    DiskSpaceLimits new_dst;
    bool rv = config_parse_disk_space_threshold(&new_dst, dst_setting.c_str());
    if (rv)
    {
        m_settings.shared.monitor_disk_limits = new_dst;
    }
    return rv;
}

bool Monitor::can_be_disabled(const MonitorServer& server, std::string* errmsg_out) const
{
    return true;
}

bool Monitor::set_server_status(SERVER* srv, int bit, string* errmsg_out)
{
    MonitorServer* msrv = get_monitored_server(srv);
    mxb_assert(msrv);

    if (!msrv)
    {
        MXS_ERROR("Monitor %s requested to set status of server %s that it does not monitor.",
                  name(), srv->address());
        return false;
    }

    bool written = false;

    if (is_running())
    {
        /* This server is monitored, in which case modifying any other status bit than Maintenance is
         * disallowed. */
        if (bit & ~(SERVER_MAINT | SERVER_DRAINING))
        {
            MXS_ERROR(ERR_CANNOT_MODIFY);
            if (errmsg_out)
            {
                *errmsg_out = ERR_CANNOT_MODIFY;
            }
        }
        else if (can_be_disabled(*msrv, errmsg_out))
        {
            /* Maintenance and being-drained are set/cleared using a special variable which the
             * monitor reads when starting the next update cycle. */

            MonitorServer::StatusRequest request;
            if (bit & SERVER_MAINT)
            {
                request = MonitorServer::MAINT_ON;
            }
            else
            {
                mxb_assert(bit & SERVER_DRAINING);
                request = MonitorServer::DRAINING_ON;
            }

            msrv->add_status_request(request);
            written = true;

            // Wait until the monitor picks up the change
            wait_for_status_change();
        }
    }
    else
    {
        /* The monitor is not running, the bit can be set directly */
        srv->set_status(bit);
        written = true;
    }

    return written;
}

bool Monitor::clear_server_status(SERVER* srv, int bit, string* errmsg_out)
{
    MonitorServer* msrv = get_monitored_server(srv);
    mxb_assert(msrv);

    if (!msrv)
    {
        MXS_ERROR("Monitor %s requested to clear status of server %s that it does not monitor.",
                  name(), srv->address());
        return false;
    }

    bool written = false;

    if (is_running())
    {
        if (bit & ~(SERVER_MAINT | SERVER_DRAINING))
        {
            MXS_ERROR(ERR_CANNOT_MODIFY);
            if (errmsg_out)
            {
                *errmsg_out = ERR_CANNOT_MODIFY;
            }
        }
        else
        {
            MonitorServer::StatusRequest request;
            if (bit & SERVER_MAINT)
            {
                request = MonitorServer::MAINT_OFF;
            }
            else
            {
                mxb_assert(bit & SERVER_DRAINING);
                request = MonitorServer::DRAINING_OFF;
            }

            msrv->add_status_request(request);
            written = true;

            // Wait until the monitor picks up the change
            wait_for_status_change();
        }
    }
    else
    {
        /* The monitor is not running, the bit can be cleared directly */
        srv->clear_status(bit);
        written = true;
    }

    return written;
}

void Monitor::populate_services()
{
    mxb_assert(!is_running());

    for (MonitorServer* pMs : m_servers)
    {
        service_add_server(this, pMs->server);
    }
}

void Monitor::deactivate()
{
    if (is_running())
    {
        stop();
    }
    remove_all_servers();
}

bool Monitor::check_disk_space_this_tick()
{
    bool should_update_disk_space = false;
    auto check_interval = m_settings.disk_space_check_interval;

    if ((check_interval.count() > 0) && m_disk_space_checked.split() > check_interval)
    {
        should_update_disk_space = true;
        // Whether or not disk space check succeeds, reset the timer. This way, disk space is always
        // checked during the same tick for all servers.
        m_disk_space_checked.restart();
    }
    return should_update_disk_space;
}

bool Monitor::server_status_request_waiting() const
{
    return m_status_change_pending.load(std::memory_order_acquire);
}

const Monitor::ServerVector& Monitor::servers() const
{
    return m_servers;
}

MonitorServer* Monitor::create_server(SERVER* server, const MonitorServer::SharedSettings& shared)
{
    return new MonitorServer(server, shared);
}

namespace journal_fields
{
const char FIELD_MXSVERSION[] = "maxscale_version";
const char FIELD_MODULE[] = "module";
const char FIELD_TIMESTAMP[] = "timestamp";
const char FIELD_NAME[] = "name";
const char FIELD_STATUS[] = "status";
const char FIELD_SERVERS[] = "servers";
}

void Monitor::write_journal_if_needed()
{
    if (m_journal_update_needed || (time(nullptr) - m_journal_updated > m_journal_max_save_interval))
    {
        write_journal();
    }
}

void Monitor::write_journal()
{
    using mxb::Json;
    Json data;
    data.set_string(journal_fields::FIELD_MODULE, m_module.c_str());
    auto mod = get_module(m_module, mxs::ModuleType::MONITOR);
    data.set_int(journal_fields::FIELD_MXSVERSION, mod->mxs_version);
    data.set_int(journal_fields::FIELD_TIMESTAMP, time(nullptr));

    Json servers_data(Json::Type::ARRAY);
    for (auto* db : servers())
    {
        servers_data.add_array_elem(db->journal_data());
    }
    data.set_object(journal_fields::FIELD_SERVERS, std::move(servers_data));

    save_monitor_specific_journal_data(data);   // Add derived class data if any
    if (!data.save(journal_filepath()))
    {
        MXB_ERROR("Failed to write journal data to disk. %s", data.error_msg().c_str());
    }
    m_journal_updated = time(nullptr);
    m_journal_update_needed = false;
}

void Monitor::read_journal()
{
    using mxb::Json;
    string journal_path = journal_filepath();
    if (access(journal_path.c_str(), F_OK) == 0)
    {
        Json data(Json::Type::JS_NULL);
        if (data.load(journal_path))
        {
            string fail_reason;
            int64_t timestamp = data.get_int(journal_fields::FIELD_TIMESTAMP);
            int64_t version = data.get_int(journal_fields::FIELD_MXSVERSION);
            string module = data.get_string(journal_fields::FIELD_MODULE);

            if (data.ok())
            {
                auto mod = get_module(m_module, mxs::ModuleType::MONITOR);
                auto max_age = m_settings.journal_max_age;
                time_t age = time(nullptr) - timestamp;

                if (module != m_module)
                {
                    fail_reason = mxb::string_printf("File is for module '%s'. Current module is '%s'.",
                                                     module.c_str(), m_module.c_str());
                }
                else if (version != mod->mxs_version)
                {
                    fail_reason = mxb::string_printf("File is for MaxScale version %li. Current "
                                                     "MaxScale version is %i.", version, mod->mxs_version);
                }
                else if (age > max_age)
                {
                    fail_reason = mxb::string_printf("File is %li seconds old. Limit is %li seconds.",
                                                     age, max_age);
                }
                else
                {
                    // Journal seems valid, try to load data.
                    auto servers_data = data.get_array_elems(journal_fields::FIELD_SERVERS);
                    // Check that all server names in journal are also found in current monitor. If not,
                    // discard journal.
                    bool servers_found = true;
                    if (servers_data.size() == m_servers.size())
                    {
                        for (size_t i = 0; i < servers_data.size(); i++)
                        {
                            string jrn_srv_name = servers_data[i].get_string(journal_fields::FIELD_NAME);
                            if (jrn_srv_name != m_servers[i]->server->name())
                            {
                                servers_found = false;
                                break;
                            }
                        }
                    }
                    else
                    {
                        servers_found = false;
                    }

                    if (servers_found)
                    {
                        for (size_t i = 0; i < servers_data.size(); i++)
                        {
                            m_servers[i]->read_journal_data(servers_data[i]);
                        }

                        if (data.error_msg().empty())
                        {
                            load_monitor_specific_journal_data(data);
                        }
                    }
                    else
                    {
                        fail_reason = "Servers described in the journal are different from the ones "
                                      "configured on the current monitor.";
                    }
                }
            }

            // If an error occurred, the error description is either in the json object (read or conversion
            // error) or in 'fail_reason'. Some of the actual data fields in the journal could also be
            // missing or have invalid values, but this would require someone to manually edit the json file.
            // Such errors are not detected and may lead to weird values for one monitor tick.
            if (!fail_reason.empty() || !data.ok())
            {
                if (fail_reason.empty())
                {
                    fail_reason = data.error_msg();
                }
                MXB_WARNING("Discarding journal file '%s'. %s", journal_path.c_str(), fail_reason.c_str());
            }
        }
        else
        {
            MXB_ERROR("Failed to read monitor journal file from disk. %s", data.error_msg().c_str());
        }
    }
    // Non-existing journal file is not an error.
}

std::string Monitor::journal_filepath() const
{
    return mxb::string_printf("%s/%s_journal.json", mxs::datadir(), name());
}

void Monitor::save_monitor_specific_journal_data(mxb::Json& data)
{
}

void Monitor::load_monitor_specific_journal_data(const mxb::Json& data)
{
}

MonitorWorker::MonitorWorker(const string& name, const string& module)
    : Monitor(name, module)
    , m_thread_running(false)
    , m_shutdown(0)
    , m_checked(false)
    , m_loop_called(get_time_ms())
{
}

bool MonitorWorker::is_running() const
{
    return Worker::state() != Worker::STOPPED && Worker::state() != Worker::FINISHED;
}

void MonitorWorker::do_stop()
{
    // This should only be called by monitor_stop().
    mxb_assert(Monitor::is_main_worker());
    mxb_assert(is_running());
    mxb_assert(m_thread_running.load() == true);

    Worker::shutdown();
    Worker::join();
    m_thread_running.store(false, std::memory_order_release);
}

json_t* MonitorWorker::diagnostics() const
{
    return json_object();
}

json_t* MonitorWorker::diagnostics(MonitorServer* server) const
{
    return json_object();
}

bool MonitorWorker::start()
{
    // This should only be called by monitor_start(). NULL worker is allowed since the main worker may
    // not exist during program start/stop.
    mxb_assert(Monitor::is_main_worker());
    mxb_assert(!is_running());
    mxb_assert(m_thread_running.load() == false);

    remove_old_journal();

    if (!m_checked)
    {
        if (!has_sufficient_permissions())
        {
            MXS_ERROR("Failed to start monitor. See earlier errors for more information.");
        }
        else
        {
            m_checked = true;
        }
    }

    bool started = false;
    if (m_checked)
    {
        m_loop_called = get_time_ms() - settings().interval;    // Next tick should happen immediately.
        if (!Worker::start())
        {
            MXS_ERROR("Failed to start worker for monitor '%s'.", name());
        }
        else
        {
            // Ok, so the thread started. Let's wait until we can be certain the
            // state has been updated.
            m_semaphore.wait();

            started = m_thread_running.load(std::memory_order_acquire);
            if (!started)
            {
                // Ok, so the initialization failed and the thread will exit.
                // We need to wait on it so that the thread resources will not leak.
                Worker::join();
            }
        }
    }
    return started;
}

// static
int64_t MonitorWorker::get_time_ms()
{
    timespec t;

    MXB_AT_DEBUG(int rv = ) clock_gettime(CLOCK_MONOTONIC_COARSE, &t);
    mxb_assert(rv == 0);

    return t.tv_sec * 1000 + (t.tv_nsec / 1000000);
}

bool MonitorServer::can_update_disk_space_status() const
{
    return m_ok_to_check_disk_space
           && (!m_shared.monitor_disk_limits.empty() || server->have_disk_space_limits());
}

void MonitorServer::update_disk_space_status()
{
    auto pMs = this;    // TODO: Clean
    std::map<std::string, disk::SizesAndName> info;

    int rv = disk::get_info_by_path(pMs->con, &info);

    if (rv == 0)
    {
        // Server-specific setting takes precedence.
        auto dst = pMs->server->get_disk_space_limits();
        if (dst.empty())
        {
            dst = m_shared.monitor_disk_limits;
        }

        bool disk_space_exhausted = false;
        int32_t star_max_percentage = -1;
        std::set<std::string> checked_paths;

        for (const auto& dst_item : dst)
        {
            string path = dst_item.first;
            int32_t max_percentage = dst_item.second;

            if (path == "*")
            {
                star_max_percentage = max_percentage;
            }
            else
            {
                auto j = info.find(path);

                if (j != info.end())
                {
                    const disk::SizesAndName& san = j->second;

                    disk_space_exhausted = check_disk_space_exhausted(pMs, path, san, max_percentage);
                    checked_paths.insert(path);
                }
                else
                {
                    MXS_WARNING("Disk space threshold specified for %s even though server %s at %s"
                                "does not have that.",
                                path.c_str(),
                                pMs->server->name(),
                                pMs->server->address());
                }
            }
        }

        if (star_max_percentage != -1)
        {
            for (auto j = info.begin(); j != info.end(); ++j)
            {
                string path = j->first;

                if (checked_paths.find(path) == checked_paths.end())
                {
                    const disk::SizesAndName& san = j->second;

                    disk_space_exhausted = check_disk_space_exhausted(pMs, path, san, star_max_percentage);
                }
            }
        }

        if (disk_space_exhausted)
        {
            pMs->pending_status |= SERVER_DISK_SPACE_EXHAUSTED;
        }
        else
        {
            pMs->pending_status &= ~SERVER_DISK_SPACE_EXHAUSTED;
        }
    }
    else
    {
        SERVER* pServer = pMs->server;

        if (mysql_errno(pMs->con) == ER_UNKNOWN_TABLE)
        {
            // Disable disk space checking for this server.
            m_ok_to_check_disk_space = false;

            MXS_ERROR("Disk space cannot be checked for %s at %s, because either the "
                      "version (%s) is too old, or the DISKS information schema plugin "
                      "has not been installed. Disk space checking has been disabled.",
                      pServer->name(),
                      pServer->address(),
                      pServer->info().version_string());
        }
        else
        {
            MXS_ERROR("Checking the disk space for %s at %s failed due to: (%d) %s",
                      pServer->name(),
                      pServer->address(),
                      mysql_errno(pMs->con),
                      mysql_error(pMs->con));
        }
    }
}

bool MonitorWorker::configure(const mxs::ConfigParameters* pParams)
{
    return Monitor::configure(pParams);
}

bool MonitorWorker::has_sufficient_permissions()
{
    return true;
}

void MonitorWorker::flush_server_status()
{
    bool status_changed = false;
    for (MonitorServer* pMs : servers())
    {
        if (!pMs->server->is_in_maint())
        {
            if (pMs->pending_status != pMs->server->status())
            {
                status_changed = true;
                pMs->server->assign_status(pMs->pending_status);
            }
        }
    }

    if (status_changed)
    {
        request_journal_update();
    }
}

void MonitorWorkerSimple::pre_loop()
{
    m_master = nullptr;
    read_journal();
    // Add another overridable function for derived classes (e.g. pre_loop_monsimple) if required.
}

void MonitorWorkerSimple::post_loop()
{
    write_journal();
}

void MonitorWorkerSimple::pre_tick()
{
}

void MonitorWorkerSimple::post_tick()
{
}

void MonitorWorkerSimple::tick()
{
    check_maintenance_requests();
    pre_tick();

    const bool should_update_disk_space = check_disk_space_this_tick();

    for (MonitorServer* pMs : servers())
    {
        if (!pMs->server->is_in_maint())
        {
            pMs->mon_prev_status = pMs->server->status();
            pMs->pending_status = pMs->server->status();

            ConnectResult rval = pMs->ping_or_connect();

            if (connection_is_ok(rval))
            {
                pMs->maybe_fetch_server_variables();
                pMs->clear_pending_status(SERVER_AUTH_ERROR);
                pMs->set_pending_status(SERVER_RUNNING);

                if (should_update_disk_space && pMs->can_update_disk_space_status())
                {
                    pMs->update_disk_space_status();
                }

                update_server_status(pMs);
            }
            else
            {
                /**
                 * TODO: Move the bits that do not represent a state out of
                 * the server state bits. This would allow clearing the state by
                 * zeroing it out.
                 */
                pMs->clear_pending_status(MonitorServer::SERVER_DOWN_CLEAR_BITS);

                if (rval == ConnectResult::ACCESS_DENIED)
                {
                    pMs->set_pending_status(SERVER_AUTH_ERROR);
                }

                if (pMs->status_changed() && pMs->should_print_fail_status())
                {
                    pMs->log_connect_error(rval);
                }
            }

            if (pMs->server->is_down())
            {
                pMs->mon_err_count += 1;
            }
            else
            {
                pMs->mon_err_count = 0;
            }
        }
    }

    post_tick();

    flush_server_status();
    process_state_changes();
    hangup_failed_servers();
    write_journal_if_needed();
}

void MonitorWorker::pre_loop()
{
}

void MonitorWorker::post_loop()
{
}

void MonitorWorker::process_state_changes()
{
    detect_handle_state_changes();
}

bool MonitorWorker::pre_run()
{
    bool rv = false;
    m_ticks.store(0, std::memory_order_release);

    if (mysql_thread_init() == 0)
    {
        rv = true;
        // Write and post the semaphore to signal the admin thread that the start is succeeding.
        m_thread_running.store(true, std::memory_order_release);
        m_semaphore.post();

        pre_loop();
        delayed_call(1, &MonitorWorker::call_run_one_tick, this);
    }
    else
    {
        MXS_ERROR("mysql_thread_init() failed for %s. The monitor cannot start.", name());
        m_semaphore.post();
    }

    return rv;
}

void MonitorWorker::post_run()
{
    post_loop();

    mysql_thread_end();
}

bool MonitorWorker::call_run_one_tick(Worker::Call::action_t action)
{
    /** This is both the minimum sleep between two ticks and also the maximum time between early
     *  wakeup checks. */
    const int base_interval_ms = 100;
    if (action == Worker::Call::EXECUTE)
    {
        int64_t now = get_time_ms();
        // Enough time has passed,
        if ((now - m_loop_called > settings().interval)
            // or a server status change request is waiting,
            || server_status_request_waiting()
            // or a monitor-specific condition is met.
            || immediate_tick_required())
        {
            m_loop_called = now;
            run_one_tick();
            now = get_time_ms();
        }

        int64_t ms_to_next_call = settings().interval - (now - m_loop_called);
        // ms_to_next_call will be negative, if the run_one_tick() call took
        // longer than one monitor interval.
        int64_t delay = ((ms_to_next_call <= 0) || (ms_to_next_call >= base_interval_ms)) ?
            base_interval_ms : ms_to_next_call;

        delayed_call(delay, &MonitorWorker::call_run_one_tick, this);
    }
    return false;
}

void MonitorWorker::run_one_tick()
{
    tick();
    m_ticks.store(ticks() + 1, std::memory_order_release);
}

bool MonitorWorker::immediate_tick_required() const
{
    return false;
}

void Monitor::request_journal_update()
{
    m_journal_update_needed = true;
}

MonitorServer::MonitorServer(SERVER* server, const SharedSettings& shared)
    : server(server)
    , m_shared(shared)
{
}

MonitorServer::~MonitorServer()
{
    if (con)
    {
        mysql_close(con);
    }
}

void MonitorServer::apply_status_requests()
{
    // The admin can only modify the [Maintenance] and [Drain] bits.
    int admin_msg = m_status_request.exchange(NO_CHANGE, std::memory_order_acq_rel);

    switch (admin_msg)
    {
    case MonitorServer::MAINT_ON:
        server->set_status(SERVER_MAINT);
        break;

    case MonitorServer::MAINT_OFF:
        server->clear_status(SERVER_MAINT);
        break;

    case MonitorServer::DRAINING_ON:
        server->set_status(SERVER_DRAINING);
        break;

    case MonitorServer::DRAINING_OFF:
        server->clear_status(SERVER_DRAINING);
        break;

    case MonitorServer::NO_CHANGE:
        break;

    default:
        mxb_assert(!true);
    }
}

void MonitorServer::add_status_request(StatusRequest request)
{
    int previous_request = m_status_request.exchange(request, std::memory_order_acq_rel);
    // Warn if the previous request hasn't been read.
    if (previous_request != NO_CHANGE)
    {
        MXS_WARNING(WRN_REQUEST_OVERWRITTEN);
    }
}

bool MonitorServer::is_database() const
{
    return server->info().is_database();
}

const MonitorServer::EventList& MonitorServer::new_custom_events() const
{
    return empty_event_list;
}

mxb::Json MonitorServer::journal_data() const
{
    mxb::Json rval;
    rval.set_string(journal_fields::FIELD_NAME, server->name());
    rval.set_int(journal_fields::FIELD_STATUS, server->status());
    return rval;
}

void MonitorServer::read_journal_data(const mxb::Json& data)
{
    uint64_t status = data.get_int(journal_fields::FIELD_STATUS);
    mon_prev_status = status;
    server->set_status(status);
}
}

const MXS_MODULE_PARAM* common_monitor_params()
{
    static const MXS_MODULE_PARAM config_monitor_params[] =
    {
        {CN_TYPE,                      MXS_MODULE_PARAM_STRING,   CN_MONITOR, MXS_MODULE_OPT_REQUIRED  },
        {CN_MODULE,                    MXS_MODULE_PARAM_STRING,   NULL,       MXS_MODULE_OPT_REQUIRED  },
        {CN_USER,                      MXS_MODULE_PARAM_STRING,   NULL,       MXS_MODULE_OPT_REQUIRED  },
        {CN_PASSWORD,                  MXS_MODULE_PARAM_PASSWORD, NULL,       MXS_MODULE_OPT_REQUIRED  },
        {CN_SERVERS,                   MXS_MODULE_PARAM_SERVERLIST},
        {CN_MONITOR_INTERVAL,          MXS_MODULE_PARAM_DURATION, "2000ms"},
        {CN_BACKEND_CONNECT_TIMEOUT,   MXS_MODULE_PARAM_DURATION, "3s",       MXS_MODULE_OPT_DURATION_S},
        {CN_BACKEND_READ_TIMEOUT,      MXS_MODULE_PARAM_DURATION, "3s",       MXS_MODULE_OPT_DURATION_S},
        {CN_BACKEND_WRITE_TIMEOUT,     MXS_MODULE_PARAM_DURATION, "3s",       MXS_MODULE_OPT_DURATION_S},
        {CN_BACKEND_CONNECT_ATTEMPTS,  MXS_MODULE_PARAM_COUNT,    "1"},
        {CN_JOURNAL_MAX_AGE,           MXS_MODULE_PARAM_DURATION, "28800s",   MXS_MODULE_OPT_DURATION_S},
        {CN_DISK_SPACE_THRESHOLD,      MXS_MODULE_PARAM_STRING},
        {CN_DISK_SPACE_CHECK_INTERVAL, MXS_MODULE_PARAM_DURATION, "0ms"},
        // Cannot be a path type as the script may have parameters
        {CN_SCRIPT,                    MXS_MODULE_PARAM_STRING},
        {CN_SCRIPT_TIMEOUT,            MXS_MODULE_PARAM_DURATION, "90s",      MXS_MODULE_OPT_DURATION_S},
        {
            CN_EVENTS, MXS_MODULE_PARAM_ENUM, monitor_event_default.name, MXS_MODULE_OPT_NONE,
            monitor_event_values
        },
        {NULL}
    };
    return config_monitor_params;
}

mxs::Monitor::Test::Test(mxs::Monitor* monitor)
    : m_monitor(monitor)
{
}

mxs::Monitor::Test::~Test()
{
}

void mxs::Monitor::Test::remove_servers()
{
    // Copy SERVERs before removing from monitor
    std::vector<SERVER*> copy;
    for (auto ms : m_monitor->m_servers)
    {
        copy.push_back(ms->server);
    }

    m_monitor->remove_all_servers();
    for (auto srv : copy)
    {
        delete srv;     // MonitorServer dtor doesn't delete the base server.
    }
}

void mxs::Monitor::Test::add_server(SERVER* new_server)
{
    m_monitor->add_server(new_server);
}<|MERGE_RESOLUTION|>--- conflicted
+++ resolved
@@ -1007,32 +1007,21 @@
     for (int i = 0; i < sett.connect_attempts && conn_result != ConnectResult::NEWCONN_OK; i++)
     {
         auto start = time(nullptr);
-<<<<<<< HEAD
-        init_conn();
         if (extra_port > 0)
-=======
-        // Try first with normal port, then with extra-port.
-        if (connect(server.port()))
->>>>>>> bd30d27c
         {
             // Extra-port defined, try it first.
-            if (mxs_mysql_real_connect(pConn, &server, extra_port, uname.c_str(), dpwd.c_str()))
+            if (connect(extra_port))
             {
                 conn_result = ConnectResult::NEWCONN_OK;
             }
             else
             {
-<<<<<<< HEAD
                 // If extra-port connection failed due to too low max_connections or another likely
                 // configuration related error, try normal port.
                 auto err = mysql_errno(pConn);
                 if (err == ER_CON_COUNT_ERROR || err == CR_CONNECTION_ERROR)
-=======
-                if (connect(extra_port))
->>>>>>> bd30d27c
                 {
-                    init_conn();
-                    if (mxs_mysql_real_connect(pConn, &server, server.port(), uname.c_str(), dpwd.c_str()))
+                    if (connect(server.port()))
                     {
                         conn_result = ConnectResult::NEWCONN_OK;
                         MXS_WARNING("Could not connect with extra-port to '%s', using normal port.",
@@ -1041,7 +1030,7 @@
                 }
             }
         }
-        else if (mxs_mysql_real_connect(pConn, &server, server.port(), uname.c_str(), dpwd.c_str()))
+        else if (connect(server.port()))
         {
             conn_result = ConnectResult::NEWCONN_OK;
         }
