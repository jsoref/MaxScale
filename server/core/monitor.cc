/*
 * Copyright (c) 2016 MariaDB Corporation Ab
 *
 * Use of this software is governed by the Business Source License included
 * in the LICENSE.TXT file and at www.mariadb.com/bsl11.
 *
 * Change Date: 2023-11-12
 *
 * On the date above, in accordance with the Business Source License, use
 * of this software will be governed by version 2 or later of the General
 * Public License.
 */

/**
 * @file monitor.c  - The monitor module management routines
 */
#include <maxscale/monitor.hh>

#include <atomic>
#include <fcntl.h>
#include <stdio.h>
#include <stdlib.h>
#include <string.h>
#include <chrono>
#include <string>
#include <sstream>
#include <set>
#include <zlib.h>
#include <sys/stat.h>
#include <vector>
#include <mutex>

#include <maxbase/alloc.h>
#include <maxscale/clock.h>
#include <maxscale/json_api.hh>
#include <maxscale/mariadb.hh>
#include <maxscale/mysql_utils.hh>
#include <maxscale/paths.h>
#include <maxscale/pcre2.h>
#include <maxscale/routingworker.hh>
#include <maxscale/secrets.h>
#include <maxscale/utils.hh>
#include <maxscale/json_api.hh>
#include <mysqld_error.h>
#include <maxbase/format.hh>

#include "internal/config.hh"
#include "internal/externcmd.hh"
#include "internal/maxscale.hh"
#include "internal/monitor.hh"
#include "internal/modules.hh"
#include "internal/server.hh"
#include "internal/service.hh"

/** Schema version, journals must have a matching version */
#define MMB_SCHEMA_VERSION 2

/** Constants for byte lengths of the values */
#define MMB_LEN_BYTES          4
#define MMB_LEN_SCHEMA_VERSION 1
#define MMB_LEN_CRC32          4
#define MMB_LEN_VALUE_TYPE     1
#define MMB_LEN_SERVER_STATUS  8

/** Type of the stored value */
enum stored_value_type
{
    SVT_SERVER = 1,     // Generic server state information
    SVT_MASTER = 2,     // The master server name
};

using std::string;
using std::set;
using Guard = std::lock_guard<std::mutex>;
using maxscale::Monitor;
using maxscale::MonitorServer;
using ConnectResult = maxscale::MonitorServer::ConnectResult;

const char CN_BACKEND_CONNECT_ATTEMPTS[] = "backend_connect_attempts";
const char CN_BACKEND_CONNECT_TIMEOUT[] = "backend_connect_timeout";
const char CN_BACKEND_READ_TIMEOUT[] = "backend_read_timeout";
const char CN_BACKEND_WRITE_TIMEOUT[] = "backend_write_timeout";
const char CN_DISK_SPACE_CHECK_INTERVAL[] = "disk_space_check_interval";
const char CN_EVENTS[] = "events";
const char CN_JOURNAL_MAX_AGE[] = "journal_max_age";
const char CN_MONITOR_INTERVAL[] = "monitor_interval";
const char CN_SCRIPT[] = "script";
const char CN_SCRIPT_TIMEOUT[] = "script_timeout";

namespace
{

class ThisUnit
{
public:

    /**
     * Mark a monitor as the monitor of the server. A server may only be monitored by one monitor.
     *
     * @param server Server to claim. The name is not checked to be a valid server name.
     * @param new_owner Monitor which claims the server
     * @param existing_owner If server is already monitored, the owning monitor name is written here
     * @return True if success, false if server was claimed by another monitor
     */
    bool claim_server(const string& server, const string& new_owner, string* existing_owner)
    {
        mxb_assert(Monitor::is_admin_thread());
        bool claim_success = false;
        auto iter = m_server_owners.find(server);
        if (iter != m_server_owners.end())
        {
            // Server is already claimed by a monitor.
            *existing_owner = iter->second;
        }
        else
        {
            m_server_owners[server] = new_owner;
            claim_success = true;
        }
        return claim_success;
    }

    /**
     * Mark a server as unmonitored.
     *
     * @param server The server name
     */
    void release_server(const string& server)
    {
        mxb_assert(Monitor::is_admin_thread());
        auto iter = m_server_owners.find(server);
        mxb_assert(iter != m_server_owners.end());
        m_server_owners.erase(iter);
    }


    string claimed_by(const string& server)
    {
        mxb_assert(Monitor::is_admin_thread());
        string rval;
        auto iter = m_server_owners.find(server);
        if (iter != m_server_owners.end())
        {
            rval = iter->second;
        }
        return rval;
    }

private:
    // Global map of servername->monitorname. Not mutexed, as this should only be accessed
    // from the admin thread.
    std::map<string, string> m_server_owners;
};

ThisUnit this_unit;

/** Server type specific bits */
const uint64_t server_type_bits = SERVER_MASTER | SERVER_SLAVE | SERVER_JOINED;

/** All server bits */
const uint64_t all_server_bits = SERVER_RUNNING | SERVER_MAINT | SERVER_MASTER | SERVER_SLAVE
    | SERVER_JOINED;

const char journal_name[] = "monitor.dat";
const char journal_template[] = "%s/%s/%s";

/**
 * @brief Remove .tmp suffix and rename file
 *
 * @param src File to rename
 * @return True if file was successfully renamed
 */
bool rename_tmp_file(Monitor* monitor, const char* src)
{
    bool rval = true;
    char dest[PATH_MAX + 1];
    snprintf(dest, sizeof(dest), journal_template, get_datadir(), monitor->name(), journal_name);

    if (rename(src, dest) == -1)
    {
        rval = false;
        MXS_ERROR("Failed to rename journal file '%s' to '%s': %d, %s",
                  src,
                  dest,
                  errno,
                  mxs_strerror(errno));
    }

    return rval;
}

/**
 * @brief Open temporary file
 *
 * @param monitor Monitor
 * @param path Output where the path is stored
 * @return Opened file or NULL on error
 */
FILE* open_tmp_file(Monitor* monitor, char* path)
{
    int nbytes = snprintf(path, PATH_MAX, journal_template, get_datadir(), monitor->name(), "");
    int max_bytes = PATH_MAX - (int)sizeof(journal_name);
    FILE* rval = NULL;

    if (nbytes < max_bytes && mxs_mkdir_all(path, 0744))
    {
        strcat(path, journal_name);
        strcat(path, "XXXXXX");
        int fd = mkstemp(path);

        if (fd == -1)
        {
            MXS_ERROR("Failed to open file '%s': %d, %s", path, errno, mxs_strerror(errno));
        }
        else
        {
            rval = fdopen(fd, "w");
        }
    }
    else
    {
        MXS_ERROR("Path is too long: %d characters exceeds the maximum path "
                  "length of %d bytes",
                  nbytes,
                  max_bytes);
    }

    return rval;
}

/**
 * @brief Store server data to in-memory buffer
 *
 * @param monitor Monitor
 * @param data Pointer to in-memory buffer used for storage, should be at least
 *             PATH_MAX bytes long
 * @param size Size of @c data
 */
void store_data(Monitor* monitor, MonitorServer* master, uint8_t* data, uint32_t size)
{
    uint8_t* ptr = data;

    /** Store the data length */
    mxb_assert(sizeof(size) == MMB_LEN_BYTES);
    ptr = mxs_set_byte4(ptr, size);

    /** Then the schema version */
    *ptr++ = MMB_SCHEMA_VERSION;

    /** Store the states of all servers */
    for (MonitorServer* db : monitor->servers())
    {
        *ptr++ = (char)SVT_SERVER;                                  // Value type
        memcpy(ptr, db->server->name(), strlen(db->server->name()));// Name of the server
        ptr += strlen(db->server->name());
        *ptr++ = '\0';      // Null-terminate the string

        auto status = db->server->status;
        static_assert(sizeof(status) == MMB_LEN_SERVER_STATUS,
                      "Status size should be MMB_LEN_SERVER_STATUS bytes");
        ptr = maxscale::set_byteN(ptr, status, MMB_LEN_SERVER_STATUS);
    }

    /** Store the current root master if we have one */
    if (master)
    {
        *ptr++ = (char)SVT_MASTER;
        memcpy(ptr, master->server->name(), strlen(master->server->name()));
        ptr += strlen(master->server->name());
        *ptr++ = '\0';      // Null-terminate the string
    }

    /** Calculate the CRC32 for the complete payload minus the CRC32 bytes */
    uint32_t crc = crc32(0L, NULL, 0);
    crc = crc32(crc, (uint8_t*)data + MMB_LEN_BYTES, size - MMB_LEN_CRC32);
    mxb_assert(sizeof(crc) == MMB_LEN_CRC32);

    ptr = mxs_set_byte4(ptr, crc);
    mxb_assert(ptr - data == size + MMB_LEN_BYTES);
}

/**
 * Check that memory area contains a null terminator
 */
static bool has_null_terminator(const char* data, const char* end)
{
    while (data < end)
    {
        if (*data == '\0')
        {
<<<<<<< HEAD
            return true;
=======
            if (journal_is_stale(monitor, monitor->journal_max_age))
            {
                MXS_NOTICE("Removing stale journal file for monitor '%s'.", monitor->name);
                remove_server_journal(monitor);
            }

            if ((*monitor->api->startMonitor)(monitor->instance, params))
            {
                monitor->state = MONITOR_STATE_RUNNING;
            }
            else
            {
                MXS_ERROR("Failed to start monitor '%s'.", monitor->name);
            }
>>>>>>> 7be6ee16
        }
        data++;
    }

    return false;
}

/**
 * Process a generic server
 */
const char* process_server(Monitor* monitor, const char* data, const char* end)
{
    for (MonitorServer* db : monitor->servers())
    {
        if (strcmp(db->server->name(), data) == 0)
        {
            const unsigned char* sptr = (unsigned char*)strchr(data, '\0');
            mxb_assert(sptr);
            sptr++;

            uint64_t status = maxscale::get_byteN(sptr, MMB_LEN_SERVER_STATUS);
            db->mon_prev_status = status;
            db->server->set_status(status);
            db->set_pending_status(status);
            break;
        }
    }

    data += strlen(data) + 1 + MMB_LEN_SERVER_STATUS;

    return data;
}

/**
 * Process a master
 */
const char* process_master(Monitor* monitor, MonitorServer** master,
                           const char* data, const char* end)
{
    if (master)
    {
        for (MonitorServer* db : monitor->servers())
        {
            if (strcmp(db->server->name(), data) == 0)
            {
                *master = db;
                break;
            }
        }
    }

    data += strlen(data) + 1;

    return data;
}

/**
 * Check that the calculated CRC32 matches the one stored on disk
 */
bool check_crc32(const uint8_t* data, uint32_t size, const uint8_t* crc_ptr)
{
    uint32_t crc = mxs_get_byte4(crc_ptr);
    uint32_t calculated_crc = crc32(0L, NULL, 0);
    calculated_crc = crc32(calculated_crc, data, size);
    return calculated_crc == crc;
}

/**
 * Process the stored journal data
 */
bool process_data_file(Monitor* monitor, MonitorServer** master,
                       const char* data, const char* crc_ptr)
{
    const char* ptr = data;
    MXB_AT_DEBUG(const char* prevptr = ptr);

    while (ptr < crc_ptr)
    {
        /** All values contain a null terminated string */
        if (!has_null_terminator(ptr, crc_ptr))
        {
            MXS_ERROR("Possible corrupted journal file (no null terminator found). Ignoring.");
            return false;
        }

        stored_value_type type = (stored_value_type)ptr[0];
        ptr += MMB_LEN_VALUE_TYPE;

        switch (type)
        {
        case SVT_SERVER:
            ptr = process_server(monitor, ptr, crc_ptr);
            break;

        case SVT_MASTER:
            ptr = process_master(monitor, master, ptr, crc_ptr);
            break;

        default:
            MXS_ERROR("Possible corrupted journal file (unknown stored value). Ignoring.");
            return false;
        }
        mxb_assert(prevptr != ptr);
        MXB_AT_DEBUG(prevptr = ptr);
    }

    mxb_assert(ptr == crc_ptr);
    return true;
}

bool check_disk_space_exhausted(MonitorServer* pMs,
                                const std::string& path,
                                const maxscale::disk::SizesAndName& san,
                                int32_t max_percentage)
{
    bool disk_space_exhausted = false;

    int32_t used_percentage = ((san.total() - san.available()) / (double)san.total()) * 100;

    if (used_percentage >= max_percentage)
    {
        MXS_ERROR("Disk space on %s at %s is exhausted; %d%% of the the disk "
                  "mounted on the path %s has been used, and the limit it %d%%.",
                  pMs->server->name(),
                  pMs->server->address,
                  used_percentage,
                  path.c_str(),
                  max_percentage);
        disk_space_exhausted = true;
    }

    return disk_space_exhausted;
}

const char ERR_CANNOT_MODIFY[] =
    "The server is monitored, so only the maintenance status can be "
    "set/cleared manually. Status was not modified.";
const char WRN_REQUEST_OVERWRITTEN[] =
    "Previous maintenance request was not yet read by the monitor and was overwritten.";
}

namespace maxscale
{

Monitor::Monitor(const string& name, const string& module)
    : m_name(name)
    , m_module(module)
{
    memset(m_journal_hash, 0, sizeof(m_journal_hash));
}

void Monitor::stop()
{
    do_stop();

    for (auto db : m_servers)
    {
        // TODO: Should be db->close().
        mysql_close(db->con);
        db->con = NULL;
    }
}

const char* Monitor::name() const
{
    return m_name.c_str();
}

using std::chrono::milliseconds;
using std::chrono::seconds;

bool Monitor::configure(const MXS_CONFIG_PARAMETER* params)
{
    m_settings.interval = params->get_duration<milliseconds>(CN_MONITOR_INTERVAL).count();
    m_settings.journal_max_age = params->get_duration<seconds>(CN_JOURNAL_MAX_AGE).count();
    m_settings.events = params->get_enum(CN_EVENTS, mxs_monitor_event_enum_values);

    MonitorServer::ConnectionSettings& conn_settings = m_settings.conn_settings;
    conn_settings.read_timeout = params->get_duration<seconds>(CN_BACKEND_READ_TIMEOUT).count();
    conn_settings.write_timeout = params->get_duration<seconds>(CN_BACKEND_WRITE_TIMEOUT).count();
    conn_settings.connect_timeout = params->get_duration<seconds>(CN_BACKEND_CONNECT_TIMEOUT).count();
    conn_settings.connect_attempts = params->get_integer(CN_BACKEND_CONNECT_ATTEMPTS);
    conn_settings.username = params->get_string(CN_USER);
    conn_settings.password = params->get_string(CN_PASSWORD);

    // Disk check interval is given in ms, duration is constructed from seconds.
    auto dsc_interval = params->get_duration<milliseconds>(CN_DISK_SPACE_CHECK_INTERVAL).count();
    // 0 implies disabling -> save negative value to interval.
    m_settings.disk_space_check_interval = (dsc_interval > 0) ?
        mxb::Duration(static_cast<double>(dsc_interval) / 1000) : mxb::Duration(-1);

    // The monitor serverlist has already been checked to be valid. Empty value is ok too.
    // First, remove all servers.
    remove_all_servers();

    auto servers_temp = params->get_server_list(CN_SERVERS);
    bool error = false;
    for (auto elem : servers_temp)
    {
        if (!add_server(elem))
        {
            error = true;
        }
    }

    /* The previous config values were normal types and were checked by the config manager
     * to be correct. The following is a complicated type and needs to be checked separately. */
    auto threshold_string = params->get_string(CN_DISK_SPACE_THRESHOLD);
    if (!set_disk_space_threshold(threshold_string))
    {
        MXS_ERROR("Invalid value for '%s' for monitor %s: %s",
                  CN_DISK_SPACE_THRESHOLD, name(), threshold_string.c_str());
        error = true;
    }

    m_settings.script_timeout = params->get_duration<seconds>(CN_SCRIPT_TIMEOUT).count();
    m_settings.script = params->get_string(CN_SCRIPT);
    if (m_settings.script.empty())
    {
        // Reset current external cmd if any.
        m_scriptcmd.reset();
    }
    else
    {
        m_scriptcmd = ExternalCmd::create(m_settings.script, m_settings.script_timeout);
        if (!m_scriptcmd)
        {
            MXS_ERROR("Failed to initialize script '%s'.", m_settings.script.c_str());
            error = true;
        }
    }

    if (!error)
    {
        // Store module name into parameter storage.
        m_parameters.set(CN_MODULE, m_module);
        // Add all config settings to text-mode storage. Needed for serialization.
        m_parameters.set_multiple(*params);
    }
    return !error;
}

const MXS_CONFIG_PARAMETER& Monitor::parameters() const
{
    return m_parameters;
}

const Monitor::Settings& Monitor::settings() const
{
    return m_settings;
}

long Monitor::ticks() const
{
    return m_ticks.load(std::memory_order_acquire);
}

const char* Monitor::state_string() const
{
    return is_running() ? "Running" : "Stopped";
}

Monitor::~Monitor()
{
    for (auto server : m_servers)
    {
        // TODO: store unique pointers in the array
        delete server;
    }
    m_servers.clear();
}

/**
 * Add a server to the monitor. Fails if server is already monitored.
 *
 * @param server  A server
 * @return True if server was added
 */
bool Monitor::add_server(SERVER* server)
{
    // This should only be called from the admin thread while the monitor is stopped.
    mxb_assert(!is_running() && is_admin_thread());
    bool success = false;
    string existing_owner;
    if (this_unit.claim_server(server->name(), m_name, &existing_owner))
    {
        auto new_server = new MonitorServer(server, m_settings.disk_space_limits);
        m_servers.push_back(new_server);
        server_added(server);
        success = true;
    }
    else
    {
        MXS_ERROR("Server '%s' is already monitored by '%s', cannot add it to another monitor.",
                  server->name(), existing_owner.c_str());
    }
    return success;
}

void Monitor::server_added(SERVER* server)
{
    service_add_server(this, server);
}

void Monitor::server_removed(SERVER* server)
{
    service_remove_server(this, server);
}

/**
 * Remove all servers from the monitor.
 */
void Monitor::remove_all_servers()
{
    // This should only be called from the admin thread while the monitor is stopped.
    mxb_assert(!is_running() && is_admin_thread());
    for (auto mon_server : m_servers)
    {
        mxb_assert(this_unit.claimed_by(mon_server->server->name()) == m_name);
        this_unit.release_server(mon_server->server->name());
        server_removed(mon_server->server);
        delete mon_server;
    }
    m_servers.clear();
}

void Monitor::show(DCB* dcb)
{
    dcb_printf(dcb, "Name:                   %s\n", name());
    dcb_printf(dcb, "State:                  %s\n", state_string());
    dcb_printf(dcb, "Times monitored:        %li\n", ticks());
    dcb_printf(dcb, "Sampling interval:      %lu milliseconds\n", m_settings.interval);
    dcb_printf(dcb, "Connect Timeout:        %i seconds\n", m_settings.conn_settings.connect_timeout);
    dcb_printf(dcb, "Read Timeout:           %i seconds\n", m_settings.conn_settings.read_timeout);
    dcb_printf(dcb, "Write Timeout:          %i seconds\n", m_settings.conn_settings.write_timeout);
    dcb_printf(dcb, "Connect attempts:       %i \n", m_settings.conn_settings.connect_attempts);
    dcb_printf(dcb, "Monitored servers:      ");

    const char* sep = "";

    for (const auto& db : m_servers)
    {
        dcb_printf(dcb, "%s[%s]:%d", sep, db->server->address, db->server->port);
        sep = ", ";
    }

    dcb_printf(dcb, "\n");

    if (is_running())
    {
        diagnostics(dcb);
    }
    else
    {
        dcb_printf(dcb, " (no diagnostics)\n");
    }
    dcb_printf(dcb, "\n");
}

json_t* Monitor::to_json(const char* host) const
{
    // This function mostly reads settings-type data, which is only written to by the admin thread,
    // The rest is safe to read without mutexes.
    mxb_assert(Monitor::is_admin_thread());
    json_t* rval = json_object();
    json_t* attr = json_object();
    json_t* rel = json_object();

    auto my_name = name();
    json_object_set_new(rval, CN_ID, json_string(my_name));
    json_object_set_new(rval, CN_TYPE, json_string(CN_MONITORS));

    json_object_set_new(attr, CN_MODULE, json_string(m_module.c_str()));
    json_object_set_new(attr, CN_STATE, json_string(state_string()));
    json_object_set_new(attr, CN_TICKS, json_integer(ticks()));

    /** Monitor parameters */
    json_object_set_new(attr, CN_PARAMETERS, parameters_to_json());

    if (is_running())
    {
        json_t* diag = diagnostics_json();
        if (diag)
        {
            json_object_set_new(attr, CN_MONITOR_DIAGNOSTICS, diag);
        }
    }

    if (!m_servers.empty())
    {
        json_t* mon_rel = mxs_json_relationship(host, MXS_JSON_API_SERVERS);
        for (MonitorServer* db : m_servers)
        {
            mxs_json_add_relation(mon_rel, db->server->name(), CN_SERVERS);
        }
        json_object_set_new(rel, CN_SERVERS, mon_rel);
    }

    json_object_set_new(rval, CN_RELATIONSHIPS, rel);
    json_object_set_new(rval, CN_ATTRIBUTES, attr);
    json_object_set_new(rval, CN_LINKS, mxs_json_self_link(host, CN_MONITORS, my_name));
    return rval;
}

json_t* Monitor::parameters_to_json() const
{
    json_t* rval = json_object();
    const MXS_MODULE* mod = get_module(m_module.c_str(), MODULE_MONITOR);
    auto my_config = parameters();
    config_add_module_params_json(&my_config,
                                  {CN_TYPE, CN_MODULE, CN_SERVERS},
                                  config_monitor_params,
                                  mod->parameters,
                                  rval);
    return rval;
}

bool Monitor::test_permissions(const string& query)
{
    if (m_servers.empty() || config_get_global_options()->skip_permission_checks)
    {
        return true;
    }

    char* dpasswd = decrypt_password(m_settings.conn_settings.password.c_str());
    bool rval = false;

    for (MonitorServer* mondb : m_servers)
    {
        if (!connection_is_ok(mondb->ping_or_connect(m_settings.conn_settings)))
        {
            MXS_ERROR("[%s] Failed to connect to server '%s' ([%s]:%d) when"
                      " checking monitor user credentials and permissions: %s",
                      name(),
                      mondb->server->name(),
                      mondb->server->address,
                      mondb->server->port,
                      mysql_error(mondb->con));
            switch (mysql_errno(mondb->con))
            {
            case ER_ACCESS_DENIED_ERROR:
            case ER_DBACCESS_DENIED_ERROR:
            case ER_ACCESS_DENIED_NO_PASSWORD_ERROR:
                break;

            default:
                rval = true;
                break;
            }
        }
        else if (mxs_mysql_query(mondb->con, query.c_str()) != 0)
        {
            switch (mysql_errno(mondb->con))
            {
            case ER_TABLEACCESS_DENIED_ERROR:
            case ER_COLUMNACCESS_DENIED_ERROR:
            case ER_SPECIFIC_ACCESS_DENIED_ERROR:
            case ER_PROCACCESS_DENIED_ERROR:
            case ER_KILL_DENIED_ERROR:
                rval = false;
                break;

            default:
                rval = true;
                break;
            }

            MXS_ERROR("[%s] Failed to execute query '%s' with user '%s'. MySQL error message: %s",
                      name(), query.c_str(), m_settings.conn_settings.username.c_str(),
                      mysql_error(mondb->con));
        }
        else
        {
            rval = true;
            MYSQL_RES* res = mysql_use_result(mondb->con);
            if (res == NULL)
            {
                MXS_ERROR("[%s] Result retrieval failed when checking monitor permissions: %s",
                          name(),
                          mysql_error(mondb->con));
            }
            else
            {
                mysql_free_result(res);
            }
        }
    }

    MXS_FREE(dpasswd);
    return rval;
}

void MonitorServer::stash_current_status()
{
    mon_prev_status = server->status;
    pending_status = server->status;
}

void MonitorServer::set_pending_status(uint64_t bits)
{
    pending_status |= bits;
}

void MonitorServer::clear_pending_status(uint64_t bits)
{
    pending_status &= ~bits;
}

/*
 * Determine a monitor event, defined by the difference between the old
 * status of a server and the new status.
 *
 * @return  monitor_event_t     A monitor event (enum)
 *
 * @note This function must only be called from mon_process_state_changes
 */
mxs_monitor_event_t MonitorServer::get_event_type() const
{
    typedef enum
    {
        DOWN_EVENT,
        UP_EVENT,
        LOSS_EVENT,
        NEW_EVENT,
        UNSUPPORTED_EVENT
    } general_event_type;

    general_event_type event_type = UNSUPPORTED_EVENT;

    uint64_t prev = mon_prev_status & all_server_bits;
    uint64_t present = server->status & all_server_bits;

    if (prev == present)
    {
        /* This should never happen */
        mxb_assert(false);
        return UNDEFINED_EVENT;
    }

    if ((prev & SERVER_RUNNING) == 0)
    {
        /* The server was not running previously */
        if ((present & SERVER_RUNNING) != 0)
        {
            event_type = UP_EVENT;
        }
        else
        {
            /* Otherwise, was not running and still is not running. This should never happen. */
            mxb_assert(false);
        }
    }
    else
    {
        /* Previous state must have been running */
        if ((present & SERVER_RUNNING) == 0)
        {
            event_type = DOWN_EVENT;
        }
        else
        {
            /** These are used to detect whether we actually lost something or
             * just transitioned from one state to another */
            uint64_t prev_bits = prev & (SERVER_MASTER | SERVER_SLAVE);
            uint64_t present_bits = present & (SERVER_MASTER | SERVER_SLAVE);

            /* Was running and still is */
            if ((!prev_bits || !present_bits || prev_bits == present_bits)
                && (prev & server_type_bits))
            {
                /* We used to know what kind of server it was */
                event_type = LOSS_EVENT;
            }
            else
            {
                /* We didn't know what kind of server it was, now we do*/
                event_type = NEW_EVENT;
            }
        }
    }

    mxs_monitor_event_t rval = UNDEFINED_EVENT;

    switch (event_type)
    {
    case UP_EVENT:
        rval = (present & SERVER_MASTER) ? MASTER_UP_EVENT :
            (present & SERVER_SLAVE) ? SLAVE_UP_EVENT :
            (present & SERVER_JOINED) ? SYNCED_UP_EVENT :
            SERVER_UP_EVENT;
        break;

    case DOWN_EVENT:
        rval = (prev & SERVER_MASTER) ? MASTER_DOWN_EVENT :
            (prev & SERVER_SLAVE) ? SLAVE_DOWN_EVENT :
            (prev & SERVER_JOINED) ? SYNCED_DOWN_EVENT :
            SERVER_DOWN_EVENT;
        break;

    case LOSS_EVENT:
        rval = (prev & SERVER_MASTER) ? LOST_MASTER_EVENT :
            (prev & SERVER_SLAVE) ? LOST_SLAVE_EVENT :
            (prev & SERVER_JOINED) ? LOST_SYNCED_EVENT :
            UNDEFINED_EVENT;
        break;

    case NEW_EVENT:
        rval = (present & SERVER_MASTER) ? NEW_MASTER_EVENT :
            (present & SERVER_SLAVE) ? NEW_SLAVE_EVENT :
            (present & SERVER_JOINED) ? NEW_SYNCED_EVENT :
            UNDEFINED_EVENT;
        break;

    default:
        /* This should never happen */
        mxb_assert(false);
        break;
    }

    mxb_assert(rval != UNDEFINED_EVENT);
    return rval;
}

const char* Monitor::get_event_name(mxs_monitor_event_t event)
{
    for (int i = 0; mxs_monitor_event_enum_values[i].name; i++)
    {
        if (mxs_monitor_event_enum_values[i].enum_value == event)
        {
            return mxs_monitor_event_enum_values[i].name;
        }
    }

    mxb_assert(!true);
    return "undefined_event";
}

const char* MonitorServer::get_event_name()
{
    return Monitor::get_event_name((mxs_monitor_event_t) server->last_event);
}

string Monitor::gen_serverlist(int status, CredentialsApproach approach)
{
    string rval;
    rval.reserve(100 * m_servers.size());

    string separator;
    for (auto mon_server : m_servers)
    {
        auto server = static_cast<Server*>(mon_server->server);
        if (status == 0 || server->status & status)
        {
            if (approach == CredentialsApproach::EXCLUDE)
            {
                rval += separator + mxb::string_printf("[%s]:%i", server->address, server->port);
            }
            else
            {
                string user = m_settings.conn_settings.username;
                string password = m_settings.conn_settings.password;
                string server_specific_monuser = server->monitor_user();
                if (!server_specific_monuser.empty())
                {
                    user = server_specific_monuser;
                    password = server->monitor_password();
                }

                rval += separator + mxb::string_printf("%s:%s@[%s]:%d", user.c_str(), password.c_str(),
                                                       server->address, server->port);
            }
            separator = ",";
        }
    }
    return rval;
}

/**
 * Check if current monitored server status has changed.
 *
 * @return              true if status has changed
 */
bool MonitorServer::status_changed()
{
    bool rval = false;

    /* Previous status is -1 if not yet set */
    if (mon_prev_status != static_cast<uint64_t>(-1))
    {

        uint64_t old_status = mon_prev_status & all_server_bits;
        uint64_t new_status = server->status & all_server_bits;

        /**
         * The state has changed if the relevant state bits are not the same,
         * the server is either running, stopping or starting and the server is
         * not going into maintenance or coming out of it
         */
        if (old_status != new_status
            && ((old_status | new_status) & SERVER_MAINT) == 0
            && ((old_status | new_status) & SERVER_RUNNING) == SERVER_RUNNING)
        {
            rval = true;
        }
    }

    return rval;
}

/**
 * Check if current monitored server has a loggable failure status.
 *
 * @return true if failed status can be logged or false
 */
bool MonitorServer::should_print_fail_status()
{
    return server->is_down() && mon_err_count == 0;
}

MonitorServer* Monitor::find_parent_node(MonitorServer* target)
{
    MonitorServer* rval = NULL;

    if (target->server->master_id > 0)
    {
        for (MonitorServer* node : m_servers)
        {
            if (node->server->node_id == target->server->master_id)
            {
                rval = node;
                break;
            }
        }
    }

    return rval;
}

std::string Monitor::child_nodes(MonitorServer* parent)
{
    std::stringstream ss;

    if (parent->server->node_id > 0)
    {
        bool have_content = false;
        for (MonitorServer* node : m_servers)
        {
            if (node->server->master_id == parent->server->node_id)
            {
                if (have_content)
                {
                    ss << ",";
                }

                ss << "[" << node->server->address << "]:" << node->server->port;
                have_content = true;
            }
        }
    }

    return ss.str();
}

int Monitor::launch_command(MonitorServer* ptr)
{
    m_scriptcmd->reset_substituted();

    // A generator function is ran only if the matching substitution keyword is found.

    auto gen_initiator = [ptr] {
            return mxb::string_printf("[%s]:%d", ptr->server->address, ptr->server->port);
        };

    auto gen_parent = [this, ptr] {
            string ss;
            MonitorServer* parent = find_parent_node(ptr);
            if (parent)
            {
                ss = mxb::string_printf("[%s]:%d", parent->server->address, parent->server->port);
            }
            return ss;
        };

    m_scriptcmd->match_substitute("$INITIATOR", gen_initiator);
    m_scriptcmd->match_substitute("$PARENT", gen_parent);

    m_scriptcmd->match_substitute("$CHILDREN", [this, ptr] {
                                      return child_nodes(ptr);
                                  });

    m_scriptcmd->match_substitute("$EVENT", [ptr] {
                                      return ptr->get_event_name();
                                  });

    m_scriptcmd->match_substitute("$CREDENTIALS", [this] {
                                        // Provides credentials for all servers.
                                      return gen_serverlist(0, CredentialsApproach::INCLUDE);
                                  });

    m_scriptcmd->match_substitute("$NODELIST", [this] {
                                      return gen_serverlist(SERVER_RUNNING);
                                  });

    m_scriptcmd->match_substitute("$LIST", [this] {
                                      return gen_serverlist(0);
                                  });

    m_scriptcmd->match_substitute("$MASTERLIST", [this] {
                                      return gen_serverlist(SERVER_MASTER);
                                  });

    m_scriptcmd->match_substitute("$SLAVELIST", [this] {
                                      return gen_serverlist(SERVER_SLAVE);
                                  });

    m_scriptcmd->match_substitute("$SYNCEDLIST", [this] {
                                      return gen_serverlist(SERVER_JOINED);
                                  });

    int rv = m_scriptcmd->externcmd_execute();
    if (rv == 0)
    {
        MXS_NOTICE("Executed monitor script on event '%s'. Script was: '%s'",
                   ptr->get_event_name(), m_scriptcmd->substituted());
    }
    else if (rv == -1)
    {
        // Internal error
        MXS_ERROR("Failed to execute script on server state change event '%s'. Script was: '%s'",
                  ptr->get_event_name(), m_scriptcmd->substituted());
    }
    else
    {
        // Script returned a non-zero value
        MXS_ERROR("Script returned %d on event '%s'. Script was: '%s'",
                  rv, ptr->get_event_name(), m_scriptcmd->substituted());
    }
    return rv;
}

MonitorServer::ConnectResult
Monitor::ping_or_connect_to_db(const MonitorServer::ConnectionSettings& sett, SERVER& server, MYSQL** ppConn)
{
    mxb_assert(ppConn);
    auto pConn = *ppConn;
    if (pConn)
    {
        /** Return if the connection is OK */
        if (mysql_ping(pConn) == 0)
        {
            return ConnectResult::OLDCONN_OK;
        }
        /** Otherwise close the handle. */
        mysql_close(pConn);
    }

    ConnectResult conn_result = ConnectResult::REFUSED;
    if ((pConn = mysql_init(NULL)) != nullptr)
    {
        string uname = sett.username;
        string passwd = sett.password;
        const Server& srv = static_cast<const Server&>(server);     // Clean this up later.
        string server_specific_monuser = srv.monitor_user();
        if (!server_specific_monuser.empty())
        {
            uname = server_specific_monuser;
            passwd = srv.monitor_password();
        }
        char* dpwd = decrypt_password(passwd.c_str());

        mysql_optionsv(pConn, MYSQL_OPT_CONNECT_TIMEOUT, &sett.connect_timeout);
        mysql_optionsv(pConn, MYSQL_OPT_READ_TIMEOUT, &sett.read_timeout);
        mysql_optionsv(pConn, MYSQL_OPT_WRITE_TIMEOUT, &sett.write_timeout);
        mysql_optionsv(pConn, MYSQL_PLUGIN_DIR, get_connector_plugindir());

        time_t start = 0;
        time_t end = 0;
        for (int i = 0; i < sett.connect_attempts; i++)
        {
            start = time(NULL);
            bool result = (mxs_mysql_real_connect(pConn, &server, uname.c_str(), dpwd) != NULL);
            end = time(NULL);

            if (result)
            {
                conn_result = ConnectResult::NEWCONN_OK;
                break;
            }
        }

        if (conn_result == ConnectResult::REFUSED && difftime(end, start) >= sett.connect_timeout)
        {
            conn_result = ConnectResult::TIMEOUT;
        }
        MXS_FREE(dpwd);
    }

    *ppConn = pConn;
    return conn_result;
}

ConnectResult MonitorServer::ping_or_connect(const ConnectionSettings& settings)
{
    return Monitor::ping_or_connect_to_db(settings, *server, &con);
}

/**
 * Is the return value one of the 'OK' values.
 *
 * @param connect_result Return value of mon_ping_or_connect_to_db
 * @return True of connection is ok
 */
bool Monitor::connection_is_ok(ConnectResult connect_result)
{
    return connect_result == ConnectResult::OLDCONN_OK || connect_result == ConnectResult::NEWCONN_OK;
}

string Monitor::get_server_monitor(const SERVER* server)
{
    return this_unit.claimed_by(server->name());
}

bool Monitor::is_admin_thread()
{
    return running_in_admin_thread();
}

/**
 * Log an error about the failure to connect to a backend server and why it happened.
 *
 * @param rval Return value of mon_ping_or_connect_to_db
 */
void MonitorServer::log_connect_error(ConnectResult rval)
{
    mxb_assert(!Monitor::connection_is_ok(rval));
    const char TIMED_OUT[] = "Monitor timed out when connecting to server %s[%s:%d] : '%s'";
    const char REFUSED[] = "Monitor was unable to connect to server %s[%s:%d] : '%s'";
    MXS_ERROR(rval == ConnectResult::TIMEOUT ? TIMED_OUT : REFUSED,
              server->name(),
              server->address,
              server->port,
              mysql_error(con));
}

void MonitorServer::log_state_change()
{
    string prev = SERVER::status_to_string(mon_prev_status);
    string next = server->status_string();
    MXS_NOTICE("Server changed state: %s[%s:%u]: %s. [%s] -> [%s]",
               server->name(), server->address, server->port,
               get_event_name(),
               prev.c_str(), next.c_str());
}

void Monitor::hangup_failed_servers()
{
    for (MonitorServer* ptr : m_servers)
    {
        if (ptr->status_changed() && (!(ptr->server->is_usable()) || !(ptr->server->is_in_cluster())))
        {
            dcb_hangup_foreach(ptr->server);
        }
    }
}

void MonitorServer::mon_report_query_error()
{
    MXS_ERROR("Failed to execute query on server '%s' ([%s]:%d): %s",
              server->name(),
              server->address,
              server->port,
              mysql_error(con));
}

/**
 * Check if admin is requesting setting or clearing maintenance status on the server and act accordingly.
 * Should be called at the beginning of a monitor loop.
 */
void Monitor::check_maintenance_requests()
{
    /* In theory, the admin may be modifying the server maintenance status during this function. The overall
     * maintenance flag should be read-written atomically to prevent missing a value. */
    bool was_pending = m_status_change_pending.exchange(false, std::memory_order_acq_rel);
    if (was_pending)
    {
        for (auto ptr : m_servers)
        {
            // The admin can only modify the [Maintenance] and [Drain] bits.
            int admin_msg = atomic_exchange_int(&ptr->status_request, MonitorServer::NO_CHANGE);

            switch (admin_msg)
            {
            case MonitorServer::MAINT_ON:
                ptr->server->set_status(SERVER_MAINT);
                break;

            case MonitorServer::MAINT_OFF:
                ptr->server->clear_status(SERVER_MAINT);
                break;

            case MonitorServer::BEING_DRAINED_ON:
                ptr->server->set_status(SERVER_DRAINING);
                break;

            case MonitorServer::BEING_DRAINED_OFF:
                ptr->server->clear_status(SERVER_DRAINING);
                break;

            case MonitorServer::NO_CHANGE:
                break;

            default:
                mxb_assert(!true);
            }
        }
    }
}

void Monitor::detect_handle_state_changes()
{
    bool master_down = false;
    bool master_up = false;

    for (MonitorServer* ptr : m_servers)
    {
        if (ptr->status_changed())
        {
            /**
             * The last executed event will be needed if a passive MaxScale is
             * promoted to an active one and the last event that occurred on
             * a server was a master_down event.
             *
             * In this case, a failover script should be called if no master_up
             * or new_master events are triggered within a pre-defined time limit.
             */
            mxs_monitor_event_t event = ptr->get_event_type();
            ptr->server->last_event = event;
            ptr->server->triggered_at = mxs_clock();
            ptr->log_state_change();

            if (event == MASTER_DOWN_EVENT)
            {
                master_down = true;
            }
            else if (event == MASTER_UP_EVENT || event == NEW_MASTER_EVENT)
            {
                master_up = true;
            }

            if (m_scriptcmd && (event & m_settings.events))
            {
                launch_command(ptr);
            }
        }
    }

    if (master_down && master_up)
    {
        MXS_NOTICE("Master switch detected: lost a master and gained a new one");
    }
}

int Monitor::get_data_file_path(char* path) const
{
    int rv = snprintf(path, PATH_MAX, journal_template, get_datadir(), name(), journal_name);
    return rv;
}

/**
 * @brief Open stored journal file
 *
 * @param monitor Monitor to reload
 * @param path Output where path is stored
 * @return Opened file or NULL on error
 */
FILE* Monitor::open_data_file(Monitor* monitor, char* path)
{
    FILE* rval = NULL;
    int nbytes = monitor->get_data_file_path(path);

    if (nbytes < PATH_MAX)
    {
        if ((rval = fopen(path, "rb")) == NULL && errno != ENOENT)
        {
            MXS_ERROR("Failed to open journal file: %d, %s", errno, mxs_strerror(errno));
        }
    }
    else
    {
        MXS_ERROR("Path is too long: %d characters exceeds the maximum path "
                  "length of %d bytes",
                  nbytes,
                  PATH_MAX);
    }

    return rval;
}

void Monitor::store_server_journal(MonitorServer* master)
{
    auto monitor = this;    // TODO: cleanup later
    /** Calculate how much memory we need to allocate */
    uint32_t size = MMB_LEN_SCHEMA_VERSION + MMB_LEN_CRC32;

    for (MonitorServer* db : m_servers)
    {
        /** Each server is stored as a type byte and a null-terminated string
         * followed by eight byte server status. */
        size += MMB_LEN_VALUE_TYPE + strlen(db->server->name()) + 1 + MMB_LEN_SERVER_STATUS;
    }

    if (master)
    {
        /** The master server name is stored as a null terminated string */
        size += MMB_LEN_VALUE_TYPE + strlen(master->server->name()) + 1;
    }

    /** 4 bytes for file length, 1 byte for schema version and 4 bytes for CRC32 */
    uint32_t buffer_size = size + MMB_LEN_BYTES;
    uint8_t* data = (uint8_t*)MXS_MALLOC(buffer_size);
    char path[PATH_MAX + 1];

    if (data)
    {
        /** Store the data in memory first and compare the current hash to
         * the hash of the last stored journal. This isn't a fool-proof
         * method of detecting changes but any failures are mainly of
         * theoretical nature. */
        store_data(monitor, master, data, size);
        uint8_t hash[SHA_DIGEST_LENGTH];
        SHA1(data, size, hash);

        if (memcmp(monitor->m_journal_hash, hash, sizeof(hash)) != 0)
        {
            FILE* file = open_tmp_file(monitor, path);

            if (file)
            {
                /** Write the data to a temp file and rename it to the final name */
                if (fwrite(data, 1, buffer_size, file) == buffer_size && fflush(file) == 0)
                {
                    if (!rename_tmp_file(monitor, path))
                    {
                        unlink(path);
                    }
                    else
                    {
                        memcpy(monitor->m_journal_hash, hash, sizeof(hash));
                    }
                }
                else
                {
                    MXS_ERROR("Failed to write journal data to disk: %d, %s",
                              errno,
                              mxs_strerror(errno));
                }
                fclose(file);
            }
        }
    }
    MXS_FREE(data);
}

void Monitor::load_server_journal(MonitorServer** master)
{
    auto monitor = this;    // TODO: cleanup later
    char path[PATH_MAX];
    FILE* file = open_data_file(monitor, path);

    if (file)
    {
        uint32_t size = 0;
        size_t bytes = fread(&size, 1, MMB_LEN_BYTES, file);
        mxb_assert(sizeof(size) == MMB_LEN_BYTES);

        if (bytes == MMB_LEN_BYTES)
        {
            /** Payload contents:
             *
             * - One byte of schema version
             * - `size - 5` bytes of data
             * - Trailing 4 bytes of CRC32
             */
            char* data = (char*)MXS_MALLOC(size);

            if (data && (bytes = fread(data, 1, size, file)) == size)
            {
                if (*data == MMB_SCHEMA_VERSION)
                {
                    if (check_crc32((uint8_t*)data,
                                    size - MMB_LEN_CRC32,
                                    (uint8_t*)data + size - MMB_LEN_CRC32))
                    {
                        if (process_data_file(monitor,
                                              master,
                                              data + MMB_LEN_SCHEMA_VERSION,
                                              data + size - MMB_LEN_CRC32))
                        {
                            MXS_NOTICE("Loaded server states from journal file: %s", path);
                        }
                    }
                    else
                    {
                        MXS_ERROR("CRC32 mismatch in journal file. Ignoring.");
                    }
                }
                else
                {
                    MXS_ERROR("Unknown journal schema version: %d", (int)*data);
                }
            }
            else if (data)
            {
                if (ferror(file))
                {
                    MXS_ERROR("Failed to read journal file: %d, %s", errno, mxs_strerror(errno));
                }
                else
                {
                    MXS_ERROR("Failed to read journal file: Expected %u bytes, "
                              "read %lu bytes.",
                              size,
                              bytes);
                }
            }
            MXS_FREE(data);
        }
        else
        {
            if (ferror(file))
            {
                MXS_ERROR("Failed to read journal file length: %d, %s",
                          errno,
                          mxs_strerror(errno));
            }
            else
            {
                MXS_ERROR("Failed to read journal file length: Expected %d bytes, "
                          "read %lu bytes.",
                          MMB_LEN_BYTES,
                          bytes);
            }
        }

        fclose(file);
    }
}

void Monitor::remove_server_journal()
{
    char path[PATH_MAX];
    if (get_data_file_path(path) < PATH_MAX)
    {
        unlink(path);
    }
    else
    {
        MXS_ERROR("Path to monitor journal directory is too long.");
    }
}

bool Monitor::journal_is_stale() const
{
    bool is_stale = true;
    char path[PATH_MAX];
    auto max_age = m_settings.journal_max_age;
    if (get_data_file_path(path) < PATH_MAX)
    {
        struct stat st;

        if (stat(path, &st) == 0)
        {
            time_t tdiff = time(NULL) - st.st_mtim.tv_sec;

            if (tdiff >= max_age)
            {
                MXS_NOTICE("Journal file was created %ld seconds ago. Maximum journal "
                           "age is %ld seconds.", tdiff, max_age);
            }
            else
            {
                is_stale = false;
            }
        }
        else if (errno != ENOENT)
        {
            MXS_ERROR("Failed to inspect journal file: %d, %s", errno, mxs_strerror(errno));
        }
    }
    else
    {
        MXS_ERROR("Path to monitor journal directory is too long.");
    }

    return is_stale;
}

MonitorServer* Monitor::get_monitored_server(SERVER* search_server)
{
    mxb_assert(search_server);
    for (const auto iter : m_servers)
    {
        if (iter->server == search_server)
        {
            return iter;
        }
    }
    return nullptr;
}

std::vector<MonitorServer*> Monitor::get_monitored_serverlist(const string& key, bool* error_out)
{
    std::vector<MonitorServer*> monitored_array;
    // Check that value exists.
    if (!m_parameters.contains(key))
    {
        return monitored_array;
    }

    string name_error;
    auto servers = m_parameters.get_server_list(key, &name_error);
    if (!servers.empty())
    {
        // All servers in the array must be monitored by the given monitor.
        for (auto elem : servers)
        {
            MonitorServer* mon_serv = get_monitored_server(elem);
            if (mon_serv)
            {
                monitored_array.push_back(mon_serv);
            }
            else
            {
                MXS_ERROR("Server '%s' is not monitored by monitor '%s'.", elem->name(), name());
                *error_out = true;
            }
        }

        if (monitored_array.size() < servers.size())
        {
            monitored_array.clear();
        }
    }
    else
    {
        MXS_ERROR("Serverlist setting '%s' contains invalid server name '%s'.",
                  key.c_str(), name_error.c_str());
        *error_out = true;
    }

    return monitored_array;
}

bool Monitor::set_disk_space_threshold(const string& dst_setting)
{
    mxb_assert(!is_running());
    SERVER::DiskSpaceLimits new_dst;
    bool rv = config_parse_disk_space_threshold(&new_dst, dst_setting.c_str());
    if (rv)
    {
        m_settings.disk_space_limits = new_dst;
    }
    return rv;
}

bool Monitor::set_server_status(SERVER* srv, int bit, string* errmsg_out)
{
    MonitorServer* msrv = get_monitored_server(srv);
    mxb_assert(msrv);

    if (!msrv)
    {
        MXS_ERROR("Monitor %s requested to set status of server %s that it does not monitor.",
                  name(), srv->address);
        return false;
    }

    bool written = false;

    if (is_running())
    {
        /* This server is monitored, in which case modifying any other status bit than Maintenance is
         * disallowed. */
        if (bit & ~(SERVER_MAINT | SERVER_DRAINING))
        {
            MXS_ERROR(ERR_CANNOT_MODIFY);
            if (errmsg_out)
            {
                *errmsg_out = ERR_CANNOT_MODIFY;
            }
        }
        else
        {
            /* Maintenance and being-drained are set/cleared using a special variable which the
             * monitor reads when starting the next update cycle. */

            int request;
            if (bit & SERVER_MAINT)
            {
                request = MonitorServer::MAINT_ON;
            }
            else
            {
                mxb_assert(bit & SERVER_DRAINING);
                request = MonitorServer::BEING_DRAINED_ON;
            }

            int previous_request = atomic_exchange_int(&msrv->status_request, request);
            written = true;
            // Warn if the previous request hasn't been read.
            if (previous_request != MonitorServer::NO_CHANGE)
            {
                MXS_WARNING(WRN_REQUEST_OVERWRITTEN);
            }
            // Also set a flag so the next loop happens sooner.
            m_status_change_pending.store(true, std::memory_order_release);
        }
    }
    else
    {
        /* The monitor is not running, the bit can be set directly */
        srv->set_status(bit);
        written = true;
    }

    return written;
}

bool Monitor::clear_server_status(SERVER* srv, int bit, string* errmsg_out)
{
    MonitorServer* msrv = get_monitored_server(srv);
    mxb_assert(msrv);

    if (!msrv)
    {
        MXS_ERROR("Monitor %s requested to clear status of server %s that it does not monitor.",
                  name(), srv->address);
        return false;
    }

    bool written = false;

    if (is_running())
    {
        if (bit & ~(SERVER_MAINT | SERVER_DRAINING))
        {
            MXS_ERROR(ERR_CANNOT_MODIFY);
            if (errmsg_out)
            {
                *errmsg_out = ERR_CANNOT_MODIFY;
            }
        }
        else
        {
            int request;
            if (bit & SERVER_MAINT)
            {
                request = MonitorServer::MAINT_OFF;
            }
            else
            {
                mxb_assert(bit & SERVER_DRAINING);
                request = MonitorServer::BEING_DRAINED_OFF;
            }

            int previous_request = atomic_exchange_int(&msrv->status_request, request);
            written = true;
            // Warn if the previous request hasn't been read.
            if (previous_request != MonitorServer::NO_CHANGE)
            {
                MXS_WARNING(WRN_REQUEST_OVERWRITTEN);
            }
            // Also set a flag so the next loop happens sooner.
            m_status_change_pending.store(true, std::memory_order_release);
        }
    }
    else
    {
        /* The monitor is not running, the bit can be cleared directly */
        srv->clear_status(bit);
        written = true;
    }

    return written;
}

void Monitor::populate_services()
{
    mxb_assert(!is_running());

    for (MonitorServer* pMs : m_servers)
    {
        service_add_server(this, pMs->server);
    }
}

void Monitor::deactivate()
{
    if (is_running())
    {
        stop();
    }
    remove_all_servers();
}

bool Monitor::check_disk_space_this_tick()
{
    bool should_update_disk_space = false;
    auto check_interval = m_settings.disk_space_check_interval;

    if ((check_interval.secs() > 0) && m_disk_space_checked.split() > check_interval)
    {
        should_update_disk_space = true;
        // Whether or not disk space check succeeds, reset the timer. This way, disk space is always
        // checked during the same tick for all servers.
        m_disk_space_checked.restart();
    }
    return should_update_disk_space;
}

bool Monitor::server_status_request_waiting() const
{
    return m_status_change_pending.load(std::memory_order_acquire);
}

const Monitor::ServerVector& Monitor::servers() const
{
    return m_servers;
}

MonitorWorker::MonitorWorker(const string& name, const string& module)
    : Monitor(name, module)
    , m_thread_running(false)
    , m_shutdown(0)
    , m_checked(false)
    , m_loop_called(get_time_ms())
{
}

MonitorWorker::~MonitorWorker()
{
}

bool MonitorWorker::is_running() const
{
    return Worker::state() != Worker::STOPPED && Worker::state() != Worker::FINISHED;
}

void MonitorWorker::do_stop()
{
    // This should only be called by monitor_stop().
    mxb_assert(Monitor::is_admin_thread());
    mxb_assert(is_running());
    mxb_assert(m_thread_running.load() == true);

    Worker::shutdown();
    Worker::join();
    m_thread_running.store(false, std::memory_order_release);
}

void MonitorWorker::diagnostics(DCB* pDcb) const
{
}

json_t* MonitorWorker::diagnostics_json() const
{
    return json_object();
}

bool MonitorWorker::start()
{
    // This should only be called by monitor_start(). NULL worker is allowed since the main worker may
    // not exist during program start/stop.
    mxb_assert(Monitor::is_admin_thread());
    mxb_assert(!is_running());
    mxb_assert(m_thread_running.load() == false);

    if (journal_is_stale())
    {
        MXS_WARNING("Removing stale journal file for monitor '%s'.", name());
        remove_server_journal();
    }

    if (!m_checked)
    {
        if (!has_sufficient_permissions())
        {
            MXS_ERROR("Failed to start monitor. See earlier errors for more information.");
        }
        else
        {
            m_checked = true;
        }
    }

    bool started = false;
    if (m_checked)
    {
        m_loop_called = get_time_ms() - settings().interval;    // Next tick should happen immediately.
        if (!Worker::start())
        {
            MXS_ERROR("Failed to start worker for monitor '%s'.", name());
        }
        else
        {
            // Ok, so the thread started. Let's wait until we can be certain the
            // state has been updated.
            m_semaphore.wait();

            started = m_thread_running.load(std::memory_order_acquire);
            if (!started)
            {
                // Ok, so the initialization failed and the thread will exit.
                // We need to wait on it so that the thread resources will not leak.
                Worker::join();
            }
        }
    }
    return started;
}

// static
int64_t MonitorWorker::get_time_ms()
{
    timespec t;

    MXB_AT_DEBUG(int rv = ) clock_gettime(CLOCK_MONOTONIC_COARSE, &t);
    mxb_assert(rv == 0);

    return t.tv_sec * 1000 + (t.tv_nsec / 1000000);
}

bool MonitorServer::can_update_disk_space_status() const
{
    return ok_to_check_disk_space && (!monitor_limits.empty() || server->have_disk_space_limits());
}

void MonitorServer::update_disk_space_status()
{
    auto pMs = this;    // TODO: Clean
    std::map<std::string, disk::SizesAndName> info;

    int rv = disk::get_info_by_path(pMs->con, &info);

    if (rv == 0)
    {
        // Server-specific setting takes precedence.
        auto dst = pMs->server->get_disk_space_limits();
        if (dst.empty())
        {
            dst = monitor_limits;
        }

        bool disk_space_exhausted = false;
        int32_t star_max_percentage = -1;
        std::set<std::string> checked_paths;

        for (const auto& dst_item : dst)
        {
            string path = dst_item.first;
            int32_t max_percentage = dst_item.second;

            if (path == "*")
            {
                star_max_percentage = max_percentage;
            }
            else
            {
                auto j = info.find(path);

                if (j != info.end())
                {
                    const disk::SizesAndName& san = j->second;

                    disk_space_exhausted = check_disk_space_exhausted(pMs, path, san, max_percentage);
                    checked_paths.insert(path);
                }
                else
                {
                    MXS_WARNING("Disk space threshold specified for %s even though server %s at %s"
                                "does not have that.",
                                path.c_str(),
                                pMs->server->name(),
                                pMs->server->address);
                }
            }
        }

        if (star_max_percentage != -1)
        {
            for (auto j = info.begin(); j != info.end(); ++j)
            {
                string path = j->first;

                if (checked_paths.find(path) == checked_paths.end())
                {
                    const disk::SizesAndName& san = j->second;

                    disk_space_exhausted = check_disk_space_exhausted(pMs, path, san, star_max_percentage);
                }
            }
        }

        if (disk_space_exhausted)
        {
            pMs->pending_status |= SERVER_DISK_SPACE_EXHAUSTED;
        }
        else
        {
            pMs->pending_status &= ~SERVER_DISK_SPACE_EXHAUSTED;
        }
    }
    else
    {
        SERVER* pServer = pMs->server;

        if (mysql_errno(pMs->con) == ER_UNKNOWN_TABLE)
        {
            // Disable disk space checking for this server.
            pMs->ok_to_check_disk_space = false;

            MXS_ERROR("Disk space cannot be checked for %s at %s, because either the "
                      "version (%s) is too old, or the DISKS information schema plugin "
                      "has not been installed. Disk space checking has been disabled.",
                      pServer->name(),
                      pServer->address,
                      pServer->version_string().c_str());
        }
        else
        {
            MXS_ERROR("Checking the disk space for %s at %s failed due to: (%d) %s",
                      pServer->name(),
                      pServer->address,
                      mysql_errno(pMs->con),
                      mysql_error(pMs->con));
        }
    }
}

bool MonitorWorker::configure(const MXS_CONFIG_PARAMETER* pParams)
{
    return Monitor::configure(pParams);
}

bool MonitorWorker::has_sufficient_permissions()
{
    return true;
}

void MonitorWorker::flush_server_status()
{
    for (MonitorServer* pMs : servers())
    {
        if (!pMs->server->is_in_maint())
        {
            pMs->server->status = pMs->pending_status;
        }
    }
}

void MonitorWorkerSimple::pre_loop()
{
    m_master = nullptr;
    load_server_journal(&m_master);
    // Add another overridable function for derived classes (e.g. pre_loop_monsimple) if required.
}

void MonitorWorkerSimple::post_loop()
{
}

void MonitorWorkerSimple::pre_tick()
{
}

void MonitorWorkerSimple::post_tick()
{
}

void MonitorWorkerSimple::tick()
{
    check_maintenance_requests();
    pre_tick();

    const bool should_update_disk_space = check_disk_space_this_tick();

    for (MonitorServer* pMs : servers())
    {
        if (!pMs->server->is_in_maint())
        {
            pMs->mon_prev_status = pMs->server->status;
            pMs->pending_status = pMs->server->status;

            ConnectResult rval = pMs->ping_or_connect(settings().conn_settings);

            if (connection_is_ok(rval))
            {
                pMs->clear_pending_status(SERVER_AUTH_ERROR);
                pMs->set_pending_status(SERVER_RUNNING);

                if (should_update_disk_space && pMs->can_update_disk_space_status())
                {
                    pMs->update_disk_space_status();
                }

                update_server_status(pMs);
            }
            else
            {
                /**
                 * TODO: Move the bits that do not represent a state out of
                 * the server state bits. This would allow clearing the state by
                 * zeroing it out.
                 */
                pMs->clear_pending_status(MonitorServer::SERVER_DOWN_CLEAR_BITS);

                if (mysql_errno(pMs->con) == ER_ACCESS_DENIED_ERROR)
                {
                    pMs->set_pending_status(SERVER_AUTH_ERROR);
                }

                if (pMs->status_changed() && pMs->should_print_fail_status())
                {
                    pMs->log_connect_error(rval);
                }
            }

#if defined (SS_DEBUG)
            if (pMs->status_changed() || pMs->should_print_fail_status())
            {
                // The current status is still in pMs->pending_status.
                MXS_DEBUG("Backend server [%s]:%d state : %s",
                          pMs->server->address, pMs->server->port,
                          SERVER::status_to_string(pMs->pending_status).c_str());
            }
#endif

            if (pMs->server->is_down())
            {
                pMs->mon_err_count += 1;
            }
            else
            {
                pMs->mon_err_count = 0;
            }
        }
    }

    post_tick();

    flush_server_status();
    process_state_changes();
    hangup_failed_servers();
    store_server_journal(m_master);
}

void MonitorWorker::pre_loop()
{
}

void MonitorWorker::post_loop()
{
}

void MonitorWorker::process_state_changes()
{
    detect_handle_state_changes();
}

bool MonitorWorker::pre_run()
{
    bool rv = false;

    if (mysql_thread_init() == 0)
    {
        rv = true;
        // Write and post the semaphore to signal the admin thread that the start is succeeding.
        m_thread_running.store(true, std::memory_order_release);
        m_semaphore.post();

        pre_loop();
        delayed_call(1, &MonitorWorker::call_run_one_tick, this);
    }
    else
    {
        MXS_ERROR("mysql_thread_init() failed for %s. The monitor cannot start.", name());
        m_semaphore.post();
    }

    return rv;
}

void MonitorWorker::post_run()
{
    post_loop();

    mysql_thread_end();
}

bool MonitorWorker::call_run_one_tick(Worker::Call::action_t action)
{
    /** This is both the minimum sleep between two ticks and also the maximum time between early
     *  wakeup checks. */
    const int base_interval_ms = 100;
    if (action == Worker::Call::EXECUTE)
    {
        int64_t now = get_time_ms();
        // Enough time has passed,
        if ((now - m_loop_called > settings().interval)
            // or a server status change request is waiting,
            || server_status_request_waiting()
            // or a monitor-specific condition is met.
            || immediate_tick_required())
        {
            m_loop_called = now;
            run_one_tick();
            now = get_time_ms();
        }

        int64_t ms_to_next_call = settings().interval - (now - m_loop_called);
        // ms_to_next_call will be negative, if the run_one_tick() call took
        // longer than one monitor interval.
        int64_t delay = ((ms_to_next_call <= 0) || (ms_to_next_call >= base_interval_ms)) ?
            base_interval_ms : ms_to_next_call;

        delayed_call(delay, &MonitorWorker::call_run_one_tick, this);
    }
    return false;
}

void MonitorWorker::run_one_tick()
{
    tick();
    m_ticks.fetch_add(1, std::memory_order_acq_rel);
}

bool MonitorWorker::immediate_tick_required() const
{
    return false;
}

MonitorServer::MonitorServer(SERVER* server, const SERVER::DiskSpaceLimits& monitor_limits)
    : server(server)
    , monitor_limits(monitor_limits)
{
}

MonitorServer::~MonitorServer()
{
    if (con)
    {
        mysql_close(con);
    }
}
}<|MERGE_RESOLUTION|>--- conflicted
+++ resolved
@@ -288,24 +288,7 @@
     {
         if (*data == '\0')
         {
-<<<<<<< HEAD
             return true;
-=======
-            if (journal_is_stale(monitor, monitor->journal_max_age))
-            {
-                MXS_NOTICE("Removing stale journal file for monitor '%s'.", monitor->name);
-                remove_server_journal(monitor);
-            }
-
-            if ((*monitor->api->startMonitor)(monitor->instance, params))
-            {
-                monitor->state = MONITOR_STATE_RUNNING;
-            }
-            else
-            {
-                MXS_ERROR("Failed to start monitor '%s'.", monitor->name);
-            }
->>>>>>> 7be6ee16
         }
         data++;
     }
@@ -1885,7 +1868,7 @@
 
     if (journal_is_stale())
     {
-        MXS_WARNING("Removing stale journal file for monitor '%s'.", name());
+        MXS_NOTICE("Removing stale journal file for monitor '%s'.", name());
         remove_server_journal();
     }
 
