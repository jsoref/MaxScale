/*
 * Copyright (c) 2016 MariaDB Corporation Ab
 * Copyright (c) 2023 MariaDB plc, Finnish Branch
 *
 * Use of this software is governed by the Business Source License included
 * in the LICENSE.TXT file and at www.mariadb.com/bsl11.
 *
 * Change Date: 2027-11-30
 *
 * On the date above, in accordance with the Business Source License, use
 * of this software will be governed by version 2 or later of the General
 * Public License.
 */

/**
 * @file monitor.c  - The monitor module management routines
 */
#include <maxscale/monitor.hh>

#include <atomic>
#include <fcntl.h>
#include <stdio.h>
#include <string.h>
#include <chrono>
#include <string>
#include <sstream>
#include <set>
#include <zlib.h>
#include <sys/stat.h>
#include <vector>
#include <mutex>
#include <mysql.h>
#include <mysqld_error.h>
#include <errmsg.h>

#include <maxbase/externcmd.hh>
#include <maxbase/format.hh>
#include <maxbase/json.hh>
#include <maxscale/http.hh>
#include <maxscale/json_api.hh>
#include <maxscale/listener.hh>
#include <maxscale/mainworker.hh>
#include <maxscale/paths.hh>
#include <maxscale/protocol/mariadb/maxscale.hh>
#include <maxscale/secrets.hh>

#include "internal/config.hh"
#include "internal/modules.hh"
#include "internal/server.hh"
#include "internal/service.hh"

using std::string;
using std::set;
using std::unique_ptr;
using std::vector;
using Guard = std::lock_guard<std::mutex>;
using maxscale::Monitor;
using maxscale::MonitorServer;
using ConnectResult = maxscale::MonitorServer::ConnectResult;
using namespace std::literals::chrono_literals;
using std::chrono::duration_cast;
using std::chrono::seconds;
using std::chrono::milliseconds;

const char CN_BACKEND_CONNECT_ATTEMPTS[] = "backend_connect_attempts";
const char CN_BACKEND_CONNECT_TIMEOUT[] = "backend_connect_timeout";
const char CN_BACKEND_READ_TIMEOUT[] = "backend_read_timeout";
const char CN_BACKEND_WRITE_TIMEOUT[] = "backend_write_timeout";
const char CN_DISK_SPACE_CHECK_INTERVAL[] = "disk_space_check_interval";
const char CN_EVENTS[] = "events";
const char CN_JOURNAL_MAX_AGE[] = "journal_max_age";
const char CN_MONITOR_INTERVAL[] = "monitor_interval";
const char CN_SCRIPT[] = "script";
const char CN_SCRIPT_TIMEOUT[] = "script_timeout";

namespace
{
void log_output(const std::string& cmd, const std::string& str);

namespace cfg = mxs::config;
using namespace std::chrono_literals;

class MonitorSpec : public cfg::Specification
{
public:
    using cfg::Specification::Specification;

private:
    template<class Params>
    bool do_post_validate(const cfg::Configuration* config, Params& params) const;

    bool post_validate(const cfg::Configuration* config,
                       const mxs::ConfigParameters& params,
                       const std::map<std::string, mxs::ConfigParameters>&) const override
    {
        return do_post_validate(config, params);
    }

    bool post_validate(const cfg::Configuration* config,
                       json_t* json,
                       const std::map<std::string, json_t*>&) const override
    {
        return do_post_validate(config, json);
    }
};

MonitorSpec s_spec(CN_MONITORS, cfg::Specification::MONITOR);

cfg::ParamString s_type(&s_spec, CN_TYPE, "The type of the object", CN_MONITOR);
cfg::ParamModule s_module(&s_spec, CN_MODULE, "The monitor to use", mxs::ModuleType::MONITOR);

cfg::ParamServerList s_servers(
    &s_spec, "servers", "List of servers to use",
    cfg::Param::OPTIONAL, cfg::Param::AT_RUNTIME);

cfg::ParamString s_user(
    &s_spec, "user", "Username used to monitor the servers",
    cfg::Param::AT_RUNTIME);

cfg::ParamPassword s_password(
    &s_spec, "password", "Password for the user used to monitor the servers",
    cfg::Param::AT_RUNTIME);

cfg::ParamMilliseconds s_monitor_interval(
    &s_spec, CN_MONITOR_INTERVAL, "How often the servers are monitored",
    2000ms, cfg::Param::AT_RUNTIME);

cfg::ParamSeconds s_backend_connect_timeout(
    &s_spec, CN_BACKEND_CONNECT_TIMEOUT, "Connection timeout for monitor connections",
    3s, cfg::Param::AT_RUNTIME);

cfg::ParamSeconds s_backend_read_timeout(
    &s_spec, CN_BACKEND_READ_TIMEOUT, "Read timeout for monitor connections",
    3s, cfg::Param::AT_RUNTIME);

cfg::ParamSeconds s_backend_write_timeout(
    &s_spec, CN_BACKEND_WRITE_TIMEOUT, "Write timeout for monitor connections",
    3s, cfg::Param::AT_RUNTIME);

cfg::ParamCount s_backend_connect_attempts(
    &s_spec, CN_BACKEND_CONNECT_ATTEMPTS, "Number of connection attempts to make to a server",
    1, cfg::Param::AT_RUNTIME);

cfg::ParamSeconds s_journal_max_age(
    &s_spec, CN_JOURNAL_MAX_AGE, "The time the on-disk cached server states are valid for",
    28800s, cfg::Param::AT_RUNTIME);

cfg::ParamString s_disk_space_threshold(
    &s_spec, CN_DISK_SPACE_THRESHOLD, "Disk space threshold",
    "", cfg::Param::AT_RUNTIME);

cfg::ParamMilliseconds s_disk_space_check_interval(
    &s_spec, CN_DISK_SPACE_CHECK_INTERVAL, "How often the disk space is checked",
    0ms, cfg::Param::AT_RUNTIME);

cfg::ParamString s_script(
    &s_spec, CN_SCRIPT, "Script to run whenever an event occurs",
    "", cfg::Param::AT_RUNTIME);

cfg::ParamSeconds s_script_timeout(
    &s_spec, CN_SCRIPT_TIMEOUT, "Timeout for the script",
    90s, cfg::Param::AT_RUNTIME);

cfg::ParamEnumMask<mxs_monitor_event_t> s_events(
    &s_spec, CN_EVENTS, "Events that cause the script to be called",
    {
        {ALL_EVENTS, "all"},
        {MASTER_DOWN_EVENT, "master_down"},
        {MASTER_UP_EVENT, "master_up"},
        {SLAVE_DOWN_EVENT, "slave_down"},
        {SLAVE_UP_EVENT, "slave_up"},
        {SERVER_DOWN_EVENT, "server_down"},
        {SERVER_UP_EVENT, "server_up"},
        {SYNCED_DOWN_EVENT, "synced_down"},
        {SYNCED_UP_EVENT, "synced_up"},
        {DONOR_DOWN_EVENT, "donor_down"},
        {DONOR_UP_EVENT, "donor_up"},
        {LOST_MASTER_EVENT, "lost_master"},
        {LOST_SLAVE_EVENT, "lost_slave"},
        {LOST_SYNCED_EVENT, "lost_synced"},
        {LOST_DONOR_EVENT, "lost_donor"},
        {NEW_MASTER_EVENT, "new_master"},
        {NEW_SLAVE_EVENT, "new_slave", },
        {NEW_SYNCED_EVENT, "new_synced"},
        {NEW_DONOR_EVENT, "new_donor"},
    }, ALL_EVENTS, cfg::Param::AT_RUNTIME);

class ThisUnit
{
public:
    /**
     * Mark a monitor as the monitor of the server. A server may only be monitored by one monitor.
     *
     * @param server Server to claim. The name is not checked to be a valid server name.
     * @param new_owner Monitor which claims the server
     * @param existing_owner If server is already monitored, the owning monitor name is written here
     * @return True if success, false if server was claimed by another monitor
     */
    bool claim_server(const string& server, const string& new_owner, string* existing_owner)
    {
        mxb_assert(Monitor::is_main_worker());
        bool claim_success = false;
        auto iter = m_server_owners.find(server);
        if (iter != m_server_owners.end())
        {
            // Server is already claimed by a monitor.
            *existing_owner = iter->second;
        }
        else
        {
            m_server_owners[server] = new_owner;
            claim_success = true;
        }
        return claim_success;
    }

    /**
     * Return the current monitor of a server.
     *
     * @param  server The server.
     *
     * @return The name of the owning monitor. Empty string if it does not have an owner.
     */
    string get_owner(const string& server) const
    {
        mxb_assert(Monitor::is_main_worker());

        string owner;

        auto iter = m_server_owners.find(server);
        if (iter != m_server_owners.end())
        {
            // Server is claimed by a monitor.
            owner = iter->second;
        }

        return owner;
    }

    string get_owner(SERVER* server) const
    {
        return get_owner(server->name());
    }

    /**
     * Mark a server as unmonitored.
     *
     * @param server The server name
     */
    void release_server(const string& server)
    {
        mxb_assert(Monitor::is_main_worker());
        auto iter = m_server_owners.find(server);
        mxb_assert(iter != m_server_owners.end());
        m_server_owners.erase(iter);
    }


    string claimed_by(const string& server)
    {
        mxb_assert(Monitor::is_main_worker());
        string rval;
        auto iter = m_server_owners.find(server);
        if (iter != m_server_owners.end())
        {
            rval = iter->second;
        }
        return rval;
    }

private:
    // Global map of servername->monitorname. Not mutexed, as this should only be accessed
    // from the admin thread.
    std::map<string, string> m_server_owners;
};

ThisUnit this_unit;

template<class Params>
bool MonitorSpec::do_post_validate(const cfg::Configuration* config, Params& params) const
{
    bool ok = true;

    std::string threshold = s_disk_space_threshold.get(params);

    if (!threshold.empty())
    {
        DiskSpaceLimits limit;
        ok = config_parse_disk_space_threshold(&limit, threshold.c_str());
    }

    auto script = s_script.get(params);

    if (!script.empty())
    {
        auto script_timeout = s_script_timeout.get(params);

        auto cmd = mxb::ExternalCmd::create(script, script_timeout.count(), log_output);

        if (!cmd)
        {
            ok = false;
        }
    }

    auto servers = s_servers.get(params);

    for (::SERVER* server : servers)
    {
        string owner = this_unit.get_owner(server);

        if (!owner.empty())
        {
            if (config)
            {
                // Logically, an attempt to add a server to the monitor that already monitors
                // it should be an error. However, if that approach is followed, due to the
                // way things are currently implemented, it would no longer be possible to alter
                // the servers of a monitor.
                if (owner != config->name())
                {
                    MXB_ERROR("Server '%s' is already monitored by '%s', cannot add it to '%s'.",
                              server->name(), owner.c_str(), config->name().c_str());
                    ok = false;
                }
            }
            else
            {
                MXB_ERROR("Server '%s' is already monitored by '%s', cannot add it to another monitor.",
                          server->name(), owner.c_str());
                ok = false;
            }
        }
    }

    return ok;
}

const char journal_name[] = "monitor.dat";
const char journal_template[] = "%s/%s/%s";

/**
 * Helper class for running monitor in a worker-thread.
 */
class MonitorWorker : public maxbase::Worker
{
public:
    MonitorWorker(const MonitorWorker&) = delete;
    MonitorWorker& operator=(const MonitorWorker&) = delete;

    MonitorWorker(Monitor& monitor)
        : m_monitor(monitor)
    {
    }
private:
    Monitor& m_monitor;

    bool pre_run() override final
    {
        m_monitor.pre_run();
        return true;
    }

    void post_run() override final
    {
        m_monitor.post_run();
    }
};

const char* skip_whitespace(const char* ptr)
{
    while (*ptr && isspace(*ptr))
    {
        ptr++;
    }

    return ptr;
}

const char* skip_prefix(const char* str)
{
    const char* ptr = strchr(str, ':');
    mxb_assert(ptr);

    ptr++;
    return skip_whitespace(ptr);
}

void log_output(const std::string& cmd, const std::string& str)
{
    int err;

    if (mxs_pcre2_simple_match("(?i)^[[:space:]]*alert[[:space:]]*[:]",
                               str.c_str(),
                               0,
                               &err) == MXS_PCRE2_MATCH)
    {
        MXB_ALERT("%s: %s", cmd.c_str(), skip_prefix(str.c_str()));
    }
    else if (mxs_pcre2_simple_match("(?i)^[[:space:]]*error[[:space:]]*[:]",
                                    str.c_str(),
                                    0,
                                    &err) == MXS_PCRE2_MATCH)
    {
        MXB_ERROR("%s: %s", cmd.c_str(), skip_prefix(str.c_str()));
    }
    else if (mxs_pcre2_simple_match("(?i)^[[:space:]]*warning[[:space:]]*[:]",
                                    str.c_str(),
                                    0,
                                    &err) == MXS_PCRE2_MATCH)
    {
        MXB_WARNING("%s: %s", cmd.c_str(), skip_prefix(str.c_str()));
    }
    else if (mxs_pcre2_simple_match("(?i)^[[:space:]]*notice[[:space:]]*[:]",
                                    str.c_str(),
                                    0,
                                    &err) == MXS_PCRE2_MATCH)
    {
        MXB_NOTICE("%s: %s", cmd.c_str(), skip_prefix(str.c_str()));
    }
    else if (mxs_pcre2_simple_match("(?i)^[[:space:]]*(info|debug)[[:space:]]*[:]",
                                    str.c_str(),
                                    0,
                                    &err) == MXS_PCRE2_MATCH)
    {
        MXB_INFO("%s: %s", cmd.c_str(), skip_prefix(str.c_str()));
    }
    else
    {
        // No special format, log as notice level message
        MXB_NOTICE("%s: %s", cmd.c_str(), skip_whitespace(str.c_str()));
    }
}

/**
 * Get current time from the monotonic clock.
 */
int64_t get_time_ms()
{
    timespec t;
    MXB_AT_DEBUG(int rv = ) clock_gettime(CLOCK_MONOTONIC_COARSE, &t);
    mxb_assert(rv == 0);
    return t.tv_sec * 1000 + (t.tv_nsec / 1000000);
}

milliseconds calc_next_tick_start(int64_t last_tick_start_ms, int64_t interval_ms)
{
    auto time_spent = get_time_ms() - last_tick_start_ms;
    // Launch next tick so that the time delay between tick starts is close to monitor interval.
    int64_t ms_to_next_call = interval_ms - time_spent;
    // If run_one_tick() took longer than one monitor interval, the delay would be negative. Also,
    // wait at least 0.1s between ticks.
    ms_to_next_call = std::max(100L, ms_to_next_call);
    return milliseconds(ms_to_next_call);
}
}

namespace maxscale
{
Monitor::Monitor(const string& name, const string& module)
    : m_name(name)
    , m_module(module)
    , m_worker(std::make_unique<MonitorWorker>(*this))
    , m_callable(m_worker.get())
    , m_settings(name, this)
{
}

const char* Monitor::name() const
{
    return m_name.c_str();
}

// static
cfg::Specification* Monitor::specification()
{
    return &s_spec;
}

Monitor::Settings::Settings(const std::string& name, Monitor* monitor)
    : mxs::config::Configuration(name, &s_spec)
    , m_monitor(monitor)
{
    using C = MonitorServer::ConnectionSettings;

    add_native(&Settings::type, &s_type);
    add_native(&Settings::module, &s_module);
    add_native(&Settings::servers, &s_servers);
    add_native(&Settings::interval, &s_monitor_interval);
    add_native(&Settings::events, &s_events);
    add_native(&Settings::journal_max_age, &s_journal_max_age);
    add_native(&Settings::script, &s_script);
    add_native(&Settings::script_timeout, &s_script_timeout);
    add_native(&Settings::disk_space_threshold, &s_disk_space_threshold);
    add_native(&Settings::disk_space_check_interval, &s_disk_space_check_interval);
    add_native(&Settings::conn_settings, &C::read_timeout, &s_backend_read_timeout);
    add_native(&Settings::conn_settings, &C::write_timeout, &s_backend_write_timeout);
    add_native(&Settings::conn_settings, &C::connect_timeout, &s_backend_connect_timeout);
    add_native(&Settings::conn_settings, &C::connect_attempts, &s_backend_connect_attempts);
    add_native(&Settings::conn_settings, &C::username, &s_user);
    add_native(&Settings::conn_settings, &C::password, &s_password);
}

bool Monitor::Settings::post_configure(const std::map<std::string, mxs::ConfigParameters>& nested_params)
{
    shared.conn_settings = conn_settings;
    config_parse_disk_space_threshold(&shared.monitor_disk_limits, disk_space_threshold.c_str());

    return m_monitor->post_configure();
}

bool Monitor::post_configure()
{
    bool ok = true;

    m_journal_max_save_interval = std::min(5 * 60L, m_settings.journal_max_age.count() / 2);

    if (m_settings.script.empty())
    {
        // Reset current external cmd if any.
        m_scriptcmd.reset();
    }
    else
    {
        m_scriptcmd = mxb::ExternalCmd::create(m_settings.script, m_settings.script_timeout.count(),
                                               log_output);
        if (!m_scriptcmd)
        {
            MXB_ERROR("Failed to initialize script '%s'.", m_settings.script.c_str());
            ok = false;
        }
    }

    // Need to start from a clean slate as servers may have been removed. If configuring the monitor fails,
    // linked services end up using obsolete targets. This should be ok, as SERVER-objects are never deleted.
    release_all_servers();
    if (ok)
    {
        ok = prepare_servers();
        mxb_assert(ok);
    }
    return ok;
}

mxs::config::Configuration& Monitor::base_configuration()
{
    return m_settings;
}

const mxs::ConfigParameters& Monitor::parameters() const
{
    return m_parameters;
}

const Monitor::Settings& Monitor::settings() const
{
    return m_settings;
}

const MonitorServer::ConnectionSettings& Monitor::conn_settings() const
{
    return m_settings.shared.conn_settings;
}

long Monitor::ticks_started() const
{
    auto val = m_half_ticks.load(std::memory_order_acquire);
    return (val / 2) + val % 2;
}

long Monitor::ticks_complete() const
{
    return m_half_ticks.load(std::memory_order_acquire) / 2;
}

const char* Monitor::state_string() const
{
    return is_running() ? "Running" : "Stopped";
}

Monitor::~Monitor()
{
    m_callable.cancel_dcalls();
}

/**
 * Prepare to monitor servers. Called after config changed.
 *
 * @return True on success
 */
bool Monitor::prepare_servers()
{
    // This should only be called from the admin thread while the monitor is stopped.
    mxb_assert(!is_running() && is_main_worker());

    bool claim_ok = true;
    const auto& cfg_servers = m_settings.servers;
    for (auto* srv : cfg_servers)
    {
        string existing_owner;
        if (!this_unit.claim_server(srv->name(), m_name, &existing_owner))
        {
            claim_ok = false;
            MXB_ERROR("Server '%s' is already monitored by '%s', cannot add it to '%s'.",
                      srv->name(), existing_owner.c_str(), m_name.c_str());
        }
    }

    if (claim_ok)
    {
        m_conf_servers = cfg_servers;
        configured_servers_updated(m_conf_servers);
    }
    else
    {
        // Release any claimed servers.
        for (auto& srv : cfg_servers)
        {
            if (this_unit.claimed_by(srv->name()) == m_name)
            {
                this_unit.release_server(srv->name());
            }
        }
    }

    return claim_ok;
}

void Monitor::set_active_servers(std::vector<MonitorServer*>&& servers, SetRouting routing)
{
    mxb_assert(!is_running() && is_main_worker());
    m_servers = std::move(servers);

    if (routing == SetRouting::YES)
    {
        auto n_servers = m_servers.size();
        std::vector<SERVER*> new_routing_servers;
        new_routing_servers.resize(n_servers);
        for (size_t i = 0; i < n_servers; i++)
        {
            new_routing_servers[i] = m_servers[i]->server;
        }

        set_routing_servers(std::move(new_routing_servers));
    }
}

void Monitor::set_routing_servers(std::vector<SERVER*>&& servers)
{
    {
        Guard guard(m_routing_servers_lock);
        m_routing_servers = std::move(servers);
    }

    // Update any services which use this monitor as a source of routing targets. Monitors are never
    // deleted so sending *this* to another thread is ok.
    mxs::MainWorker::get()->execute([this]() {
        active_servers_updated();
    }, mxb::Worker::EXECUTE_AUTO);
}

void Monitor::active_servers_updated()
{
    mxb_assert(is_main_worker());
    service_update_targets(this);
}

const std::vector<MonitorServer*>& Monitor::active_servers() const
{
    // Should only be called by the current monitor thread.
    mxb_assert(mxb::Worker::get_current() == m_worker.get());
    return m_servers;
}

std::vector<SERVER*> Monitor::active_routing_servers() const
{
    Guard guard(m_routing_servers_lock);
    return m_routing_servers;
}

/**
 * Release all configured servers.
 */
void Monitor::release_all_servers()
{
    // This should only be called from the admin thread while the monitor is stopped.
    mxb_assert(!is_running() && is_main_worker());

    configured_servers_updated({});
    for (auto srv : m_conf_servers)
    {
        mxb_assert(this_unit.claimed_by(srv->name()) == m_name);
        this_unit.release_server(srv->name());
    }
    m_conf_servers.clear();
}

json_t* Monitor::to_json(const char* host) const
{
    const char CN_MONITOR_DIAGNOSTICS[] = "monitor_diagnostics";
    const char CN_TICKS[] = "ticks";

    // This function mostly reads settings-type data, which is only written to by the admin thread,
    // The rest is safe to read without mutexes.
    mxb_assert(Monitor::is_main_worker());
    json_t* rval = json_object();
    json_t* attr = json_object();
    json_t* rel = json_object();

    auto my_name = name();
    json_object_set_new(rval, CN_ID, json_string(my_name));
    json_object_set_new(rval, CN_TYPE, json_string(CN_MONITORS));

    json_object_set_new(attr, CN_MODULE, json_string(m_module.c_str()));
    json_object_set_new(attr, CN_STATE, json_string(state_string()));
    json_object_set_new(attr, CN_TICKS, json_integer(ticks_complete()));
    json_object_set_new(attr, CN_SOURCE, mxs::Config::object_source_to_json(name()));

    /** Monitor parameters */
    json_object_set_new(attr, CN_PARAMETERS, parameters_to_json());

    if (is_running())
    {
        json_t* diag = diagnostics();
        if (diag)
        {
            json_object_set_new(attr, CN_MONITOR_DIAGNOSTICS, diag);
        }
    }

    std::string self = std::string(MXS_JSON_API_MONITORS) + name() + "/relationships/";

    if (!m_servers.empty())
    {
        json_t* mon_rel = mxs_json_relationship(host, self + "servers", MXS_JSON_API_SERVERS);
        for (MonitorServer* db : m_servers)
        {
            mxs_json_add_relation(mon_rel, db->server->name(), CN_SERVERS);
        }
        json_object_set_new(rel, CN_SERVERS, mon_rel);
    }

    if (auto services = service_relations_to_monitor(this, host, self + "services"))
    {
        json_object_set_new(rel, CN_SERVICES, services);
    }

    json_object_set_new(rval, CN_RELATIONSHIPS, rel);
    json_object_set_new(rval, CN_ATTRIBUTES, attr);
    json_object_set_new(rval, CN_LINKS, mxs_json_self_link(host, CN_MONITORS, my_name));
    return rval;
}

json_t* Monitor::parameters_to_json() const
{
    json_t* rval = m_settings.to_json();
    json_t* tmp = const_cast<Monitor*>(this)->configuration().to_json();
    json_object_update(rval, tmp);
    json_decref(tmp);

    // Remove the servers parameter from the JSON output: the relationship management is supposed to be done
    // with the relationship object.
    json_object_del(rval, CN_SERVERS);

    return rval;
}

json_t* Monitor::monitored_server_json_attributes(const SERVER* srv) const
{
    json_t* rval = nullptr;
    auto comp = [srv](MonitorServer* ms) {
        return ms->server == srv;
    };

    auto iter = std::find_if(m_servers.begin(), m_servers.end(), comp);
    if (iter != m_servers.end())
    {
        auto mon_srv = *iter;
        rval = json_object();
        json_object_set_new(rval, "node_id", json_integer(mon_srv->node_id));
        json_object_set_new(rval, "master_id", json_integer(mon_srv->master_id));

        const char* event_name = MonitorServer::get_event_name(mon_srv->last_event);
        json_object_set_new(rval, "last_event", json_string(event_name));
        string triggered_at = http_to_date(mon_srv->triggered_at);
        json_object_set_new(rval, "triggered_at", json_string(triggered_at.c_str()));

        if (auto extra = diagnostics(mon_srv))
        {
            json_object_update(rval, extra);
            json_decref(extra);
        }
    }
    return rval;
}

string Monitor::gen_serverlist(int status, CredentialsApproach approach)
{
    string rval;
    rval.reserve(100 * m_servers.size());

    string separator;
    for (auto mon_server : m_servers)
    {
        auto server = static_cast<Server*>(mon_server->server);
        if (status == 0 || server->status() & status)
        {
            if (approach == CredentialsApproach::EXCLUDE)
            {
                rval += separator + mxb::string_printf("[%s]:%i", server->address(), server->port());
            }
            else
            {
                string user = conn_settings().username;
                string password = conn_settings().password;
                string server_specific_monuser = server->monitor_user();
                if (!server_specific_monuser.empty())
                {
                    user = server_specific_monuser;
                    password = server->monitor_password();
                }

                rval += separator + mxb::string_printf("%s:%s@[%s]:%d", user.c_str(), password.c_str(),
                                                       server->address(), server->port());
            }
            separator = ",";
        }
    }
    return rval;
}

MonitorServer* Monitor::find_parent_node(MonitorServer* target)
{
    MonitorServer* rval = NULL;

    if (target->master_id > 0)
    {
        for (MonitorServer* node : m_servers)
        {
            if (node->node_id == target->master_id)
            {
                rval = node;
                break;
            }
        }
    }

    return rval;
}

std::string Monitor::child_nodes(MonitorServer* parent)
{
    std::stringstream ss;

    if (parent->node_id > 0)
    {
        bool have_content = false;
        for (MonitorServer* node : m_servers)
        {
            if (node->master_id == parent->node_id)
            {
                if (have_content)
                {
                    ss << ",";
                }

                ss << "[" << node->server->address() << "]:" << node->server->port();
                have_content = true;
            }
        }
    }

    return ss.str();
}

int Monitor::launch_command(MonitorServer* ptr, const std::string& event_name)
{
    m_scriptcmd->reset_substituted();

    // A generator function is ran only if the matching substitution keyword is found.

    auto gen_initiator = [ptr] {
        return mxb::string_printf("[%s]:%d", ptr->server->address(), ptr->server->port());
    };

    auto gen_parent = [this, ptr] {
        string ss;
        MonitorServer* parent = find_parent_node(ptr);
        if (parent)
        {
            ss = mxb::string_printf("[%s]:%d", parent->server->address(), parent->server->port());
        }
        return ss;
    };

    m_scriptcmd->match_substitute("$INITIATOR", gen_initiator);
    m_scriptcmd->match_substitute("$PARENT", gen_parent);

    m_scriptcmd->match_substitute("$CHILDREN", [this, ptr] {
        return child_nodes(ptr);
    });

    m_scriptcmd->match_substitute("$EVENT", [&event_name] {
        return event_name;
    });

    m_scriptcmd->match_substitute("$CREDENTIALS", [this] {
        // Provides credentials for all servers.
        return gen_serverlist(0, CredentialsApproach::INCLUDE);
    });

    m_scriptcmd->match_substitute("$NODELIST", [this] {
        return gen_serverlist(SERVER_RUNNING);
    });

    m_scriptcmd->match_substitute("$LIST", [this] {
        return gen_serverlist(0);
    });

    m_scriptcmd->match_substitute("$MASTERLIST", [this] {
        return gen_serverlist(SERVER_MASTER);
    });

    m_scriptcmd->match_substitute("$SLAVELIST", [this] {
        return gen_serverlist(SERVER_SLAVE);
    });

    m_scriptcmd->match_substitute("$SYNCEDLIST", [this] {
        return gen_serverlist(SERVER_JOINED);
    });

    int rv = m_scriptcmd->run();

    string msg_part2 = mxb::string_printf("event '%s' on %s", event_name.c_str(), ptr->server->name());
    string msg_end = mxb::string_printf("Script was: '%s'", m_scriptcmd->substituted());
    auto msg_part2c = msg_part2.c_str();
    auto msg_endc = msg_end.c_str();

    if (rv == 0)
    {
        MXB_NOTICE("Executed monitor script for %s. %s", msg_part2c, msg_endc);
    }
    else if (rv == -1)
    {
        // Internal error
        MXB_ERROR("Failed to execute monitor script for %s. %s", msg_part2c, msg_endc);
    }
    else
    {
        // Script returned a non-zero value
        MXB_ERROR("Monitor script returned %d for %s. %s", rv, msg_part2c, msg_endc);
    }
    return rv;
}

string Monitor::get_server_monitor(const SERVER* server)
{
    return this_unit.claimed_by(server->name());
}

bool Monitor::is_main_worker()
{
    return mxs::MainWorker::is_current();
}

void Monitor::hangup_failed_servers()
{
    for (MonitorServer* ptr : m_servers)
    {
        if (ptr->status_changed() && (!(ptr->server->is_usable()) || !(ptr->server->is_in_cluster())))
        {
            BackendDCB::generate_hangup(ptr->server, "Server is no longer usable");
        }
    }
}

void Monitor::check_maintenance_requests()
{
    /* In theory, the admin may be modifying the server maintenance status during this function. The overall
     * maintenance flag should be read-written atomically to prevent missing a value. */
    bool was_pending = m_status_change_pending.exchange(false, std::memory_order_acq_rel);
    if (was_pending)
    {
        for (auto server : m_servers)
        {
            server->apply_status_requests();
        }
    }
}

void Monitor::detect_handle_state_changes()
{
    bool standard_events_enabled = m_scriptcmd && m_settings.events != 0;
    struct EventInfo
    {
        MonitorServer* target {nullptr};
        std::string    event_name;
    };
    std::vector<EventInfo> script_events;

    for (MonitorServer* ptr : m_servers)
    {
        if (ptr->status_changed())
        {
            mxs_monitor_event_t event = ptr->get_event_type();
            ptr->last_event = event;
            ptr->triggered_at = time(nullptr);
            ptr->log_state_change(annotate_state_change(ptr));

            if (standard_events_enabled && (event & m_settings.events))
            {
                script_events.push_back({ptr, MonitorServer::get_event_name(event)});
            }
        }
        else if (ptr->auth_status_changed())
        {
            ptr->log_state_change("");
        }


        if (m_scriptcmd)
        {
            // Handle custom events. Custom events ignore the "events"-setting, as they are (for now)
            // enabled by monitor-specific settings.
            auto custom_events = ptr->new_custom_events();
            for (auto& ev : custom_events)
            {
                script_events.push_back({ptr, ev});
            }
        }
    }

    for (auto& elem : script_events)
    {
        launch_command(elem.target, elem.event_name);
    }
}

void Monitor::remove_old_journal()
{
    string path = mxb::string_printf(journal_template, mxs::datadir(), name(), journal_name);
    unlink(path.c_str());
}

MonitorServer* Monitor::get_monitored_server(SERVER* search_server)
{
    mxb_assert(mxs::MainWorker::is_current());
    mxb_assert(search_server);
    for (const auto iter : m_servers)
    {
        if (iter->server == search_server)
        {
            return iter;
        }
    }
    return nullptr;
}

std::pair<bool, std::vector<MonitorServer*>>
Monitor::get_monitored_serverlist(const std::vector<SERVER*>& servers)
{
    bool ok = true;
    std::vector<MonitorServer*> monitored_array;

    // All servers in the array must be monitored by the given monitor.
    for (auto elem : servers)
    {
        if (MonitorServer* mon_serv = get_monitored_server(elem))
        {
            monitored_array.push_back(mon_serv);
        }
        else
        {
            MXB_ERROR("Server '%s' is not monitored by monitor '%s'.", elem->name(), name());
            ok = false;
        }
    }

    if (!ok)
    {
        monitored_array.clear();
    }

    return {ok, monitored_array};
}

bool Monitor::can_be_disabled(const MonitorServer& server, DisableType type, std::string* errmsg_out) const
{
    return true;
}

bool Monitor::set_clear_server_status(SERVER* srv, int bit, BitOp op, WaitTick wait, std::string* errmsg_out)
{
    MonitorServer* msrv = get_monitored_server(srv);
    bool set = op == BitOp::SET;

    if (!msrv || !is_running())
    {
        // This should never happen.
        mxb_assert(!true);
        string errmsg = mxb::string_printf("Monitor::set_clear_server_status() of monitor %s called %s.",
                                           name(),
                                           !msrv ? "with non-owned server" : "when monitor was stopped");
        MXB_ERROR("%s", errmsg.c_str());
        if (errmsg_out)
        {
            *errmsg_out = errmsg;
        }
        return false;
    }

    bool written = false;

    if (bit & ~(SERVER_MAINT | SERVER_DRAINING | SERVER_NEED_DNS))
    {
        const char ERR_CANNOT_MODIFY[] = "Server  %s is monitored so only maintenance and drain "
                                         "status can be altered manually. Status was not modified.";
        MXB_ERROR(ERR_CANNOT_MODIFY, srv->name());
        if (errmsg_out)
        {
            *errmsg_out = mxb::string_printf(ERR_CANNOT_MODIFY, srv->name());
        }
    }
    else
    {
        /* Bits are set/cleared using a special variable which the
         * monitor reads when starting the next update cycle. */
        MonitorServer::StatusRequest request;
        auto type = DisableType::MAINTENANCE;
        if (bit & SERVER_MAINT)
        {
            request = set ? MonitorServer::MAINT_ON : MonitorServer::MAINT_OFF;
        }
        else if (bit & SERVER_DRAINING)
        {
            request = set ? MonitorServer::DRAINING_ON : MonitorServer::DRAINING_OFF;
            type = DisableType::DRAIN;
        }
        else if (bit & SERVER_NEED_DNS)
        {
            // NEED_DNS cannot be reapplied right now, but this may change later on.
            mxb_assert(!set);
            request = MonitorServer::DNS_DONE;
        }

        // Any of the three bits can be removed, but monitor may block setting a bit.
        if (!set || can_be_disabled(*msrv, type, errmsg_out))
        {
            msrv->add_status_request(request);
            m_status_change_pending.store(true, std::memory_order_release);

            auto start = ticks_started();
            request_fast_ticks();
            written = true;

            if (wait == WaitTick::YES)
            {
                // Wait until the monitor picks up the change.
                while (start >= ticks_complete())
                {
                    std::this_thread::sleep_for(milliseconds(100));
                }
            }
        }
    }

    return written;
}

void Monitor::deactivate()
{
    if (is_running())
    {
        stop();
    }
    release_all_servers();
}

bool Monitor::check_disk_space_this_tick()
{
    bool should_update_disk_space = false;
    auto check_interval = m_settings.disk_space_check_interval;

    if ((check_interval.count() > 0) && m_disk_space_checked.split() > check_interval)
    {
        should_update_disk_space = true;
        // Whether or not disk space check succeeds, reset the timer. This way, disk space is always
        // checked during the same tick for all servers.
        m_disk_space_checked.restart();
    }
    return should_update_disk_space;
}

const std::vector<SERVER*>& Monitor::configured_servers() const
{
    mxb_assert(is_main_worker());
    return m_conf_servers;
}

namespace journal_fields
{
const char FIELD_MXSVERSION[] = "maxscale_version";
const char FIELD_MODULE[] = "module";
const char FIELD_TIMESTAMP[] = "timestamp";
const char FIELD_NAME[] = "name";
const char FIELD_STATUS[] = "status";
const char FIELD_SERVERS[] = "servers";
}

void Monitor::write_journal_if_needed()
{
    if (m_journal_update_needed || (time(nullptr) - m_journal_updated > m_journal_max_save_interval))
    {
        write_journal();
    }
}

void Monitor::write_journal()
{
    using mxb::Json;
    Json data;
    data.set_string(journal_fields::FIELD_MODULE, m_module.c_str());
    auto mod = get_module(m_module, mxs::ModuleType::MONITOR);
    data.set_int(journal_fields::FIELD_MXSVERSION, mod->mxs_version);
    data.set_int(journal_fields::FIELD_TIMESTAMP, time(nullptr));

    Json servers_data(Json::Type::ARRAY);
    for (auto* db : m_servers)
    {
        servers_data.add_array_elem(db->journal_data());
    }
    data.set_object(journal_fields::FIELD_SERVERS, std::move(servers_data));

    save_monitor_specific_journal_data(data);   // Add derived class data if any
    if (!data.save(journal_filepath()))
    {
        MXB_ERROR("Failed to write journal data to disk. %s", data.error_msg().c_str());
    }
    m_journal_updated = time(nullptr);
    m_journal_update_needed = false;
}

void Monitor::read_journal()
{
    using mxb::Json;
    string journal_path = journal_filepath();
    if (access(journal_path.c_str(), F_OK) == 0)
    {
        Json data(Json::Type::JSON_NULL);
        if (data.load(journal_path))
        {
            string fail_reason;
            int64_t timestamp = data.get_int(journal_fields::FIELD_TIMESTAMP);
            int64_t version = data.get_int(journal_fields::FIELD_MXSVERSION);
            string module = data.get_string(journal_fields::FIELD_MODULE);

            if (data.ok())
            {
                auto mod = get_module(m_module, mxs::ModuleType::MONITOR);
                auto max_age = m_settings.journal_max_age.count();
                time_t age = time(nullptr) - timestamp;

                if (module != m_module)
                {
                    fail_reason = mxb::string_printf("File is for module '%s'. Current module is '%s'.",
                                                     module.c_str(), m_module.c_str());
                }
                else if (version != mod->mxs_version)
                {
                    fail_reason = mxb::string_printf("File is for MaxScale version %li. Current "
                                                     "MaxScale version is %i.", version, mod->mxs_version);
                }
                else if (age > max_age)
                {
                    fail_reason = mxb::string_printf("File is %li seconds old. Limit is %li seconds.",
                                                     age, max_age);
                }
                else
                {
                    // Journal seems valid, try to load data.
                    auto servers_data = data.get_array_elems(journal_fields::FIELD_SERVERS);
                    // Check that all server names in journal are also found in current monitor. If not,
                    // discard journal. TODO: this likely fails with XpandMon volatile servers
                    bool servers_found = true;
                    if (servers_data.size() == m_servers.size())
                    {
                        for (size_t i = 0; i < servers_data.size(); i++)
                        {
                            string jrn_srv_name = servers_data[i].get_string(journal_fields::FIELD_NAME);
                            if (jrn_srv_name != m_servers[i]->server->name())
                            {
                                servers_found = false;
                                break;
                            }
                        }
                    }
                    else
                    {
                        servers_found = false;
                    }

                    if (servers_found)
                    {
                        for (size_t i = 0; i < servers_data.size(); i++)
                        {
                            m_servers[i]->read_journal_data(servers_data[i]);
                        }

                        if (data.error_msg().empty())
                        {
                            load_monitor_specific_journal_data(data);
                        }
                    }
                    else
                    {
                        fail_reason = "Servers described in the journal are different from the ones "
                                      "configured on the current monitor.";
                    }
                }
            }

            // If an error occurred, the error description is either in the json object (read or conversion
            // error) or in 'fail_reason'. Some of the actual data fields in the journal could also be
            // missing or have invalid values, but this would require someone to manually edit the json file.
            // Such errors are not detected and may lead to weird values for one monitor tick.
            if (!fail_reason.empty() || !data.ok())
            {
                if (fail_reason.empty())
                {
                    fail_reason = data.error_msg();
                }
                MXB_WARNING("Discarding journal file '%s'. %s", journal_path.c_str(), fail_reason.c_str());
            }
        }
        else
        {
            MXB_ERROR("Failed to read monitor journal file from disk. %s", data.error_msg().c_str());
        }
    }
    // Non-existing journal file is not an error.
}

std::string Monitor::journal_filepath() const
{
    return mxb::string_printf("%s/%s_journal.json", mxs::datadir(), name());
}

void Monitor::save_monitor_specific_journal_data(mxb::Json& data)
{
}

void Monitor::load_monitor_specific_journal_data(const mxb::Json& data)
{
}

json_t* Monitor::diagnostics() const
{
    return json_object();
}

json_t* Monitor::diagnostics(MonitorServer* server) const
{
    return json_object();
}

bool Monitor::start()
{
    // This should only be called by monitor_start(). NULL worker is allowed since the main worker may
    // not exist during program start/stop.
    mxb_assert(Monitor::is_main_worker());
    mxb_assert(!is_running());

    remove_old_journal();

    bool started = false;
    if (!m_worker->start(name()))
    {
        MXB_ERROR("Failed to start worker for monitor '%s'.", name());
    }
    else
    {
        // Worker::start() waits until thread has started and completed its 'pre_run()`. This means that
        // Monitor::pre_run() has now completed and any writes should be visible.
        mxb_assert(is_running());
        started = true;
    }
    return started;
}

void Monitor::stop()
{
    // This should only be called by monitor_stop().
    mxb_assert(Monitor::is_main_worker());
    mxb_assert(is_running());

    m_worker->shutdown();
    m_worker->join();
    mxb_assert(!is_running());
}

std::tuple<bool, string> Monitor::soft_stop()
{
    auto [ok, errmsg] = prepare_to_stop();
    if (ok)
    {
        stop();
    }
    return {ok, errmsg};
}

std::tuple<bool, std::string> Monitor::prepare_to_stop()
{
    return {true, ""};
}

void Monitor::flush_server_status()
{
    bool status_changed = false;
    for (MonitorServer* pMs : m_servers)
    {
        if (pMs->flush_status())
        {
            status_changed = true;
        }
    }

    if (status_changed)
    {
        request_journal_update();
    }
}

void SimpleMonitor::pre_loop()
{
    read_journal();
    // Add another overridable function for derived classes (e.g. pre_loop_monsimple) if required.
}

void SimpleMonitor::post_loop()
{
    write_journal();
    for (auto srv : active_servers())
    {
        srv->close_conn();
    }
}

void SimpleMonitor::pre_tick()
{
}

void SimpleMonitor::post_tick()
{
}

void SimpleMonitor::tick()
{
    check_maintenance_requests();
    pre_tick();

    bool first_tick = (ticks_complete() == 0);

    const bool should_update_disk_space = check_disk_space_this_tick();

    for (MonitorServer* pMs : active_servers())
    {
        pMs->stash_current_status();

        ConnectResult conn_status = pMs->ping_or_connect();

        if (MonitorServer::connection_is_ok(conn_status))
        {
            pMs->maybe_fetch_variables();
            pMs->fetch_uptime();
            pMs->set_pending_status(SERVER_RUNNING);

            // Check permissions if permissions failed last time or if this is a new connection.
            if (pMs->had_status(SERVER_AUTH_ERROR) || (conn_status == ConnectResult::NEWCONN_OK))
            {
                pMs->check_permissions();
            }

            // If permissions are ok, continue.
            if (!pMs->has_status(SERVER_AUTH_ERROR))
            {
                if (should_update_disk_space && pMs->can_update_disk_space_status())
                {
                    pMs->update_disk_space_status();
                }

                update_server_status(pMs);
            }
        }
        else
        {
            pMs->clear_pending_status(MonitorServer::SERVER_DOWN_CLEAR_BITS);

            if (conn_status == ConnectResult::ACCESS_DENIED)
            {
                pMs->set_pending_status(SERVER_AUTH_ERROR);
            }

            /* Avoid spamming and only log if this is the first tick or if server was running last tick or
             * if server has started to reject the monitor. */
            if (first_tick || pMs->had_status(SERVER_RUNNING)
                || (pMs->has_status(SERVER_AUTH_ERROR) && !pMs->had_status(SERVER_AUTH_ERROR)))
            {
                pMs->log_connect_error(conn_status);
            }
        }

        auto* srv = pMs->server;
        pMs->mon_err_count = (srv->is_running() || srv->is_in_maint()) ? 0 : pMs->mon_err_count + 1;
    }

    post_tick();

    flush_server_status();
    detect_handle_state_changes();
    hangup_failed_servers();
    write_journal_if_needed();
}

void Monitor::pre_run()
{
    m_half_ticks.store(0, std::memory_order_release);
    m_fast_ticks_requested.store(0, std::memory_order_release);
    pre_loop();
    m_next_tick_dcid = m_callable.dcall(1ms, &Monitor::call_run_one_tick, this);
}

void Monitor::post_run()
{
    m_callable.cancel_dcall(m_next_tick_dcid, false);
    m_next_tick_dcid = mxb::Worker::NO_CALL;
    post_loop();
    m_next_tick_dcid = mxb::Worker::NO_CALL;
}

bool Monitor::call_run_one_tick()
{
<<<<<<< HEAD
    mxb_assert(m_worker->is_current());
    auto time_before = get_time_ms();
    run_one_tick();
    auto next_tick_delay = calc_next_tick_start(time_before, settings().interval.count());
    m_next_tick_dcid = m_callable.dcall(next_tick_delay, &Monitor::call_run_one_tick, this);
=======
    /** This is both the minimum sleep between two ticks and also the maximum time between early
     *  wakeup checks. */
    const int base_interval_ms = 100;
    int64_t now = get_time_ms();
    // Enough time has passed,
    if ((now - m_loop_called > settings().interval.count())
        // or a server status change request is waiting,
        || server_status_request_waiting()
        // or a monitor-specific condition is met.
        || immediate_tick_required())
    {
        m_loop_called = now;
        run_one_tick();
        now = get_time_ms();
    }

    int64_t ms_to_next_call = settings().interval.count() - (now - m_loop_called);
    // ms_to_next_call will be negative, if the run_one_tick() call took
    // longer than one monitor interval.
    int64_t delay = ((ms_to_next_call <= 0) || (ms_to_next_call >= base_interval_ms)) ?
        base_interval_ms : ms_to_next_call;

    m_next_tick_dcid = m_callable.dcall(milliseconds(delay), &Monitor::call_run_one_tick, this);

>>>>>>> 29f7fdaf
    return false;
}

void Monitor::run_one_tick()
{
    // Update the tick counter both when starting a tick and when completing a tick. This way other threads
    // can see if a tick is in progress.
    auto half_ticks = m_half_ticks.load(std::memory_order_relaxed);
    m_half_ticks.store(++half_ticks, std::memory_order_release);

    tick();

    m_half_ticks.store(++half_ticks, std::memory_order_release);
}

void Monitor::request_fast_ticks(int ticks)
{
    // This function may run in any thread.
    mxb_assert(ticks > 0);
    bool schedule = false;
    {
        // Optimize so that multiple requests for fast ticks do not stack, only the highest number remains.
        // I.e. if 10 requests for one fast tick arrive, it's enough for monitor to just run one tick.
        Guard guard(m_fast_ticks_lock);
        auto current_req_ticks = m_fast_ticks_requested.load();
        if (current_req_ticks > 0)
        {
            // This means that run_fast_ticks is already scheduled (or about to be) or is in progress and
            // is about to run at least one tick.
            if (current_req_ticks >= ticks)
            {
                // No need to do anything, already running the requested number of ticks.
            }
            else
            {
                m_fast_ticks_requested.store(ticks);
            }
        }
        else
        {
            m_fast_ticks_requested.store(ticks);
            schedule = true;
        }
    }

    // The lambda runs in monitor thread.
    auto run_fast_ticks = [this]() {
        mxb_assert(m_worker->is_current());
        // In theory, the monitor could be stopped between scheduling this call and actually running it.
        if (m_next_tick_dcid != mxb::Worker::NO_CALL)
        {
            bool fast_tick_ran = false;
            int64_t last_tick_start = -1;

            while (true)
            {
                bool run_tick = false;
                {
                    Guard guard(m_fast_ticks_lock);
                    if (m_fast_ticks_requested > 0)
                    {
                        run_tick = true;
                        m_fast_ticks_requested--;
                    }
                }

                if (run_tick)
                {
                    last_tick_start = get_time_ms();
                    run_one_tick();
                    fast_tick_ran = true;
                }
                else
                {
                    break;
                }
            }

            if (fast_tick_ran)
            {
                // Adjust next tick so that tick rate is preserved.
                m_callable.cancel_dcall(m_next_tick_dcid, false);
                auto next_tick_delay = calc_next_tick_start(last_tick_start, settings().interval.count());
                m_next_tick_dcid = m_callable.dcall(next_tick_delay, &Monitor::call_run_one_tick, this);
            }
        }
    };

    if (schedule)
    {
        m_worker->execute(run_fast_ticks, mxb::Worker::EXECUTE_QUEUED);
    }
}

void Monitor::request_journal_update()
{
    m_journal_update_needed = true;
}

bool Monitor::is_running() const
{
    return m_worker->event_loop_state() == mxb::Worker::EventLoop::RUNNING;
}
}

mxs::Monitor::Test::Test(mxs::Monitor* monitor)
    : m_monitor(monitor)
{
}

mxs::Monitor::Test::~Test()
{
}

void mxs::Monitor::Test::release_servers()
{
    m_monitor->release_all_servers();
}

void mxs::Monitor::Test::set_monitor_base_servers(const vector<SERVER*>& servers)
{
    m_monitor->m_settings.servers = servers;
    m_monitor->post_configure();
}<|MERGE_RESOLUTION|>--- conflicted
+++ resolved
@@ -1534,43 +1534,15 @@
     m_callable.cancel_dcall(m_next_tick_dcid, false);
     m_next_tick_dcid = mxb::Worker::NO_CALL;
     post_loop();
-    m_next_tick_dcid = mxb::Worker::NO_CALL;
 }
 
 bool Monitor::call_run_one_tick()
 {
-<<<<<<< HEAD
     mxb_assert(m_worker->is_current());
     auto time_before = get_time_ms();
     run_one_tick();
     auto next_tick_delay = calc_next_tick_start(time_before, settings().interval.count());
     m_next_tick_dcid = m_callable.dcall(next_tick_delay, &Monitor::call_run_one_tick, this);
-=======
-    /** This is both the minimum sleep between two ticks and also the maximum time between early
-     *  wakeup checks. */
-    const int base_interval_ms = 100;
-    int64_t now = get_time_ms();
-    // Enough time has passed,
-    if ((now - m_loop_called > settings().interval.count())
-        // or a server status change request is waiting,
-        || server_status_request_waiting()
-        // or a monitor-specific condition is met.
-        || immediate_tick_required())
-    {
-        m_loop_called = now;
-        run_one_tick();
-        now = get_time_ms();
-    }
-
-    int64_t ms_to_next_call = settings().interval.count() - (now - m_loop_called);
-    // ms_to_next_call will be negative, if the run_one_tick() call took
-    // longer than one monitor interval.
-    int64_t delay = ((ms_to_next_call <= 0) || (ms_to_next_call >= base_interval_ms)) ?
-        base_interval_ms : ms_to_next_call;
-
-    m_next_tick_dcid = m_callable.dcall(milliseconds(delay), &Monitor::call_run_one_tick, this);
-
->>>>>>> 29f7fdaf
     return false;
 }
 
