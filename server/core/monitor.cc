--- conflicted
+++ resolved
@@ -2202,7 +2202,7 @@
     check_maintenance_requests();
     pre_tick();
 
-    bool first_tick = (ticks() == 0);
+    bool first_tick = (ticks_complete() == 0);
 
     const bool should_update_disk_space = check_disk_space_this_tick();
 
@@ -2267,33 +2267,10 @@
 
 void Monitor::pre_run()
 {
-<<<<<<< HEAD
-    m_ticks.store(0, std::memory_order_release);
+    m_half_ticks.store(0, std::memory_order_release);
     m_thread_running.store(true, std::memory_order_release);
     pre_loop();
     m_callable.dcall(1ms, &Monitor::call_run_one_tick, this);
-=======
-    bool rv = false;
-    m_half_ticks.store(0, std::memory_order_release);
-
-    if (mysql_thread_init() == 0)
-    {
-        rv = true;
-        // Write and post the semaphore to signal the admin thread that the start is succeeding.
-        m_thread_running.store(true, std::memory_order_release);
-        m_semaphore.post();
-
-        pre_loop();
-        m_callable.dcall(1ms, &MonitorWorker::call_run_one_tick, this);
-    }
-    else
-    {
-        MXB_ERROR("mysql_thread_init() failed for %s. The monitor cannot start.", name());
-        m_semaphore.post();
-    }
-
-    return rv;
->>>>>>> a30b74c9
 }
 
 void Monitor::post_run()
@@ -2338,12 +2315,8 @@
     m_half_ticks.store(++half_ticks, std::memory_order_release);
 
     tick();
-<<<<<<< HEAD
-    m_ticks.fetch_add(1, std::memory_order_acq_rel);
-=======
 
     m_half_ticks.store(++half_ticks, std::memory_order_release);
->>>>>>> a30b74c9
 }
 
 bool Monitor::immediate_tick_required()
