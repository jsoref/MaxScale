--- conflicted
+++ resolved
@@ -253,12 +253,7 @@
 std::pair<bool, std::unique_ptr<mxs::SSLContext>> create_ssl(const char* name, const mxb::SSLConfig& config)
 {
     bool ok = true;
-<<<<<<< HEAD
     auto ssl = mxs::SSLContext::create(config);
-=======
-    auto ssl = std::make_unique<mxs::SSLContext>();
-    ssl->set_usage(mxb::KeyUsage::CLIENT);
->>>>>>> 4b136b13
 
     if (!ssl)
     {
@@ -270,6 +265,10 @@
         // An empty ssl config should result in an empty pointer. This can be removed if Server stores
         // SSLContext as value.
         ssl.reset();
+    }
+    else
+    {
+        ssl->set_usage(mxb::KeyUsage::CLIENT);
     }
 
     return {ok, std::move(ssl)};
@@ -473,14 +472,6 @@
     return new Server(name);
 }
 
-<<<<<<< HEAD
-=======
-uint64_t Server::status() const
-{
-    return m_status;
-}
-
->>>>>>> 4b136b13
 void Server::set_status(uint64_t bit)
 {
     m_status |= bit;
