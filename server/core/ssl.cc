--- conflicted
+++ resolved
@@ -218,21 +218,7 @@
                                      | SSL_BUILD_CHAIN_FLAG_IGNORE_ERROR
                                      | SSL_BUILD_CHAIN_FLAG_CLEAR_ERROR) == 0)
         {
-<<<<<<< HEAD
-            std::string err = get_ssl_errors();
-            std::string extra;
-
-            if (err.find("ssl_build_cert_chain:certificate verify failed") != std::string::npos)
-            {
-                extra = ". This is expected for certificates that do "
-                        "not contain the whole certificate chain.";
-            }
-
-            MXB_NOTICE("OpenSSL reported problems in the certificate chain: %s%s",
-                       err.c_str(), extra.c_str());
-=======
             MXB_ERROR("Failed to build certificate chain: %s", get_ssl_errors());
->>>>>>> 3b4e5b25
         }
 
 #ifdef OPENSSL_1_1
