/*
 * Copyright (c) 2018 MariaDB Corporation Ab
 * Copyright (c) 2023 MariaDB plc, Finnish Branch
 *
 * Use of this software is governed by the Business Source License included
 * in the LICENSE.TXT file and at www.mariadb.com/bsl11.
 *
 * Change Date: 2027-08-18
 *
 * On the date above, in accordance with the Business Source License, use
 * of this software will be governed by version 2 or later of the General
 * Public License.
 */

#include <maxscale/mainworker.hh>

#include <signal.h>
<<<<<<< HEAD
#include <vector>
=======
#include <fcntl.h>
>>>>>>> bd763f63
#ifdef HAVE_SYSTEMD
#include <systemd/sd-daemon.h>
#endif
#include <maxscale/cn_strings.hh>
#include <maxscale/config.hh>
#include <maxscale/routingworker.hh>

#include "internal/admin.hh"
#include "internal/configmanager.hh"
#include "internal/http_sql.hh"
#include "internal/listener.hh"
#include "internal/modules.hh"
#include "internal/monitormanager.hh"
#include "internal/service.hh"

namespace
{

static struct ThisUnit
{
    maxscale::MainWorker* pMain = nullptr;
    int64_t               clock_ticks;
} this_unit;

thread_local struct ThisThread
{
    maxscale::MainWorker* pMain = nullptr;
} this_thread;
}

namespace maxscale
{

MainWorker::MainWorker(mxb::WatchdogNotifier* pNotifier)
    : mxb::WatchedWorker(pNotifier)
<<<<<<< HEAD
    , m_callable(this)
=======
    , m_signal_handler(this)
>>>>>>> bd763f63
{
    mxb_assert(!this_unit.pMain);

    this_unit.pMain = this;
    // Actually, pMain should be set in pre_run() and cleared in post_run(),
    // but when set here and cleared in the destructor, we will appear to be
    // running in the MainWorker also when MainWorker::run() has returned, which
    // is conceptually ok as the main worker runs in the main thread that stays
    // around until the program ends.
    this_thread.pMain = this;
}

MainWorker::~MainWorker()
{
    m_callable.cancel_dcalls();

    mxb_assert(this_unit.pMain);
    this_thread.pMain = nullptr;
    this_unit.pMain = nullptr;
}

// static
bool MainWorker::created()
{
    return this_unit.pMain ? true : false;
}

// static
MainWorker* MainWorker::get()
{
    return this_unit.pMain;
}

// static
int64_t MainWorker::ticks()
{
    return mxb::atomic::load(&this_unit.clock_ticks, mxb::atomic::RELAXED);
}

// static
bool MainWorker::is_main_worker()
{
    return this_thread.pMain != nullptr;
}

void MainWorker::update_rebalancing()
{
    mxb_assert(is_main_worker());

    // MainWorker must be running
    if (get_current() == nullptr)
    {
        return;
    }

    const auto& config = mxs::Config::get();

    std::chrono::milliseconds period = config.rebalance_period.get();

    if (m_rebalancing_dc == 0 && period != 0ms)
    {
        // If the rebalancing delayed call is not currently active and the
        // period is now != 0, then we order a delayed call.
        order_balancing_dc();
    }
    else if (m_rebalancing_dc != 0 && period == 0ms)
    {
        // If the rebalancing delayed call is currently active and the
        // period is now 0, then we cancel the call, effectively shutting
        // down the rebalancing.
        m_callable.cancel_dcall(m_rebalancing_dc);
        m_rebalancing_dc = 0;
    }
}

bool MainWorker::pre_run()
{
    bool rval = false;

<<<<<<< HEAD
    if (modules_thread_init() && qc_thread_init(QC_INIT_SELF))
    {
        qc_use_local_cache(false);

        m_callable.dcall(100ms, &MainWorker::inc_ticks);
        update_rebalancing();

        rval = true;
    }

    if (rval)
    {
        const auto& auto_tune = Config::get().auto_tune;

        if (!auto_tune.empty())
        {
            if (auto_tune.size() == 1 && auto_tune.front() == CN_ALL)
            {
                const auto& server_dependencies = Service::specification()->server_dependencies();

                for (const auto* pDependency : server_dependencies)
                {
                    m_tunables.insert(pDependency->parameter().name());
                }
            }
            else
            {
                for (const auto& parameter : auto_tune)
                {
                    m_tunables.insert(parameter);
                }
            }

            MXB_NOTICE("The following parameters will be auto tuned: %s",
                       mxb::join(m_tunables, ", ", "'").c_str());

            m_callable.dcall(5s, [this]() {
                    check_dependencies_dc();
                    return true;
                });
        }
        else
        {
            MXB_INFO("No 'auto_tune' parameters specified, no auto tuning will be performed.");
=======
    if (pipe2(m_signal_pipe, O_NONBLOCK | O_CLOEXEC) == -1)
    {
        MXB_ERROR("Failed to create pipe for signals: %d, %s", errno, mxb_strerror(errno));
    }
    else
    {
        add_fd(m_signal_pipe[0], EPOLLIN, &m_signal_handler);

        m_tick_dc = dcall(100, &MainWorker::inc_ticks);

        update_rebalancing();

        if (modules_thread_init())
        {
            if (qc_thread_init(QC_INIT_SELF))
            {
                rval = true;
                qc_use_local_cache(false);
            }
            else
            {
                modules_thread_finish();
            }
        }

        if (!rval)
        {
            close(m_signal_pipe[0]);
            close(m_signal_pipe[1]);
            m_signal_pipe[0] = -1;
            m_signal_pipe[1] = -1;
>>>>>>> bd763f63
        }
    }

    return rval;
}

void MainWorker::post_run()
{
    mxb_assert(m_signal_pipe[0] != -1 && m_signal_pipe[1] != -1);
    remove_fd(m_signal_pipe[0]);
    close(m_signal_pipe[0]);
    close(m_signal_pipe[1]);

    // Clearing the storage right after the main loop returns guarantees that both the MainWorker and the
    // RoutingWorkers are alive when stored data is destroyed. Without this, the destruction of filters is
    // delayed until the MainWorker is destroyed which is something that must be avoided. All objects in
    // MaxScale should be destroyed before the workers are destroyed.
    m_storage.clear();

    qc_thread_end(QC_INIT_SELF);
    modules_thread_finish();
}

// static
bool MainWorker::inc_ticks(Worker::Callable::Action action)
{
    if (action == Callable::EXECUTE)
    {
        mxb::atomic::add(&this_unit.clock_ticks, 1, mxb::atomic::RELAXED);
    }

    return true;
}

bool MainWorker::balance_workers(BalancingApproach approach, int threshold)
{
    bool rebalanced = false;

    const auto& config = mxs::Config::get();

    if (threshold == -1)
    {
        threshold = config.rebalance_threshold.get();
    }

    RoutingWorker::collect_worker_load(config.rebalance_window.get());

    std::chrono::milliseconds period = config.rebalance_period.get();

    mxb::TimePoint now = epoll_tick_now();

    if (approach == BALANCE_UNCONDITIONALLY
        || now - m_last_rebalancing >= period)
    {
        rebalanced = RoutingWorker::balance_workers(threshold);
        m_last_rebalancing = now;
    }

    return rebalanced;
}

bool MainWorker::balance_workers_dc()
{
    balance_workers(BALANCE_ACCORDING_TO_PERIOD);

    return true;
}

void MainWorker::order_balancing_dc()
{
    mxb_assert(m_rebalancing_dc == 0);

    m_rebalancing_dc = m_callable.dcall(1000ms, &MainWorker::balance_workers_dc, this);
}

void MainWorker::check_dependencies_dc()
{
    auto services = Service::get_all();

    for (auto* pService : services)
    {
        pService->check_server_dependencies(m_tunables);
    }
}

// static
void MainWorker::start_shutdown()
{
    auto func = []() {
            // Stop all monitors and listeners to prevent any state changes during shutdown and to prevent the
            // creation of new sessions. Stop the REST API to prevent any conflicting changes from being
            // executed while we're shutting down.
            MonitorManager::stop_all_monitors();
            if (mxs::Config::get().admin_enabled)
            {
                mxs_admin_shutdown();
                // Stop cleanup-thread only after rest-api is shut down, so that no queries are active.
                HttpSql::stop_cleanup();
            }
            mxs::ConfigManager::get()->stop_sync();
            Listener::stop_all();

            // The RoutingWorkers proceed with the shutdown on their own. Once all sessions have closed, they
            // will exit the event loop.
            mxs::RoutingWorker::start_shutdown();

            // Wait until RoutingWorkers have stopped before proceeding with MainWorker shudown
            auto self = MainWorker::get();
            self->m_callable.dcall(100ms, &MainWorker::wait_for_shutdown, self);
        };

    MainWorker::get()->execute(func, EXECUTE_QUEUED);
}

bool MainWorker::wait_for_shutdown()
{
    bool again = true;

    if (RoutingWorker::shutdown_complete())
    {
        shutdown();
        again = false;
    }

    return again;
}

MainWorker::SignalHandler::SignalHandler(MainWorker* main_worker)
{
    this->handler = &epoll_handler;
    this->owner = main_worker;
}

// static
uint32_t MainWorker::SignalHandler::epoll_handler(struct MXB_POLL_DATA* data,
                                                  MXB_WORKER* worker,
                                                  uint32_t events)
{
    mxb_assert(this_unit.pMain == worker);
    static_cast<MainWorker*>(worker)->read_signal_from_pipe();
    return events;
}

bool MainWorker::execute_signal_safe(void (* func)(void))
{
    intptr_t val = (intptr_t)func;
    int rc = write(m_signal_pipe[1], &val, sizeof(val));
    return rc == sizeof(val);
}

void MainWorker::read_signal_from_pipe()
{
    intptr_t val;

    while (read(m_signal_pipe[0], &val, sizeof(val)) == sizeof(val))
    {
        ((void (*)(void)) val)();
    }
}
}

int64_t mxs_clock()
{
    return mxs::MainWorker::ticks();
}<|MERGE_RESOLUTION|>--- conflicted
+++ resolved
@@ -15,11 +15,8 @@
 #include <maxscale/mainworker.hh>
 
 #include <signal.h>
-<<<<<<< HEAD
 #include <vector>
-=======
 #include <fcntl.h>
->>>>>>> bd763f63
 #ifdef HAVE_SYSTEMD
 #include <systemd/sd-daemon.h>
 #endif
@@ -55,11 +52,7 @@
 
 MainWorker::MainWorker(mxb::WatchdogNotifier* pNotifier)
     : mxb::WatchedWorker(pNotifier)
-<<<<<<< HEAD
     , m_callable(this)
-=======
-    , m_signal_handler(this)
->>>>>>> bd763f63
 {
     mxb_assert(!this_unit.pMain);
 
@@ -139,84 +132,72 @@
 {
     bool rval = false;
 
-<<<<<<< HEAD
-    if (modules_thread_init() && qc_thread_init(QC_INIT_SELF))
-    {
-        qc_use_local_cache(false);
+    if (pipe2(m_signal_pipe, O_NONBLOCK | O_CLOEXEC) == -1)
+    {
+        MXB_ERROR("Failed to create pipe for signals: %d, %s", errno, mxb_strerror(errno));
+    }
+    else
+    {
+        add_pollable(EPOLLIN, &m_signal_handler);
 
         m_callable.dcall(100ms, &MainWorker::inc_ticks);
         update_rebalancing();
 
-        rval = true;
-    }
-
-    if (rval)
-    {
-        const auto& auto_tune = Config::get().auto_tune;
-
-        if (!auto_tune.empty())
+        if (modules_thread_init())
         {
-            if (auto_tune.size() == 1 && auto_tune.front() == CN_ALL)
-            {
-                const auto& server_dependencies = Service::specification()->server_dependencies();
-
-                for (const auto* pDependency : server_dependencies)
+            if (qc_thread_init(QC_INIT_SELF))
+            {
+                rval = true;
+                qc_use_local_cache(false);
+            }
+            else
+            {
+                modules_thread_finish();
+            }
+        }
+
+        if (rval)
+        {
+            const auto& auto_tune = Config::get().auto_tune;
+
+            if (!auto_tune.empty())
+            {
+                if (auto_tune.size() == 1 && auto_tune.front() == CN_ALL)
                 {
-                    m_tunables.insert(pDependency->parameter().name());
+                    const auto& server_dependencies = Service::specification()->server_dependencies();
+
+                    for (const auto* pDependency : server_dependencies)
+                    {
+                        m_tunables.insert(pDependency->parameter().name());
+                    }
                 }
-            }
-            else
-            {
-                for (const auto& parameter : auto_tune)
+                else
                 {
-                    m_tunables.insert(parameter);
+                    for (const auto& parameter : auto_tune)
+                    {
+                        m_tunables.insert(parameter);
+                    }
                 }
-            }
-
-            MXB_NOTICE("The following parameters will be auto tuned: %s",
-                       mxb::join(m_tunables, ", ", "'").c_str());
-
-            m_callable.dcall(5s, [this]() {
+
+                MXB_NOTICE("The following parameters will be auto tuned: %s",
+                           mxb::join(m_tunables, ", ", "'").c_str());
+
+                m_callable.dcall(5s, [this]() {
                     check_dependencies_dc();
                     return true;
                 });
+            }
+            else
+            {
+                MXB_INFO("No 'auto_tune' parameters specified, no auto tuning will be performed.");
+            }
         }
         else
-        {
-            MXB_INFO("No 'auto_tune' parameters specified, no auto tuning will be performed.");
-=======
-    if (pipe2(m_signal_pipe, O_NONBLOCK | O_CLOEXEC) == -1)
-    {
-        MXB_ERROR("Failed to create pipe for signals: %d, %s", errno, mxb_strerror(errno));
-    }
-    else
-    {
-        add_fd(m_signal_pipe[0], EPOLLIN, &m_signal_handler);
-
-        m_tick_dc = dcall(100, &MainWorker::inc_ticks);
-
-        update_rebalancing();
-
-        if (modules_thread_init())
-        {
-            if (qc_thread_init(QC_INIT_SELF))
-            {
-                rval = true;
-                qc_use_local_cache(false);
-            }
-            else
-            {
-                modules_thread_finish();
-            }
-        }
-
-        if (!rval)
         {
             close(m_signal_pipe[0]);
             close(m_signal_pipe[1]);
             m_signal_pipe[0] = -1;
             m_signal_pipe[1] = -1;
->>>>>>> bd763f63
         }
     }
 
@@ -226,7 +207,7 @@
 void MainWorker::post_run()
 {
     mxb_assert(m_signal_pipe[0] != -1 && m_signal_pipe[1] != -1);
-    remove_fd(m_signal_pipe[0]);
+    remove_pollable(&m_signal_handler);
     close(m_signal_pipe[0]);
     close(m_signal_pipe[1]);
 
@@ -344,22 +325,21 @@
     return again;
 }
 
-MainWorker::SignalHandler::SignalHandler(MainWorker* main_worker)
-{
-    this->handler = &epoll_handler;
-    this->owner = main_worker;
-}
-
-// static
-uint32_t MainWorker::SignalHandler::epoll_handler(struct MXB_POLL_DATA* data,
-                                                  MXB_WORKER* worker,
-                                                  uint32_t events)
+uint32_t MainWorker::SignalHandler::handle_poll_events(mxb::Worker* worker,
+                                                       uint32_t events,
+                                                       Pollable::Context context)
 {
     mxb_assert(this_unit.pMain == worker);
     static_cast<MainWorker*>(worker)->read_signal_from_pipe();
     return events;
 }
 
+int MainWorker::SignalHandler::poll_fd() const
+{
+    // Can't use polling_worker() here: the value is not set when this functions is first called.
+    return this_unit.pMain->m_signal_pipe[0];
+}
+
 bool MainWorker::execute_signal_safe(void (* func)(void))
 {
     intptr_t val = (intptr_t)func;
