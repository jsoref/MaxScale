/*
 * Copyright (c) 2018 MariaDB Corporation Ab
 * Copyright (c) 2023 MariaDB plc, Finnish Branch
 *
 * Use of this software is governed by the Business Source License included
 * in the LICENSE.TXT file and at www.mariadb.com/bsl11.
 *
 * Change Date: 2027-10-10
 *
 * On the date above, in accordance with the Business Source License, use
 * of this software will be governed by version 2 or later of the General
 * Public License.
 */

#include <maxscale/config2.hh>

#include <sys/stat.h>

#include <maxbase/format.hh>
#include <maxscale/monitor.hh>
#include <maxscale/secrets.hh>
#include <maxscale/paths.hh>
#include "internal/config.hh"
#include "internal/modules.hh"
#include "internal/service.hh"
#include "internal/listener.hh"

using namespace std;

namespace
{

using namespace maxscale::config;

bool is_core_param(Specification::Kind kind, const std::string& param)
{
    bool rv = false;

    switch (kind)
    {
    case Specification::FILTER:
        return FilterDef::specification()->find_param(param);
        break;

    case Specification::MONITOR:
        return mxs::Monitor::specification()->find_param(param);
        break;

    case Specification::ROUTER:
        return ::Service::specification()->find_param(param);
        break;

    case Specification::GLOBAL:
        break;

    case Specification::LISTENER:
    case Specification::PROTOCOL:
        return Listener::specification()->find_param(param);

    case Specification::SERVER:
        break;

    default:
        mxb_assert(!true);
    }

    return rv;
}
}

namespace maxscale
{

namespace config
{

/**
 * class Specification
 */
Specification::Specification(const char* zModule, Kind kind, const char* zPrefix)
    : m_module(zModule)
    , m_kind(kind)
    , m_prefix(zPrefix)
{
}

Specification::~Specification()
{
}

const string& Specification::module() const
{
    return m_module;
}

const string& Specification::prefix() const
{
    return m_prefix;
}

const Param* Specification::find_param(const string& name) const
{
    auto it = m_params.find(name);

    return it != m_params.end() ? it->second : nullptr;
}

ostream& Specification::document(ostream& out) const
{
    for (const auto& entry : m_params)
    {
        out << entry.second->documentation() << endl;
    }

    return out;
}

bool Specification::mandatory_params_defined(const std::set<std::string>& provided) const
{
    bool valid = true;

    for (const auto& entry : m_params)
    {
        const Param* pParam = entry.second;

        if (pParam->is_mandatory() && (provided.find(pParam->name()) == provided.end()))
        {
            MXB_ERROR("%s: The mandatory parameter '%s' is not provided.",
                      m_module.c_str(), pParam->name().c_str());
            valid = false;
        }
    }

    return valid;
}

bool Specification::validate(const mxs::ConfigParameters& params,
                             mxs::ConfigParameters* pUnrecognized) const
{
    bool valid = true;

    map<string, mxs::ConfigParameters> nested_parameters;
    map<string, const Param*> parameters_with_params;
    set<string> provided;

    for (const auto& param : params)
    {
        const auto& name = param.first;
        const auto& value = param.second;

        auto i = name.find('.');

        if (i != string::npos)
        {
            string head = name.substr(0, i);
            string tail = name.substr(i + 1);
            mxb::lower_case(head);

            nested_parameters[module_get_effective_name(head)].set(tail, value);
        }
        else
        {
            const Param* pParam = find_param(name.c_str());

            if (pParam)
            {
                provided.insert(name);

                bool param_valid = true;
                string message;

                if (pParam->validate(value.c_str(), &message))
                {
                    if (pParam->takes_parameters())
                    {
<<<<<<< HEAD
                        std::string real_name = pParam->parameter_prefix(value);
                        parameters_with_params[mxb::lower_case_copy(real_name)] = pParam;
=======
                        auto real_name = module_get_effective_name(mxb::lower_case_copy(value));
                        parameters_with_params[real_name] = pParam;
>>>>>>> 7178105a
                    }
                }
                else
                {
                    param_valid = false;
                    valid = false;
                }

                if (!message.empty())
                {
                    MXB_LOG_MESSAGE(param_valid ? LOG_WARNING : LOG_ERR,
                                    "%s: %s", name.c_str(), message.c_str());
                }
            }
            else if (!is_core_param(m_kind, name))
            {
                if (pUnrecognized)
                {
                    pUnrecognized->set(name, value);
                }
                else
                {
                    MXB_ERROR("%s: The parameter '%s' is unrecognized.", m_module.c_str(), name.c_str());
                    valid = false;
                }
            }
        }
    }

    if (valid)
    {
        if (mandatory_params_defined(provided))
        {
            for (const auto& kv : parameters_with_params)
            {
                const auto& my_params = nested_parameters[kv.first];
                mxs::ConfigParameters unrecognized;
                bool param_valid = kv.second->validate_parameters(kv.first, my_params, &unrecognized);

                if (param_valid && !unrecognized.empty())
                {
                    for (const auto& unknown : unrecognized)
                    {
                        if (pUnrecognized)
                        {
                            // If reporting upwards, we use the qualified name.
                            string qname = kv.first + "." + unknown.first;
                            pUnrecognized->set(qname, unknown.second);
                        }
                        else
                        {
                            // Otherwise, we report in the context of the module.
                            MXB_ERROR("%s: The parameter '%s' is unrecognized.",
                                      kv.first.c_str(), unknown.first.c_str());
                            param_valid = false;
                        }
                    }
                }

                if (!param_valid && !unrecognized.empty())
                {
                    valid = false;
                }

                // Remove the parameter once we've processed it. This will leave only unrecognized nested
                // parameters inside nested_parameters once we're done.
                nested_parameters.erase(kv.first);
            }

            for (const auto& kv : nested_parameters)
            {
                for (const auto& params : kv.second)
                {
                    auto key = kv.first + "." + params.first;

                    if (pUnrecognized)
                    {
                        pUnrecognized->set(key, params.second);
                    }
                    else
                    {
                        MXB_ERROR("The parameter '%s' is unrecognized.", key.c_str());
                        valid = false;
                    }
                }
            }

            if (valid)
            {
                valid = post_validate(params);
            }
        }
        else
        {
            valid = false;
        }
    }

    return valid;
}

bool Specification::validate(json_t* pParams, std::set<std::string>* pUnrecognized) const
{
    bool valid = true;

    map<string, json_t*> nested_parameters;
    map<string, const Param*> parameters_with_params;
    set<string> provided;

    const char* zKey;
    json_t* pValue;
    json_object_foreach(pParams, zKey, pValue)
    {
        if (json_typeof(pValue) == JSON_OBJECT && find_param(zKey) == nullptr)
        {
            // If the value is an object and there is no parameter with the
            // specified key, we assume it is the configuration of a nested object.
            nested_parameters[module_get_effective_name(zKey)] = pValue;
        }
        else
        {
            if (const Param* pParam = find_param(zKey))
            {
                provided.insert(zKey);

                string message;
                bool param_valid = true;

                if (pParam->validate(pValue, &message))
                {
                    if (pParam->takes_parameters())
                    {
                        mxb_assert(json_typeof(pValue) == JSON_STRING);

                        if (json_typeof(pValue) == JSON_STRING)
                        {
<<<<<<< HEAD
                            std::string real_name = pParam->parameter_prefix(json_string_value(pValue));
                            parameters_with_params[mxb::lower_case_copy(real_name)] = pParam;
=======
                            auto real_name = module_get_effective_name(json_string_value(pValue));
                            parameters_with_params[real_name] = pParam;
>>>>>>> 7178105a
                        }
                    }
                }
                else
                {
                    param_valid = false;
                    valid = false;
                }

                if (!message.empty())
                {
                    MXB_LOG_MESSAGE(param_valid ? LOG_WARNING : LOG_ERR, "%s: %s", zKey, message.c_str());
                }
            }
            else if (!is_core_param(m_kind, zKey))
            {
                if (pUnrecognized)
                {
                    pUnrecognized->insert(zKey);
                }
                else
                {
                    MXB_ERROR("%s: The parameter '%s' is unrecognized.", m_module.c_str(), zKey);
                    valid = false;
                }
            }
        }
    }

    if (valid)
    {
        if (mandatory_params_defined(provided))
        {
            for (const auto& kv : parameters_with_params)
            {
                const auto& my_params = nested_parameters[kv.first];
                set<string> unrecognized;
                bool param_valid = kv.second->validate_parameters(kv.first, my_params, &unrecognized);

                if (param_valid && !unrecognized.empty())
                {
                    for (const auto& s : unrecognized)
                    {
                        if (pUnrecognized)
                        {
                            // If reporting upwards, we use the qualified name.
                            string qname = kv.first + "." + s;
                            pUnrecognized->insert(qname);
                        }
                        else
                        {
                            // Otherwise, we report in the context of the module.
                            MXB_ERROR("%s: The parameter '%s' is unrecognized.",
                                      kv.first.c_str(), s.c_str());
                            param_valid = false;
                        }
                    }
                }

                if (!param_valid && !unrecognized.empty())
                {
                    valid = false;
                }

                // Remove the parameter once we've processed it. This will leave only unrecognized nested
                // parameters inside nested_parameters once we're done.
                nested_parameters.erase(kv.first);
            }


            for (const auto& kv : nested_parameters)
            {
                const char* k;
                json_t* v;
                json_object_foreach(kv.second, k, v)
                {
                    std::string key = kv.first + "." + k;

                    if (pUnrecognized)
                    {
                        pUnrecognized->insert(key);
                    }
                    else
                    {
                        MXB_ERROR("The parameter '%s' is unrecognized.", key.c_str());
                        valid = false;
                    }
                }
            }

            if (valid)
            {
                valid = post_validate(pParams);
            }
        }
        else
        {
            valid = false;
        }
    }

    return valid;
}

size_t Specification::size() const
{
    return m_params.size();
}

void Specification::insert(Param* pParam)
{
    mxb_assert(m_params.find(pParam->name()) == m_params.end());

    m_params.insert(make_pair(pParam->name(), pParam));
}

void Specification::remove(Param* pParam)
{
    auto it = m_params.find(pParam->name());
    mxb_assert(it != m_params.end());

    m_params.erase(it);
}

void Specification::insert(server::Dependency* pDependency)
{
    mxb_assert(m_server_dependencies.find(pDependency) == m_server_dependencies.end());

    m_server_dependencies.insert(pDependency);
}

void Specification::remove(server::Dependency* pDependency)
{
    mxb_assert(m_server_dependencies.find(pDependency) != m_server_dependencies.end());

    m_server_dependencies.erase(pDependency);
}

json_t* Specification::to_json() const
{
    json_t* pSpecification = json_array();

    for (const auto& kv : m_params)
    {
        const Param* pParam = kv.second;
        json_array_append_new(pSpecification, pParam->to_json());
    }

    return pSpecification;
}

/**
 * class Param
 */
Param::Param(Specification* pSpecification,
             const char* zName,
             const char* zDescription,
             Modifiable modifiable,
             Kind kind)
    : m_specification(*pSpecification)
    , m_name(zName)
    , m_description(zDescription)
    , m_modifiable(modifiable)
    , m_kind(kind)
{
    m_specification.insert(this);
}

Param::~Param()
{
    m_specification.remove(this);
}

const string& Param::name() const
{
    return m_name;
}

const string& Param::description() const
{
    return m_description;
}

std::string Param::documentation() const
{
    std::stringstream ss;

    ss << m_name << " (" << type() << ", ";

    if (is_mandatory())
    {
        ss << "mandatory";
    }
    else
    {
        ss << "optional, default: " << default_to_string();
    }

    ss << "): " << m_description;

    return ss.str();
}

Param::Kind Param::kind() const
{
    return m_kind;
}

bool Param::is_mandatory() const
{
    return m_kind == MANDATORY;
}

bool Param::is_optional() const
{
    return m_kind == OPTIONAL;
}

bool Param::has_default_value() const
{
    return is_optional();
}

bool Param::takes_parameters() const
{
    return false;
}

std::string Param::parameter_prefix(const std::string& value) const
{
    return value;
}

bool Param::validate_parameters(const std::string& value,
                                const mxs::ConfigParameters& params,
                                mxs::ConfigParameters* pUnrecognized) const
{
    if (pUnrecognized)
    {
        *pUnrecognized = params;
    }

    return pUnrecognized == nullptr;
}

bool Param::validate_parameters(const std::string& value,
                                json_t* pParams,
                                std::set<std::string>* pUnrecognized) const
{
    if (pUnrecognized)
    {
        const char* zKey;
        json_t* pValue;
        json_object_foreach(pParams, zKey, pValue)
        {
            pUnrecognized->insert(zKey);
        }
    }

    return pUnrecognized == nullptr;
}

Param::Modifiable Param::modifiable() const
{
    return m_modifiable;
}

json_t* Param::to_json() const
{
    const char CN_MANDATORY[] = "mandatory";
    const char CN_MODIFIABLE[] = "modifiable";

    json_t* pJson = json_object();

    json_object_set_new(pJson, CN_NAME, json_string(m_name.c_str()));
    json_object_set_new(pJson, CN_DESCRIPTION, json_string(m_description.c_str()));
    json_object_set_new(pJson, CN_TYPE, json_string(type().c_str()));
    json_object_set_new(pJson, CN_MANDATORY, json_boolean(is_mandatory()));
    json_object_set_new(pJson, CN_MODIFIABLE, json_boolean(is_modifiable_at_runtime()));

    if (is_deprecated())
    {
        json_object_set_new(pJson, CN_DEPRECATED, json_boolean(true));
    }

    return pJson;
}

std::vector<std::string> Param::get_dependencies(const std::string& value) const
{
    return {};
}

/**
 * class Configuration
 */
Configuration::Configuration(const std::string& name, const config::Specification* pSpecification)
    : m_name(name)
    , m_pSpecification(pSpecification)
{
}

Configuration::Configuration(Configuration&& rhs)
    : m_name(std::move(rhs.m_name))
    , m_pSpecification(std::move(rhs.m_pSpecification))
    , m_values(std::move(rhs.m_values))
    , m_natives(std::move(rhs.m_natives))
{
    for (auto& kv : m_values)
    {
        Type* pType = kv.second;

        pType->m_pConfiguration = this;
    }
}


Configuration& Configuration::operator=(Configuration&& rhs)
{
    if (this != &rhs)
    {
        m_name = std::move(rhs.m_name);
        m_pSpecification = std::move(rhs.m_pSpecification);
        m_values = std::move(rhs.m_values);
        m_natives = std::move(rhs.m_natives);

        for (auto& kv : m_values)
        {
            Type* pType = kv.second;

            pType->m_pConfiguration = this;
        }
    }

    return *this;
}

const std::string& Configuration::name() const
{
    return m_name;
}

const config::Specification& Configuration::specification() const
{
    return *m_pSpecification;
}

bool Configuration::configure(const mxs::ConfigParameters& params,
                              mxs::ConfigParameters* pUnrecognized)
{
    // Aliases need not be pruned here, because 'params' is coming from a config
    // file and issues can occur only if a user configures in the same section
    // using both the actual name and the alias.

    mxs::ConfigParameters unrecognized;
    mxb_assert(m_pSpecification->validate(params, &unrecognized));
    mxb_assert(m_pSpecification->size() >= size());

    bool configured = true;

    map<string, mxs::ConfigParameters> nested_parameters;

    for (const auto& param : params)
    {
        const auto& name = param.first;
        const auto& value = param.second;

        auto i = name.find('.');

        if (i != string::npos)
        {
            string head = name.substr(0, i);
            string tail = name.substr(i + 1);

            nested_parameters[module_get_effective_name(head)].set(tail, value);
        }
        else
        {
            if (config::Type* pValue = find_value(name.c_str()))
            {
                string message;
                if (!pValue->set_from_string(value, &message))
                {
                    MXB_ERROR("%s: %s", m_pSpecification->module().c_str(), message.c_str());
                    configured = false;
                }
            }
            else if (!is_core_param(m_pSpecification->kind(), name))
            {
                if (pUnrecognized)
                {
                    pUnrecognized->set(name, value);
                }
                else
                {
                    MXB_ERROR("%s: The parameter '%s' is unrecognized.",
                              m_pSpecification->module().c_str(), name.c_str());
                    configured = false;
                }
            }
        }
    }

    if (configured)
    {
        m_first_time = false;
        configured = post_configure(nested_parameters);
    }

    return configured;
}

namespace
{

void insert_value(mxs::ConfigParameters& params, const char* zName, json_t* pValue)
{
    switch (json_typeof(pValue))
    {
    case JSON_STRING:
        params.set(zName, json_string_value(pValue));
        break;

    case JSON_INTEGER:
        params.set(zName, std::to_string(json_integer_value(pValue)));
        break;

    case JSON_REAL:
        params.set(zName, std::to_string(json_real_value(pValue)));
        break;

    case JSON_TRUE:
        params.set(zName, "true");
        break;

    case JSON_FALSE:
        params.set(zName, "false");
        break;

    case JSON_OBJECT:
        MXB_WARNING("%s: Object value not supported, ignored.", zName);
        break;

    case JSON_ARRAY:
        MXB_WARNING("%s: Array value not supported, ignored.", zName);
        break;

    case JSON_NULL:
        MXB_WARNING("%s: NULL value not supported, ignored.", zName);
        break;
    }
}
}

namespace
{

void prune_aliases(json_t* pJson, const Specification& specification)
{
    const char* zKey;
    json_t* pValue;
    void* pTmp;
    json_object_foreach_safe(pJson, pTmp, zKey, pValue)
    {
        if (const Param* pParam = specification.find_param(zKey))
        {
            if (pParam->final_name() != pParam->name())
            {
                json_object_set(pJson, pParam->final_name().c_str(), pValue);
                json_object_del(pJson, pParam->name().c_str());
            }
        }
    }
}
}

bool Configuration::configure(json_t* json, std::set<std::string>* pUnrecognized)
{
    prune_aliases(json, specification());

    set<string> unrecognized;
    mxb_assert(m_pSpecification->validate(json, &unrecognized));
    mxb_assert(m_pSpecification->size() >= size());

    bool configured = true;
    bool changed = false;

    map<string, mxs::ConfigParameters> nested_parameters;

    const char* key;
    json_t* value;

    if (!m_first_time)
    {
        // Check that only parameters that support reconfiguration are being modified.
        json_object_foreach(json, key, value)
        {
            if (config::Type* pValue = find_value(key))
            {
                if (!pValue->is_equal(value) && !pValue->parameter().is_modifiable_at_runtime())
                {
                    MXB_ERROR("%s: The parameter '%s' cannot be modified at runtime.",
                              m_pSpecification->module().c_str(), key);
                    configured = false;
                }
            }
        }
    }

    if (!configured)
    {
        return configured;
    }

    json_object_foreach(json, key, value)
    {
        if (json_typeof(value) == JSON_OBJECT && find_value(key) == nullptr)
        {
            // If the value is an object and there is no parameter with the
            // specified key, we assume it is the configuration of a nested object.
            const char* zNested_key;
            json_t* pNested_value;
            json_object_foreach(value, zNested_key, pNested_value)
            {
                // TODO: We throw away information here, but no can do for the time being.
                insert_value(nested_parameters[module_get_effective_name(key)], zNested_key, pNested_value);
            }
        }
        else
        {
            if (config::Type* pValue = find_value(key))
            {
                if (!pValue->is_equal(value))
                {
                    changed = true;
                    string message;

                    if (!pValue->set_from_json(value, &message))
                    {
                        MXB_ERROR("%s: %s", m_pSpecification->module().c_str(), message.c_str());
                        configured = false;
                    }
                }
            }
            else if (!is_core_param(m_pSpecification->kind(), key))
            {
                if (pUnrecognized)
                {
                    pUnrecognized->insert(key);
                }
                else
                {
                    MXB_ERROR("%s: The parameter '%s' is unrecognized.",
                              m_pSpecification->module().c_str(), key);
                    configured = false;
                }
            }
        }
    }

    if (configured)
    {
        // Always call post_configure() even if no changes were done. This makes sure that any side-effects
        // that the post_configure call has (e.g. reading files from disk) are re-applied when an attempt to
        // modify the configuration is made.
        m_first_time = false;

        // Mark the configuration as changed on the first attempt even if it really didn't
        changed = true;

        configured = post_configure(nested_parameters);
    }

    m_was_modified = changed;

    return configured;
}

Type* Configuration::find_value(const string& name)
{
    Type* pType = nullptr;
    const Param* pParam = m_pSpecification->find_param(name);

    if (pParam)
    {
        auto it = m_values.find(pParam->final_name());

        if (it != m_values.end())
        {
            pType = it->second;
        }
    }

    return pType;
}

const Type* Configuration::find_value(const string& name) const
{
    return const_cast<Configuration*>(this)->find_value(name);
}

ostream& Configuration::persist(ostream& out, const std::set<std::string>& force_persist) const
{
    out << '[' << m_name << ']' << '\n';
    return persist_append(out, force_persist);
}

ostream& Configuration::persist_append(ostream& out, const std::set<std::string>& force_persist) const
{
    for (const auto& entry : m_values)
    {
        Type* pValue = entry.second;

        if (pValue->parameter().is_mandatory()
            || force_persist.count(pValue->parameter().name())
            || pValue->to_string() != pValue->parameter().default_to_string())
        {
            auto str = pValue->persist();

            if (!str.empty())
            {
                if (!m_pSpecification->prefix().empty())
                {
                    out << m_pSpecification->prefix() << '.';
                }

                out << str << '\n';
            }
        }
    }

    return out;
}

void Configuration::fill(json_t* pObj) const
{
    json_t* pJson;

    if (!m_pSpecification->prefix().empty())
    {
        pJson = json_object();
        json_object_set_new(pObj, m_pSpecification->prefix().c_str(), pJson);
    }
    else
    {
        pJson = pObj;
    }

    for (const auto& kv : m_values)
    {
        const Type* pType = kv.second;

        json_object_set_new(pJson, kv.first.c_str(), pType->to_json());
    }
}

void Configuration::insert(Type* pValue)
{
    mxb_assert(m_values.find(pValue->parameter().name()) == m_values.end());

    m_values.insert(make_pair(pValue->parameter().name(), pValue));
}

void Configuration::remove(Type* pValue, const std::string& name)
{
    auto it = m_values.find(name);

    mxb_assert(it != m_values.end());
    mxb_assert(it->second == pValue);
    m_values.erase(it);
}

bool Configuration::post_configure(const std::map<string, mxs::ConfigParameters>& nested_params)
{
    return nested_params.empty();
}

size_t Configuration::size() const
{
    return m_values.size();
}

json_t* Configuration::to_json() const
{
    json_t* pConfiguration = json_object();
    fill(pConfiguration);
    return pConfiguration;
}

mxs::ConfigParameters Configuration::to_params() const
{
    mxs::ConfigParameters params;

    for (const auto& kv : m_values)
    {
        params.set(kv.first, kv.second->to_string());
    }

    return params;
}

/**
 * class Type
 */
Type::Type(Configuration* pConfiguration, const config::Param* pParam)
    : m_pConfiguration(pConfiguration)
    , m_pParam(pParam)
    , m_name(pParam->name())
{
    // The name is copied, so that we have access to it in the destructor
    // also in the case that Param happens to be destructed first.
    m_pConfiguration->insert(this);
}

Type::Type(Type&& rhs)
    : m_pConfiguration(rhs.m_pConfiguration)
    , m_pParam(rhs.m_pParam)
    , m_name(std::move(rhs.m_name))
{
    m_pConfiguration->remove(&rhs, m_name);
    m_pConfiguration->insert(this);
    rhs.m_pConfiguration = nullptr;
}

Type& Type::operator=(Type&& rhs)
{
    if (this != &rhs)
    {
        m_pConfiguration = rhs.m_pConfiguration;
        m_pParam = rhs.m_pParam;
        m_name = std::move(rhs.m_name);
        rhs.m_pConfiguration = nullptr;

        m_pConfiguration->remove(&rhs, m_name);
        m_pConfiguration->insert(this);
    }

    return *this;
}

Type::~Type()
{
    if (m_pConfiguration)
    {
        m_pConfiguration->remove(this, m_name);
    }
}

const config::Param& Type::parameter() const
{
    return *m_pParam;
}

std::string Type::persist() const
{
    std::ostringstream out;
    auto strval = to_string();

    if (!strval.empty())
    {
        out << m_pParam->name() << '=' << strval;
    }

    return out.str();
}

/**
 * ParamBool
 */
std::string ParamBool::type() const
{
    return "bool";
}

string ParamBool::to_string(value_type value) const
{
    return value ? "true" : "false";
}

bool ParamBool::from_string(const string& value_as_string, value_type* pValue, string* pMessage) const
{
    int rv = config_truth_value(value_as_string.c_str());

    if (rv == 1)
    {
        *pValue = true;
    }
    else if (rv == 0)
    {
        *pValue = false;
    }
    else if (pMessage)
    {
        mxb_assert(rv == -1);

        *pMessage = "Invalid boolean: ";
        *pMessage += value_as_string;
    }

    return rv != -1;
}

json_t* ParamBool::to_json(value_type value) const
{
    return json_boolean(value);
}

bool ParamBool::from_json(const json_t* pJson, value_type* pValue, string* pMessage) const
{
    bool rv = false;

    if (json_is_boolean(pJson))
    {
        *pValue = json_boolean_value(pJson) ? true : false;
        rv = true;
    }
    else if (pMessage)
    {
        *pMessage = "Expected a json boolean, but got a json ";
        *pMessage += mxb::json_type_to_string(pJson);
        *pMessage += ".";
    }

    return rv;
}

/**
 * ParamNumber
 */
std::string ParamNumber::to_string(value_type value) const
{
    return std::to_string(value);
}

bool ParamNumber::from_string(const std::string& value_as_string,
                              value_type* pValue,
                              std::string* pMessage) const
{
    const char* zValue = value_as_string.c_str();
    char* zEnd;
    errno = 0;
    long l = strtol(zValue, &zEnd, 10);

    bool rv = errno == 0 && zEnd != zValue && *zEnd == 0;

    if (rv)
    {
        rv = from_value(l, pValue, pMessage);
    }
    else if (pMessage)
    {
        *pMessage = "Invalid ";
        *pMessage += type();
        *pMessage += ": ";
        *pMessage += value_as_string;
    }

    return rv;
}

json_t* ParamNumber::to_json(value_type value) const
{
    return json_integer(value);
}

bool ParamNumber::from_json(const json_t* pJson, value_type* pValue,
                            std::string* pMessage) const
{
    bool rv = false;

    if (json_is_integer(pJson))
    {
        value_type value = json_integer_value(pJson);

        rv = from_value(value, pValue, pMessage);
    }
    else if (pMessage)
    {
        *pMessage = "Expected a json integer, but got a json ";
        *pMessage += mxb::json_type_to_string(pJson);
        *pMessage += ".";
    }

    return rv;
}

bool ParamNumber::from_value(value_type value,
                             value_type* pValue,
                             std::string* pMessage) const
{
    bool rv = value >= m_min_value && value <= m_max_value;

    if (rv)
    {
        *pValue = value;
    }
    else if (pMessage)
    {
        if (value < m_min_value)
        {
            *pMessage = "Too small a ";
        }
        else
        {
            mxb_assert(value >= m_max_value);
            *pMessage = "Too large a ";
        }

        *pMessage += type();
        *pMessage += ": ";
        *pMessage += std::to_string(value);
    }

    return rv;
}

/**
 * ParamCount
 */
std::string ParamCount::type() const
{
    return "count";
}

/**
 * ParamInteger
 */
std::string ParamInteger::type() const
{
    return "int";
}

/**
 * ParamHost
 */
std::string ParamHost::type() const
{
    return "host";
}

std::string ParamHost::to_string(const value_type& value) const
{
    return value.org_input();
}

bool ParamHost::from_string(const std::string& value_as_string,
                            value_type* pValue,
                            std::string* pMessage) const
{
    mxb::Host host = mxb::Host::from_string(value_as_string);

    if (host.is_valid())
    {
        *pValue = host;
    }
    else if (pMessage)
    {
        *pMessage = "'";
        *pMessage += value_as_string;
        *pMessage += "' is not a valid host port combination.";
    }

    return host.is_valid();
}

json_t* ParamHost::to_json(const value_type& value) const
{
    auto str = to_string(value);
    return str.empty() ? json_null() : json_string(str.c_str());
}

bool ParamHost::from_json(const json_t* pJson,
                          value_type* pValue,
                          std::string* pMessage) const
{
    bool rv = false;

    if (json_is_string(pJson))
    {
        const char* z = json_string_value(pJson);

        rv = from_string(z, pValue, pMessage);
    }
    else if (pMessage)
    {
        *pMessage = "Expected a json string, but got a json ";
        *pMessage += mxb::json_type_to_string(pJson);
        *pMessage += ".";
    }

    return rv;
}

/**
 * ParamPath
 */
std::string ParamPath::type() const
{
    return "path";
}

std::string ParamPath::to_string(const value_type& value) const
{
    return value;
}

bool ParamPath::from_string(const std::string& value_as_string,
                            value_type* pValue,
                            std::string* pMessage) const
{
    bool valid = is_valid(value_as_string.c_str());

    if (valid)
    {
        *pValue = value_as_string;
    }
    else if (pMessage)
    {
        *pMessage = "Invalid path (does not exist, required permissions are not granted, ";
        *pMessage += "or cannot be created): ";
        *pMessage += value_as_string;
    }

    return valid;
}

json_t* ParamPath::to_json(const value_type& value) const
{
    return value.empty() ? json_null() : json_string(value.c_str());
}

bool ParamPath::from_json(const json_t* pJson, value_type* pValue,
                          std::string* pMessage) const
{
    bool rv = false;

    if (json_is_string(pJson))
    {
        const char* z = json_string_value(pJson);

        rv = from_string(z, pValue, pMessage);
    }
    else if (pMessage)
    {
        *pMessage = "Expected a json string, but got a json ";
        *pMessage += mxb::json_type_to_string(pJson);
        *pMessage += ".";
    }

    return rv;
}

// static
bool ParamPath::is_valid_path(uint32_t options, const value_type& value)
{
    bool valid = false;

    if (options & (W | R | X | F))
    {
        std::string buf;

        if (value.front() != '/')
        {
            buf = clean_up_pathname(mxb::string_printf("/%s/%s", mxs::module_configdir(), value.c_str()));
        }
        else
        {
            buf = value;
        }

        int mode = F_OK;
        int mask = 0;

        if (options & W)
        {
            mask |= S_IWUSR | S_IWGRP;
            mode |= W_OK;
        }
        if (options & R)
        {
            mask |= S_IRUSR | S_IRGRP;
            mode |= R_OK;
        }
        if (options & X)
        {
            mask |= S_IXUSR | S_IXGRP;
            mode |= X_OK;
        }

        if (access(buf.c_str(), mode) == 0)
        {
            valid = true;
        }
        else
        {
            /** Save errno as we do a second call to `accept` */
            int er = errno;

            if (access(buf.c_str(), F_OK) == 0 || (options & C) == 0)
            {
                /**
                 * Path already exists and it doesn't have the requested access
                 * right or the module doesn't want the directory to be created
                 * if it doesn't exist.
                 */
                MXB_ERROR("Bad path parameter '%s' (absolute path '%s'): %d, %s",
                          value.c_str(), buf.c_str(), er, mxb_strerror(er));
            }
            else if (mxs_mkdir_all(buf.c_str(), mask))
            {
                /** Successfully created path */
                valid = true;
            }
            else
            {
                /** Failed to create the directory, errno is set in `mxs_mkdir_all` */
                MXB_ERROR("Can't create path '%s' (absolute path '%s'): %d, %s",
                          value.c_str(), buf.c_str(), errno, mxb_strerror(errno));
            }
        }
    }
    else
    {
        /** No checks for the path are required */
        valid = true;
    }

    return valid;
}

/**
 * ParamPathList
 */
std::string ParamPathList::type() const
{
    return "pathlist";
}

std::string ParamPathList::to_string(const value_type& value) const
{
    return mxb::join(value, ":");
}

bool ParamPathList::from_string(const std::string& value_as_string,
                                value_type* pValue,
                                std::string* pMessage) const
{
    bool valid = true;
    auto paths = mxb::strtok(value_as_string, ":");

    for (const auto& path : paths)
    {
        if (ParamPath::is_valid_path(m_options, path))
        {
            pValue->push_back(path);
        }
        else
        {
            if (pMessage)
            {
                *pMessage = "Invalid path: " + path;
            }

            valid = false;
            break;
        }
    }

    return valid;
}

json_t* ParamPathList::to_json(const value_type& value) const
{
    json_t* arr;

    if (value.empty())
    {
        arr = json_null();
    }
    else
    {
        arr = json_array();

        for (const auto& path : value)
        {
            json_array_append_new(arr, json_string(path.c_str()));
        }
    }

    return arr;
}

bool ParamPathList::from_json(const json_t* pJson, value_type* pValue,
                              std::string* pMessage) const
{
    bool rv = false;

    if (json_is_string(pJson))
    {
        rv = from_string(json_string_value(pJson), pValue, pMessage);
    }
    else if (json_is_array(pJson))
    {
        rv = true;

        size_t i;
        json_t* val;

        json_array_foreach(pJson, i, val)
        {
            if (json_is_string(val))
            {
                std::string path = json_string_value(val);

                if (ParamPath::is_valid_path(m_options, path))
                {
                    pValue->push_back(path);
                }
                else
                {
                    if (pMessage)
                    {
                        *pMessage = "Invalid path: " + path;
                    }

                    rv = false;
                    break;
                }
            }
            else
            {
                rv = false;

                if (pMessage)
                {
                    *pMessage = "Expected a json string, but got a json "s + mxb::json_type_to_string(val);
                }
            }
        }
    }
    else if (pMessage)
    {
        *pMessage = "Expected a json string, but got a json "s + mxb::json_type_to_string(pJson);
    }

    return rv;
}

/**
 * ParamRegex
 */
std::string ParamRegex::type() const
{
    return "regex";
}

std::string ParamRegex::to_string(const value_type& type) const
{
    return type.pattern();
}

namespace
{

bool regex_from_string(const std::string& value_as_string,
                       uint32_t options,
                       RegexValue* pValue,
                       std::string* pMessage = nullptr)
{
    bool rv = false;

    if (value_as_string.empty())
    {
        *pValue = RegexValue();
        rv = true;
    }
    else
    {
        bool slashes = false;

        if (value_as_string.length() >= 2)
        {
            slashes = value_as_string.front() == '/' && value_as_string.back() == '/';
        }

        if (!slashes)
        {
            if (pMessage)
            {
                *pMessage = "Missing slashes (/) around a regular expression is deprecated.";
            }
        }

        string text = value_as_string.substr(slashes ? 1 : 0, value_as_string.length() - (slashes ? 2 : 0));

        if (text.empty())
        {
            *pValue = RegexValue{};
            rv = true;
        }
        else
        {

            uint32_t jit_available = 0;
            pcre2_config(PCRE2_CONFIG_JIT, &jit_available);

            uint32_t ovec_size;
            std::unique_ptr<pcre2_code> sCode(compile_regex_string(text.c_str(),
                                                                   jit_available, options, &ovec_size));

            if (sCode)
            {
                RegexValue value(text, std::move(sCode), ovec_size, options);

                *pValue = value;
                rv = true;
            }
        }
    }

    return rv;
}
}

bool ParamRegex::from_string(const std::string& value_as_string,
                             value_type* pValue,
                             std::string* pMessage) const
{
    return regex_from_string(value_as_string, m_options, pValue, pMessage);
}

json_t* ParamRegex::to_json(const value_type& value) const
{
    return !value.empty() ? json_string(("/" + value.pattern() + "/").c_str()) : json_null();
}

bool ParamRegex::from_json(const json_t* pJson,
                           value_type* pValue,
                           std::string* pMessage) const
{
    bool rv = false;

    if (json_is_string(pJson))
    {
        const char* z = json_string_value(pJson);

        rv = from_string(z, pValue, pMessage);
    }
    else if (pMessage)
    {
        *pMessage = "Expected a json string, but got a json ";
        *pMessage += mxb::json_type_to_string(pJson);
        *pMessage += ".";
    }

    return rv;
}

RegexValue ParamRegex::create_default(const char* zRegex)
{
    RegexValue value;

    MXB_AT_DEBUG(bool rv = ) regex_from_string(zRegex, 0, &value);
    mxb_assert(rv);

    return value;
}

RegexValue::RegexValue(const std::string& text, uint32_t options)
{
    MXB_AT_DEBUG(bool rv = ) regex_from_string(text.c_str(), options, this);
    mxb_assert(rv);
}

/**
 * ParamServer
 */
std::string ParamServer::type() const
{
    return "server";
}

std::string ParamServer::to_string(value_type value) const
{
    return value ? value->name() : "";
}

bool ParamServer::from_string(const std::string& value_as_string,
                              value_type* pValue,
                              std::string* pMessage) const
{
    bool rv = false;

    if (value_as_string.empty())
    {
        *pValue = nullptr;
        rv = true;
    }
    else
    {
        *pValue = SERVER::find_by_unique_name(value_as_string);

        if (*pValue)
        {
            rv = true;
        }
        else if (pMessage)
        {
            *pMessage = "Unknown server: ";
            *pMessage += value_as_string;
        }
    }

    return rv;
}

json_t* ParamServer::to_json(value_type value) const
{
    return value ? json_string(value->name()) : json_null();
}

bool ParamServer::from_json(const json_t* pJson, value_type* pValue,
                            std::string* pMessage) const
{
    bool rv = false;

    if (json_is_string(pJson))
    {
        const char* z = json_string_value(pJson);

        rv = from_string(z, pValue, pMessage);
    }
    else if (pMessage)
    {
        *pMessage = "Expected a json string, but got a json ";
        *pMessage += mxb::json_type_to_string(pJson);
        *pMessage += ".";
    }

    return rv;
}

std::vector<std::string> ParamServer::get_dependencies(const std::string& value) const
{
    return {value};
}

/**
 * ParamServerList
 */

std::vector<std::string> ParamServerList::get_dependencies(const std::string& value) const
{
    return mxb::strtok(value, ",");
}

std::string ParamServerList::type() const
{
    return "serverlist";
}

std::string ParamServerList::to_string(value_type value) const
{
    std::vector<std::string> str(value.size());
    std::transform(value.begin(), value.end(), str.begin(), std::mem_fn(&SERVER::name));
    return mxb::join(str, ",");
}

bool ParamServerList::from_string(const std::string& value_as_string, value_type* pValue,
                                  std::string* pMessage) const
{
    bool rv = true;

    if (!value_as_string.empty())
    {
        std::vector<std::string> unknown;

        for (auto val : mxb::strtok(value_as_string, ","))
        {
            mxb::trim(val);
            if (SERVER* s = SERVER::find_by_unique_name(val))
            {
                pValue->push_back(s);
            }
            else
            {
                unknown.push_back(val);
                rv = false;
            }
        }

        if (pMessage && !rv)
        {
            *pMessage = "Unknown servers: ";
            *pMessage += mxb::join(unknown, ",");
        }
    }

    return rv;
}

json_t* ParamServerList::to_json(value_type value) const
{
    return !value.empty() ? json_string(to_string(value).c_str()) : json_null();
}

bool ParamServerList::from_json(const json_t* pJson, value_type* pValue,
                                std::string* pMessage) const
{
    bool rv = false;

    if (json_is_string(pJson))
    {
        const char* z = json_string_value(pJson);

        rv = from_string(z, pValue, pMessage);
    }
    else if (pMessage)
    {
        *pMessage = "Expected a json string, but got a json ";
        *pMessage += mxb::json_type_to_string(pJson);
        *pMessage += ".";
    }

    return rv;
}

/**
 * ParamModule
 */
ParamModule::value_type ParamModule::default_value() const
{
    value_type pModule = m_default_value;

    if (!pModule)
    {
        if (!m_default_module.empty())
        {
            pModule = get_module(m_default_module, m_module_type);
        }
        else
        {
            pModule = nullptr;
        }

        const_cast<ParamModule*>(this)->m_default_value = pModule;
    }

    return pModule;
}

std::string ParamModule::type() const
{
    return "module";
}

bool ParamModule::takes_parameters() const
{
    return true;
}

std::string ParamModule::parameter_prefix(const std::string& value) const
{
    const MXS_MODULE* pModule = get_module(value, m_module_type);
    return pModule ? pModule->name : value;
}

bool ParamModule::validate_parameters(const std::string& value,
                                      const mxs::ConfigParameters& params,
                                      mxs::ConfigParameters* pUnrecognized) const
{
    const MXS_MODULE* pModule = get_module(value, m_module_type);
    const mxs::config::Specification* pSpecification = pModule ? pModule->specification : nullptr;

    bool valid;
    if (!pSpecification || pSpecification->prefix().empty())
    {
        // The module does not expect nested parameters.
        valid = Param::validate_parameters(value, params, pUnrecognized);
    }
    else
    {
        valid = pSpecification->validate(params, pUnrecognized);
    }

    return valid;
}

bool ParamModule::validate_parameters(const std::string& value,
                                      json_t* pParams,
                                      std::set<std::string>* pUnrecognized) const
{
    const MXS_MODULE* pModule = get_module(value, m_module_type);
    const mxs::config::Specification* pSpecification = pModule ? pModule->specification : nullptr;

    bool valid;
    if (!pSpecification || pSpecification->prefix().empty())
    {
        // The module does not expect nested parameters.
        valid = Param::validate_parameters(value, pParams, pUnrecognized);
    }
    else
    {
        valid = pSpecification->validate(pParams, pUnrecognized);
    }

    return valid;
}

std::string ParamModule::to_string(value_type value) const
{
    return value ? value->name : "";
}

bool ParamModule::from_string(const std::string& value_as_string,
                              value_type* pValue,
                              std::string* pMessage) const
{
    bool rv = false;

    if (value_as_string.empty())
    {
        *pValue = nullptr;
        // TODO: Also ok for modules? In other contexts an empty string
        // TODO: is ok, but in the case of modules?
        rv = true;
    }
    else
    {
        *pValue = get_module(value_as_string, m_module_type);

        if (*pValue)
        {
            rv = true;
        }
        else if (pMessage)
        {
            *pMessage = "'";
            *pMessage += value_as_string;
            *pMessage += "' does not refer to a module, or refers to module of the wrong type.";
        }
    }

    return rv;
}

json_t* ParamModule::to_json(value_type value) const
{
    return value ? json_string(value->name) : json_null();
}

bool ParamModule::from_json(const json_t* pJson, value_type* pValue,
                            std::string* pMessage) const
{
    bool rv = false;

    if (json_is_string(pJson))
    {
        const char* z = json_string_value(pJson);

        rv = from_string(z, pValue, pMessage);
    }
    else if (pMessage)
    {
        *pMessage = "Expected a json string, but got a json ";
        *pMessage += mxb::json_type_to_string(pJson);
        *pMessage += ".";
    }

    return rv;
}

/**
 * ParamTarget
 */
std::string ParamTarget::type() const
{
    return "target";
}

std::string ParamTarget::to_string(value_type value) const
{
    return value ? value->name() : "";
}

bool ParamTarget::from_string(const std::string& value_as_string,
                              value_type* pValue,
                              std::string* pMessage) const
{
    *pValue = mxs::Target::find(value_as_string);

    if (!*pValue && pMessage)
    {
        *pMessage = "Unknown target: ";
        *pMessage += value_as_string;
    }

    return *pValue;
}

json_t* ParamTarget::to_json(value_type value) const
{
    return value ? json_string(value->name()) : json_null();
}

bool ParamTarget::from_json(const json_t* pJson, value_type* pValue,
                            std::string* pMessage) const
{
    bool rv = false;

    if (json_is_string(pJson))
    {
        const char* z = json_string_value(pJson);

        rv = from_string(z, pValue, pMessage);
    }
    else if (pMessage)
    {
        *pMessage = "Expected a json string, but got a json ";
        *pMessage += mxb::json_type_to_string(pJson);
        *pMessage += ".";
    }

    return rv;
}

std::vector<std::string> ParamTarget::get_dependencies(const std::string& value) const
{
    return {value};
}

/**
 * ParamService
 */
std::string ParamService::type() const
{
    return "service";
}

std::string ParamService::to_string(value_type value) const
{
    return value ? value->name() : "";
}

bool ParamService::from_string(const std::string& value_as_string,
                               value_type* pValue,
                               std::string* pMessage) const
{
    *pValue = ::Service::find(value_as_string);

    if (!*pValue && pMessage)
    {
        *pMessage = "Unknown Service: " + value_as_string;
    }

    return *pValue;
}

json_t* ParamService::to_json(value_type value) const
{
    return value ? json_string(value->name()) : json_null();
}

bool ParamService::from_json(const json_t* pJson, value_type* pValue,
                             std::string* pMessage) const
{
    bool rv = false;

    if (json_is_string(pJson))
    {
        const char* z = json_string_value(pJson);

        rv = from_string(z, pValue, pMessage);
    }
    else if (pMessage)
    {
        *pMessage = "Expected a json string, but got a json ";
        *pMessage += mxb::json_type_to_string(pJson);
        *pMessage += ".";
    }

    return rv;
}

std::vector<std::string> ParamService::get_dependencies(const std::string& value) const
{
    return {value};
}

/**
 * ParamSize
 */
std::string ParamSize::type() const
{
    return "size";
}

std::string ParamSize::to_string(value_type value) const
{
    // TODO: Use largest possible unit.
    return std::to_string(value);
}

bool ParamSize::from_string(const std::string& value_as_string,
                            value_type* pValue,
                            std::string* pMessage) const
{
    uint64_t value;
    bool valid = get_suffixed_size(value_as_string.c_str(), &value);

    if (!valid && pMessage)
    {
        *pMessage = "Invalid size: ";
        *pMessage += value_as_string;
    }
    else
    {
        valid = from_value(value, pValue, pMessage);
    }

    return valid;
}

json_t* ParamSize::to_json(value_type value) const
{
    return json_integer(value);
}

bool ParamSize::from_json(const json_t* pJson,
                          value_type* pValue,
                          std::string* pMessage) const
{
    bool rv = false;

    if (json_is_integer(pJson))
    {
        rv = from_value(json_integer_value(pJson), pValue, pMessage);
    }
    else if (json_is_string(pJson))
    {
        rv = from_string(json_string_value(pJson), pValue, pMessage);
    }
    else if (pMessage)
    {
        *pMessage = "Expected a json string, but got a json ";
        *pMessage += mxb::json_type_to_string(pJson);
        *pMessage += ".";
    }

    return rv;
}

/**
 * ParamString
 */
std::string ParamString::type() const
{
    return "string";
}

std::string ParamString::to_string(value_type value) const
{
    std::string rval;

    if (!value.empty())
    {
        if (m_quotes != Quotes::IGNORED || isspace(value.front()) || isspace(value.back()))
        {
            rval = '"' + value + '"';
        }
        else
        {
            rval = value;
        }
    }

    return rval;
}

bool ParamString::from_string(const std::string& value_as_string,
                              value_type* pValue,
                              std::string* pMessage) const
{
    bool valid = true;

    char b = value_as_string.empty() ? 0 : value_as_string.front();
    char e = value_as_string.empty() ? 0 : value_as_string.back();

    if (b != '"' && b != '\'')
    {
        static const char zDesired[] = "The string value should be enclosed in quotes: ";
        static const char zRequired[] = "The string value must be enclosed in quotes: ";

        const char* zMessage = nullptr;

        switch (m_quotes)
        {
        case REQUIRED:
            zMessage = zRequired;
            valid = false;
            break;

        case DESIRED:
            zMessage = zDesired;
            break;

        case IGNORED:
            break;
        }

        if (pMessage && zMessage)
        {
            *pMessage = zMessage;
            *pMessage += value_as_string;
        }
    }

    if (valid)
    {
        string s = value_as_string;

        if (b == '"' || b == '\'')
        {
            valid = (b == e);

            if (valid)
            {
                s = s.substr(1, s.length() - 2);
            }
            else if (pMessage)
            {
                *pMessage = "A quoted string must end with the same quote: ";
                *pMessage += value_as_string;
            }
        }

        if (valid)
        {
            *pValue = s;
        }
    }

    return valid;
}

json_t* ParamString::to_json(value_type value) const
{
    return value.empty() ? json_null() : json_string(value.c_str());
}

bool ParamString::from_json(const json_t* pJson,
                            value_type* pValue,
                            std::string* pMessage) const
{
    bool rv = false;

    if (json_is_string(pJson))
    {
        *pValue = json_string_value(pJson);
        rv = true;
    }
    else if (pMessage)
    {
        *pMessage = "Expected a json string, but got a json ";
        *pMessage += mxb::json_type_to_string(pJson);
        *pMessage += ".";
    }

    return rv;
}

/**
 * ParamStringList
 */
std::string ParamStringList::type() const
{
    return "stringlist";
}

std::string ParamStringList::to_string(value_type value) const
{
    return mxb::join(value, m_delimiter);
}

bool ParamStringList::from_string(const std::string& value_as_string,
                                  value_type* pValue,
                                  std::string* pMessage) const
{
    auto values = mxb::strtok(value_as_string, m_delimiter);

    // TODO: Are there cases where we don't want to trim the values?
    for (auto& v : values)
    {
        mxb::trim(v);
    }

    *pValue = std::move(values);

    return true;
}

json_t* ParamStringList::to_json(value_type value) const
{
    json_t* arr = json_array();

    for (const auto& v : value)
    {
        json_array_append_new(arr, json_string(v.c_str()));
    }

    return arr;
}

bool ParamStringList::from_json(const json_t* pJson,
                                value_type* pValue,
                                std::string* pMessage) const
{
    bool ok = false;
    value_type values;

    if (json_is_array(pJson))
    {
        ok = true;
        values.reserve(json_array_size(pJson));
        size_t i;
        json_t* v;

        json_array_foreach(pJson, i, v)
        {
            if (json_is_string(v))
            {
                values.push_back(json_string_value(v));
            }
            else
            {
                ok = false;
                break;
            }
        }
    }
    else if (json_is_string(pJson))
    {
        ok = from_string(json_string_value(pJson), &values, pMessage);
    }

    if (ok)
    {
        *pValue = std::move(values);
    }

    return ok;
}

std::string ParamPassword::type() const
{
    return "password";
}

std::string ParamPassword::to_string(value_type value) const
{
    return !value.empty() && config_mask_passwords() ? "*****" :
           ParamString::to_string(mxs::encrypt_password(value));
}

bool ParamPassword::from_string(const std::string& value, value_type* pValue, std::string* pMessage) const
{
    bool ok = ParamString::from_string(value, pValue, pMessage);

    if (ok)
    {
        *pValue = mxs::decrypt_password(*pValue);
    }

    return ok;
}


json_t* ParamPassword::to_json(value_type value) const
{
    return !value.empty() && config_mask_passwords() ? json_string("*****") :
           ParamString::to_json(mxs::encrypt_password(value));
}

bool ParamPassword::from_json(const json_t* pJson, value_type* pValue, std::string* pMessage) const
{
    bool ok = ParamString::from_json(pJson, pValue, pMessage);

    if (ok)
    {
        *pValue = mxs::decrypt_password(*pValue);
    }

    return ok;
}
}
}<|MERGE_RESOLUTION|>--- conflicted
+++ resolved
@@ -156,6 +156,9 @@
             string tail = name.substr(i + 1);
             mxb::lower_case(head);
 
+            // TODO: This assumption is currently slightly broken in the way that parameter_prefix() is used
+            // to determine which parameters have a prefix value but the actual nested parameters are always
+            // assumed to be a module name.
             nested_parameters[module_get_effective_name(head)].set(tail, value);
         }
         else
@@ -173,13 +176,8 @@
                 {
                     if (pParam->takes_parameters())
                     {
-<<<<<<< HEAD
                         std::string real_name = pParam->parameter_prefix(value);
                         parameters_with_params[mxb::lower_case_copy(real_name)] = pParam;
-=======
-                        auto real_name = module_get_effective_name(mxb::lower_case_copy(value));
-                        parameters_with_params[real_name] = pParam;
->>>>>>> 7178105a
                     }
                 }
                 else
@@ -316,13 +314,8 @@
 
                         if (json_typeof(pValue) == JSON_STRING)
                         {
-<<<<<<< HEAD
                             std::string real_name = pParam->parameter_prefix(json_string_value(pValue));
                             parameters_with_params[mxb::lower_case_copy(real_name)] = pParam;
-=======
-                            auto real_name = module_get_effective_name(json_string_value(pValue));
-                            parameters_with_params[real_name] = pParam;
->>>>>>> 7178105a
                         }
                     }
                 }
