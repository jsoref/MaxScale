--- conflicted
+++ resolved
@@ -1135,10 +1135,7 @@
 
     if (sigfillset(&sigset) != 0)
     {
-        int e = errno;
-        errno = 0;
-        static const char message[] = "Failed to initialize set the signal set for MaxScale. Exiting.";
-        print_log_n_stderr(true, true, message, message, e);
+        log_startup_error(errno, "Failed to initialize the signal set for MaxScale");
         return false;
     }
 
@@ -1159,10 +1156,7 @@
 
     if (sigprocmask(SIG_SETMASK, &sigset, NULL) != 0)
     {
-        int e = errno;
-        errno = 0;
-        static const char message[] = "Failed to set the signal set for MaxScale. Exiting";
-        print_log_n_stderr(true, true, message, message, e);
+        log_startup_error(errno, "Failed to set the signal set for MaxScale");
         return false;
     }
 
@@ -1197,7 +1191,6 @@
  */
 bool configure_critical_signals(void)
 {
-
     if (!configure_signal(SIGSEGV, "SIGSEGV", sigfatal_handler))
     {
         return false;
@@ -1262,9 +1255,9 @@
 {
     bool rv = false;
 
-    if (!configure_signals())
-    {
-        log_startup_error("Failed to configure signal handlers.");
+    if (!configure_critical_signals())
+    {
+        log_startup_error("Failed to configure fatal signal handlers.");
     }
     else
     {
@@ -1847,13 +1840,6 @@
             return MAXSCALE_INTERNALERROR;
         }
     }
-<<<<<<< HEAD
-=======
-
-    if (!configure_critical_signals())
-    {
-        static const char* logerr = "Failed to configure fatal signal handlers. Exiting.";
->>>>>>> 9f076133
 
     // This RAII class ensures that the parent is notified at process exit.
     ChildExit child_exit(child_pipe, &rc);
@@ -2133,29 +2119,39 @@
                                        config_threadcount(),
                                        config_thread_stack_size());
 
-                            if (main_worker.execute(do_startup, RoutingWorker::EXECUTE_QUEUED))
+                            if (configure_normal_signals())
                             {
-                                // This call will block until MaxScale is shut down.
-                                main_worker.run();
-                                MXS_NOTICE("MaxScale is shutting down.");
-
-                                // Shutting down started, wait for all routing workers.
-                                RoutingWorker::join_workers();
-                                MXS_NOTICE("All workers have shut down.");
-
-                                MonitorManager::destroy_all_monitors();
-
-                                maxscale_start_teardown();
-                                service_destroy_instances();
-                                filter_destroy_instances();
-                                listener_destroy_instances();
-                                ServerManager::destroy_all();
-
-                                MXS_NOTICE("MaxScale shutdown completed.");
+                                if (main_worker.execute(do_startup, RoutingWorker::EXECUTE_QUEUED))
+                                {
+                                    // This call will block until MaxScale is shut down.
+                                    main_worker.run();
+                                    MXS_NOTICE("MaxScale is shutting down.");
+
+                                    disable_normal_signals();
+
+                                    // Shutting down started, wait for all routing workers.
+                                    RoutingWorker::join_workers();
+                                    MXS_NOTICE("All workers have shut down.");
+
+                                    MonitorManager::destroy_all_monitors();
+
+                                    maxscale_start_teardown();
+                                    service_destroy_instances();
+                                    filter_destroy_instances();
+                                    listener_destroy_instances();
+                                    ServerManager::destroy_all();
+
+                                    MXS_NOTICE("MaxScale shutdown completed.");
+                                }
+                                else
+                                {
+                                    log_startup_error("Failed to queue startup task.");
+                                    rc = MAXSCALE_INTERNALERROR;
+                                }
                             }
                             else
                             {
-                                log_startup_error("Failed to queue startup task.");
+                                log_startup_error("Failed to install signal handlers.");
                                 rc = MAXSCALE_INTERNALERROR;
                             }
                         }
@@ -2190,100 +2186,12 @@
         {
             rc = MAXSCALE_SHUTDOWN;
         }
-<<<<<<< HEAD
-=======
-    }
-
-    MXS_NOTICE("MaxScale started with %d worker threads, each with a stack size of %lu bytes.",
-               config_threadcount(),
-               config_thread_stack_size());
-
-    if (!configure_normal_signals())
-    {
-        static const char* logerr = "Failed to configure all signal handlers. Exiting.";
-
-        print_log_n_stderr(true, true, logerr, logerr, 0);
-        rc = MAXSCALE_INTERNALERROR;
-        goto return_main;
-    }
-
-    worker = RoutingWorker::get(RoutingWorker::MAIN);
-    mxb_assert(worker);
->>>>>>> 9f076133
 
         // Finalize the internal query classifier. The actual plugin was finalized
         // via the module finalizarion above.
         qc_process_end(QC_INIT_SELF);
     }
-<<<<<<< HEAD
     else
-=======
-
-    main_worker->run();
-
-    disable_normal_signals();
-
-    /*<
-     * Wait for worker threads to exit.
-     */
-    RoutingWorker::join_workers();
-    MXS_NOTICE("All workers have shut down.");
-
-    set_admin_worker(nullptr);      // Main worker has quit, re-assign to non-worker.
-
-    /*< Destroy all monitors */
-    MonitorManager::destroy_all_monitors();
-
-    maxscale_start_teardown();
-
-    /*<
-     * Destroy the router and filter instances of all services.
-     */
-    service_destroy_instances();
-    filter_destroy_instances();
-
-    RoutingWorker::finish();
-    maxbase::finish();
-
-    /*< Call finish on all modules. */
-    modules_process_finish();
-
-    /* Finalize the internal query classifier. The plugin was finalized
-     * via the module finalizarion above.
-     */
-    qc_process_end(QC_INIT_SELF);
-
-    log_exit_status();
-    MXS_NOTICE("MaxScale is shutting down.");
-
-    utils_end();
-    MXS_NOTICE("MaxScale shutdown completed.");
-
-    if (unload_modules_at_exit)
-    {
-        unload_all_modules();
-    }
-
-    ERR_free_strings();
-    EVP_cleanup();
-
-return_main:
-    if (pid_file_created)
-    {
-        unlock_pidfile();
-        unlink_pidfile();
-    }
-
-    if (daemon_mode && rc != MAXSCALE_SHUTDOWN)
-    {
-        /** Notify the parent process that an error has occurred */
-        write_child_exit_code(daemon_pipe[1], rc);
-    }
-
-    MXS_FREE(cnf_file_arg);
-
-    if (cnf_file_path)
->>>>>>> 9f076133
     {
         log_startup_error("Failed to initialize the internal query classifier.");
         rc = MAXSCALE_INTERNALERROR;
