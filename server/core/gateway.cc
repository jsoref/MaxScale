--- conflicted
+++ resolved
@@ -464,32 +464,14 @@
     }
 
     MXS_ALERT("Statement currently being classified: %.*s", (int)nStmt, pStmt);
-    MXS_SESSION* session = nullptr;
-
-    if (DCB* dcb = dcb_get_current())
-    {
-<<<<<<< HEAD
-        auto ses = dcb->session();
-        if (ses)
-        {
-            ses->dump_statements();
-            ses->dump_session_log();
-            MXS_ALERT("DCB: %p Session: %lu Service: %s",
-                      dcb, dcb->session()->id(), dcb->session()->service->name());
-        }
-=======
-        session = dcb->session();
-    }
-    else
-    {
-        session = session_get_current();
-    }
-
-    if (session)
-    {
-        session_dump_statements(session);
-        session_dump_log(session);
->>>>>>> c1c1ed11
+    DCB* dcb = dcb_get_current();
+    MXS_SESSION* ses = dcb ? dcb->session() : session_get_current();
+
+    if (ses)
+    {
+        ses->dump_statements();
+        ses->dump_session_log();
+        MXS_ALERT("Session: %lu Service: %s", ses->id(), ses->service->name());
     }
 
     thread_local std::string msg;
