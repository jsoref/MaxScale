/*
 * Copyright (c) 2016 MariaDB Corporation Ab
 * Copyright (c) 2023 MariaDB plc, Finnish Branch
 *
 * Use of this software is governed by the Business Source License included
 * in the LICENSE.TXT file and at www.mariadb.com/bsl11.
 *
 * Change Date: 2027-05-22
 *
 * On the date above, in accordance with the Business Source License, use
 * of this software will be governed by version 2 or later of the General
 * Public License.
 */

/**
 * @file gateway.c - The entry point of MaxScale
 */

#include <maxscale/ccdefs.hh>

#ifdef HAVE_GLIBC
#include <execinfo.h>
#endif
#include <ftw.h>
#include <stdlib.h>
#include <string.h>
#include <strings.h>
#include <time.h>
#include <unistd.h>
#include <getopt.h>
#ifdef HAVE_SYSTEMD
#include <systemd/sd-daemon.h>
#endif

#include <set>
#include <map>
#include <fstream>

#include <openssl/opensslconf.h>
#include <pwd.h>
#include <sys/file.h>
#include <sys/prctl.h>
#include <sys/stat.h>
#include <sys/types.h>
#include <sys/wait.h>
#include <sys/sysinfo.h>

#include <maxbase/maxbase.hh>
#include <maxbase/ini.hh>
#include <maxbase/stacktrace.hh>
#include <maxbase/format.hh>
#include <maxbase/pretty_print.hh>
#include <maxbase/watchdognotifier.hh>
#include <maxsql/mariadb.hh>
#include <maxscale/built_in_modules.hh>
#include <maxscale/cachingparser.hh>
#include <maxscale/dcb.hh>
#include <maxscale/listener.hh>
#include <maxscale/mainworker.hh>
#include <maxscale/maxscale.hh>
#include <maxscale/paths.hh>
#include <maxscale/routingworker.hh>
#include <maxscale/server.hh>
#include <maxscale/sqlite3.hh>
#include <maxscale/threadpool.hh>
#include <maxscale/utils.hh>
#include <maxscale/version.hh>
#include <maxsql/odbc.hh>

#include "internal/admin.hh"
#include "internal/adminusers.hh"
#include "internal/config.hh"
#include "internal/defaults.hh"
#include "internal/dcb.hh"
#include "internal/http_sql.hh"
#include "internal/maxscale.hh"
#include "internal/modules.hh"
#include "internal/monitormanager.hh"
#include "internal/service.hh"
#include "internal/secrets.hh"
#include "internal/servermanager.hh"
#include "internal/configmanager.hh"

#if !defined (OPENSSL_THREADS)
#error OpenSSL library does not support multi-threading.
#endif

#ifdef MXS_WITH_ASAN
#include <sanitizer/lsan_interface.h>
#endif

using namespace maxscale;
using std::cerr;
using std::cout;
using std::endl;
using std::string;

const int PIDFD_CLOSED = -1;

extern char* program_invocation_name;
extern char* program_invocation_short_name;

namespace
{
static struct ThisUnit
{
    char pidfile[PATH_MAX + 1] = "";
    int  pidfd = PIDFD_CLOSED;

    std::map<std::string, int> directory_locks;
    bool                       daemon_mode = true;
    volatile sig_atomic_t      last_signal = 0;
    bool                       unload_modules_at_exit = true;
    std::string                redirect_output_to;
    bool                       print_stacktrace_to_stdout = true;
    bool                       use_gdb = false;
#ifndef OPENSSL_1_1
    /** SSL multi-threading functions and structures */
    pthread_mutex_t* ssl_locks = nullptr;
#endif
} this_unit;
}

#ifdef HAVE_GLIBC
// getopt_long is a GNU extension
static struct option long_options[] =
{
    {"config-check",        no_argument,       0, 'c'},
    {"export-config",       required_argument, 0, 'e'},
    {"daemon",              no_argument,       0, 'n'},
    {"nodaemon",            no_argument,       0, 'd'},
    {"config",              required_argument, 0, 'f'},
    {"log",                 required_argument, 0, 'l'},
    {"logdir",              required_argument, 0, 'L'},
    {"cachedir",            required_argument, 0, 'A'},
    {"libdir",              required_argument, 0, 'B'},
    {"configdir",           required_argument, 0, 'C'},
    {"datadir",             required_argument, 0, 'D'},
    {"execdir",             required_argument, 0, 'E'},
    {"persistdir",          required_argument, 0, 'F'},
    {"sharedir",            required_argument, 0, 'J'},
    {"module_configdir",    required_argument, 0, 'M'},
    {"language",            required_argument, 0, 'N'},
    {"piddir",              required_argument, 0, 'P'},
    {"basedir",             required_argument, 0, 'R'},
    {"runtimedir",          required_argument, 0, 'r'},
    {"user",                required_argument, 0, 'U'},
    {"syslog",              required_argument, 0, 's'},
    {"maxlog",              required_argument, 0, 'S'},
    {"log_augmentation",    required_argument, 0, 'G'},
    {"version",             no_argument,       0, 'v'},
    {"version-full",        no_argument,       0, 'V'},
    {"help",                no_argument,       0, '?'},
    {"connector_plugindir", required_argument, 0, 'H'},
    {"passive",             no_argument,       0, 'p'},
    {"debug",               required_argument, 0, 'g'},
    {0,                     0,                 0, 0  }
};
#endif

static int  write_pid_file();   /* write MaxScale pidfile */
static bool lock_dir(const std::string& path);
static bool lock_directories();
static void unlock_directories();
static void unlink_pidfile(void);   /* remove pidfile */
static void unlock_pidfile();
static int  ntfw_cb(const char*, const struct stat*, int, struct FTW*);
static bool handle_path_arg(std::string* dest, const char* path, const char* arg, const char* arg2 = nullptr);
static bool handle_debug_args(char* args);
static void usage(void);
static bool check_paths();
static int  set_user(const char* user);
static bool pid_file_exists();
static void write_child_exit_code(int fd, int code);
static bool change_cwd();
static void log_exit_status();
static int  daemonize();
static void disable_module_unloading(const char* arg);
static void enable_module_unloading(const char* arg);
static void enable_statement_logging(const char* arg);
static void disable_statement_logging(const char* arg);
static void enable_cors(const char* arg);
static void cors_allow_origin(const char* arg);
static void allow_duplicate_servers(const char* arg);
static void use_gdb(const char* arg);
static void redirect_output_to_file(const char* arg);
static bool user_is_acceptable(const char* specified_user);
static bool init_sqlite3();
static bool init_base_libraries();
static void finish_base_libraries();
static bool redirect_stdout_and_stderr(const std::string& path);
static bool is_maxscale_already_running();

void set_sql_batch_size(const char* arg)
{
    uint64_t sz;

    if (get_suffixed_size(arg, &sz) && sz > 0)
    {
        mxq::odbc_set_batch_size(sz);
    }
    else
    {
        printf("Ignoring invalid value for 'sql-batch-size': %s\n", arg);
    }
}

namespace
{

/* Exit status for MaxScale */
const int MAXSCALE_SHUTDOWN = 0;        /* Normal shutdown */
const int MAXSCALE_BADCONFIG = 1;       /* Configuration file error */
const int MAXSCALE_NOLIBRARY = 2;       /* No embedded library found */
const int MAXSCALE_NOSERVICES = 3;      /* No services could be started */
const int MAXSCALE_ALREADYRUNNING = 4;  /* MaxScale is already running */
const int MAXSCALE_BADARG = 5;          /* Bad command line argument */
const int MAXSCALE_INTERNALERROR = 6;   /* Internal error, see error log */
const int MAXSCALE_RESTARTING = 75;     /* MaxScale must restart (same as EX_TEMPFAIL from BSD sysexits.h */

// The default configuration file name
const char default_cnf_fname[] = "maxscale.cnf";

string get_absolute_fname(const string& relative_path, const char* fname);
bool   is_file_and_readable(const string& absolute_pathname);
bool   path_is_readable(const string& absolute_pathname);

string resolve_maxscale_conf_fname(const string& cnf_file_arg);
}

#define VA_MESSAGE(message, format) \
    va_list ap ## __LINE__; \
    va_start(ap ## __LINE__, format); \
    int len ## __LINE__ = vsnprintf(nullptr, 0, format, ap ## __LINE__); \
    va_end(ap ## __LINE__); \
    char message[len ## __LINE__ + 1]; \
    va_start(ap ## __LINE__, format); \
    vsnprintf(message, sizeof(message), format, ap ## __LINE__); \
    va_end(ap ## __LINE__);

struct DEBUG_ARGUMENT
{
    const char* name;                       /**< The name of the debug argument */
    void        (* action)(const char* arg);/**< The function implementing the argument */
    const char* description;                /**< Help text */
};

#define SPACER "                              "

const DEBUG_ARGUMENT debug_arguments[] =
{
    {
        "disable-module-unloading", disable_module_unloading,
        "disable module unloading at exit. Will produce better\n"
        SPACER "Valgrind leak reports if leaked memory was allocated in\n"
        SPACER "a shared library"
    },
    {
        "enable-module-unloading", enable_module_unloading,
        "cancels disable-module-unloading"
    },
    {
        "redirect-output-to-file", redirect_output_to_file,
        "redirect stdout and stderr to the file given as an argument"
    },
    {
        "enable-statement-logging", enable_statement_logging,
        "enable the logging of monitor and authenticator SQL statements sent by MaxScale to the servers"
    },
    {
        "disable-statement-logging", disable_statement_logging,
        "disable the logging of monitor and authenticator SQL statements sent by MaxScale to the servers"
    },
    {
        "enable-cors", enable_cors,
        "enable CORS support in the REST API"
    },
    {
        "cors-allow-origin", cors_allow_origin,
        "enable CORS and set Access-Control-Allow-Origin header to the given value"
    },
    {
        "allow-duplicate-servers", allow_duplicate_servers,
        "allow multiple servers to have the same address/port combination"
    },
    {
        "gdb-stacktrace", use_gdb, "Use GDB to generate stacktraces"
    },
    {
        "sql-batch-size", set_sql_batch_size, "Set maximum batch size for the REST-API (default: 10MiB)"
    },
    {NULL, NULL, NULL}
};

#ifndef OPENSSL_1_1
/** SSL multi-threading functions and structures */

static void ssl_locking_function(int mode, int n, const char* file, int line)
{
    if (mode & CRYPTO_LOCK)
    {
        pthread_mutex_lock(&this_unit.ssl_locks[n]);
    }
    else
    {
        pthread_mutex_unlock(&this_unit.ssl_locks[n]);
    }
}
/**
 * OpenSSL requires this struct to be defined in order to use dynamic locks
 */
struct CRYPTO_dynlock_value
{
    pthread_mutex_t lock;
};

/**
 * Create a dynamic OpenSSL lock. The dynamic lock is just a wrapper structure
 * around a SPINLOCK structure.
 * @param file File name
 * @param line Line number
 * @return Pointer to new lock or NULL of an error occurred
 */
static struct CRYPTO_dynlock_value* ssl_create_dynlock(const char* file, int line)
{
    struct CRYPTO_dynlock_value* lock =
        (struct CRYPTO_dynlock_value*) MXB_MALLOC(sizeof(struct CRYPTO_dynlock_value));
    if (lock)
    {
        pthread_mutex_init(&lock->lock, NULL);
    }
    return lock;
}

/**
 * Lock a dynamic lock for OpenSSL.
 * @param mode
 * @param n pointer to lock
 * @param file File name
 * @param line Line number
 */
static void ssl_lock_dynlock(int mode, struct CRYPTO_dynlock_value* n, const char* file, int line)
{
    if (mode & CRYPTO_LOCK)
    {
        pthread_mutex_lock(&n->lock);
    }
    else
    {
        pthread_mutex_unlock(&n->lock);
    }
}

/**
 * Free a dynamic OpenSSL lock.
 * @param n Lock to free
 * @param file File name
 * @param line Line number
 */
static void ssl_free_dynlock(struct CRYPTO_dynlock_value* n, const char* file, int line)
{
    MXB_FREE(n);
}

#ifdef OPENSSL_1_0
/**
 * The thread ID callback function for OpenSSL dynamic locks.
 * @param id Id to modify
 */
static void maxscale_ssl_id(CRYPTO_THREADID* id)
{
    CRYPTO_THREADID_set_numeric(id, pthread_self());
}
#endif
#endif

/**
 * Handler for SIGHUP signal.
 */
static void sighup_handler(int i)
{
    // Legacy configuration reload handler
}

/**
 * Handler for SIGUSR1 signal. A SIGUSR1 signal will cause
 * maxscale to rotate all log files.
 */
static void sigusr1_handler(int i)
{
    MXB_NOTICE("Log file flush following reception of SIGUSR1\n");
    mxs_log_rotate();
}

static const char shutdown_msg[] = "\n\nShutting down MaxScale\n\n";
static const char patience_msg[] =
    "\n"
    "Patience is a virtue...\n"
    "Shutdown in progress, but one more Ctrl-C or SIGTERM and MaxScale goes down,\n"
    "no questions asked.\n";

static void sigterm_handler(int i)
{
    this_unit.last_signal = i;
    int n_shutdowns = maxscale_shutdown();

    if (n_shutdowns == 1)
    {
        if (!this_unit.daemon_mode)
        {
            if (write(STDERR_FILENO, shutdown_msg, sizeof(shutdown_msg) - 1) == -1)
            {
                printf("Failed to write shutdown message!\n");
            }
        }
    }
    else
    {
        exit(EXIT_FAILURE);
    }
}

static void sigint_handler(int i)
{
    this_unit.last_signal = i;
    int n_shutdowns = maxscale_shutdown();

    if (n_shutdowns == 1)
    {
        if (!this_unit.daemon_mode)
        {
            if (write(STDERR_FILENO, shutdown_msg, sizeof(shutdown_msg) - 1) == -1)
            {
                printf("Failed to write shutdown message!\n");
            }
        }
    }
    else if (n_shutdowns == 2)
    {
        if (!this_unit.daemon_mode)
        {
            if (write(STDERR_FILENO, patience_msg, sizeof(patience_msg) - 1) == -1)
            {
                printf("Failed to write shutdown message!\n");
            }
        }
    }
    else
    {
        exit(EXIT_FAILURE);
    }
}

volatile sig_atomic_t fatal_handling = 0;

static int signal_set(int sig, void (* handler)(int));

static void sigfatal_handler(int i)
{
    thread_local std::thread::id current_id;
    std::thread::id no_id;

    if (current_id != no_id)
    {
        // Fatal error when processing a fatal error.
        // TODO: This should be overhauled to proper signal handling (MXS-599).
        signal_set(i, SIG_DFL);
        raise(i);
    }

    current_id = std::this_thread::get_id();

    const mxs::Config& cnf = mxs::Config::get();

    char str[512]; // Enough
    sprintf(str,
            "MaxScale %s received fatal signal %d. "
            "Commit ID: %s, System name: %s, Release string: %s, Thread: %s",
<<<<<<< HEAD
            MAXSCALE_VERSION, i, maxscale_commit,
            cnf.sysname.c_str(), cnf.release_string, mxb::get_thread_name().c_str());
=======
            MAXSCALE_VERSION, i, maxscale_commit(), cnf.sysname.c_str(), cnf.release_string, mxb::get_thread_name().c_str());
>>>>>>> 9fe6eaff

    cerr << str << "\n" << endl;

    MXB_ALERT("%s", str);

    const char* pStmt = "none/unknown";
    size_t nStmt = strlen(pStmt);

    DCB* dcb = dcb_get_current();
    MXS_SESSION* ses = dcb ? dcb->session() : session_get_current();

    if (ses)
    {
        mxs::ClientConnection* cc = ses->client_connection();

        if (cc)
        {
            mxs::Parser* parser = cc->parser();

            if (parser)
            {
                const mxs::ParserPlugin& pp = parser->plugin();

                pp.get_current_stmt(&pStmt, &nStmt);
            }
        }
    }

    MXB_ALERT("Statement currently being classified: %.*s", (int)nStmt, pStmt);

#ifdef MXS_WITH_ASAN
    __lsan_do_leak_check();
#endif

    if (ses)
    {
        ses->dump_statements();
        ses->dump_session_log();
        MXB_ALERT("Session: %lu Service: %s", ses->id(), ses->service->name());
    }

    thread_local std::string msg;

    if (this_unit.use_gdb && mxb::have_gdb())
    {
        mxb::dump_gdb_stacktrace(
            [](const char* line) {
                msg += line;
            });
    }
    else
    {
        MXB_NOTICE("For a more detailed stacktrace, install GDB and "
                   "add 'debug=gdb-stacktrace' under the [maxscale] section.");

        auto cb = [](const char* symbol, const char* cmd) {
                char buf[512];
                snprintf(buf, sizeof(buf), "  %s: %s\n", symbol, cmd);
                msg += buf;
            };

        mxb::dump_stacktrace(cb);
    }

    if (this_unit.print_stacktrace_to_stdout)
    {
        // If stdout is not redirected to the log, print the stacktrace there as well.
        cerr << msg << endl;
    }

    mxb_log_fatal_error(msg.c_str());

    cerr << "Writing core dump." << endl;
    /* re-raise signal to enforce core dump */
    signal_set(i, SIG_DFL);
    raise(i);
}

/**
 * @node Wraps sigaction calls
 *
 * Parameters:
 * @param sig Signal to set
 * @param void Handler function for signal *
 *
 * @return 0 in success, 1 otherwise
 *
 *
 * @details (write detailed description here)
 *
 */
static int signal_set(int sig, void (* handler)(int))
{
    int rc = 0;

    struct sigaction sigact = {};
    sigact.sa_handler = handler;

    int err;

    do
    {
        errno = 0;
        err = sigaction(sig, &sigact, NULL);
    }
    while (errno == EINTR);

    if (err < 0)
    {
        MXB_ERROR("Failed call sigaction() in %s due to %d, %s.",
                  program_invocation_short_name,
                  errno,
                  mxb_strerror(errno));
        rc = 1;
    }

    return rc;
}

/**
 * @brief Create the data directory for this process
 *
 * This will prevent conflicts when multiple MaxScale instances are run on the
 * same machine.
 * @param base Base datadir path
 * @param datadir The result where the process specific datadir is stored
 * @return True if creation was successful and false on error
 */
static bool create_datadir(const char* base, char* datadir)
{
    bool created = false;
    int len = 0;

    if ((len = snprintf(datadir, PATH_MAX, "%s", base)) < PATH_MAX
        && (mkdir(datadir, 0777) == 0 || errno == EEXIST))
    {
        if ((len = snprintf(datadir, PATH_MAX, "%s/data%d", base, getpid())) < PATH_MAX)
        {
            if ((mkdir(datadir, 0777) == 0) || (errno == EEXIST))
            {
                created = true;
            }
            else
            {
                MXB_ERROR("Cannot create data directory '%s': %s",
                          datadir,
                          mxb_strerror(errno));
            }
        }
    }
    else
    {
        if (len < PATH_MAX)
        {
            MXB_ERROR("Cannot create data directory '%s': %s",
                      datadir,
                      mxb_strerror(errno));
        }
        else
        {
            MXB_ERROR("Data directory pathname exceeds the maximum allowed pathname "
                      "length: %s/data%d.",
                      base,
                      getpid());
        }
    }

    return created;
}

/**
 * Cleanup the temporary data directory we created for the gateway
 */
int ntfw_cb(const char* filename,
            const struct stat* filestat,
            int fileflags,
            struct FTW* pfwt)
{
    int rc = 0;
    int datadir_len = strlen(mxs::datadir());
    std::string filename_string(filename + datadir_len);

    if (strncmp(filename_string.c_str(), "/data", 5) == 0)
    {
        rc = remove(filename);
        if (rc != 0)
        {
            int eno = errno;
            errno = 0;
            MXB_ERROR("Failed to remove the data directory %s of MaxScale due to %d, %s.",
                      filename_string.c_str(),
                      eno,
                      mxb_strerror(eno));
        }
    }
    return rc;
}

/**
 * @brief Clean up the data directory
 *
 * This removes the process specific datadir which is currently only used by
 * the embedded library. In the future this directory could contain other
 * temporary files and relocating this to to, for example, /tmp/ could make sense.
 */
void cleanup_process_datadir()
{
    int depth = 1;
    int flags = FTW_CHDIR | FTW_DEPTH | FTW_MOUNT;
    const char* proc_datadir = mxs::process_datadir();

    if (strcmp(proc_datadir, mxs::datadir()) != 0 && access(proc_datadir, F_OK) == 0)
    {
        nftw(proc_datadir, ntfw_cb, depth, flags);
    }
}

void cleanup_old_process_datadirs()
{
    int depth = 1;
    int flags = FTW_CHDIR | FTW_DEPTH | FTW_MOUNT;
    nftw(mxs::datadir(), ntfw_cb, depth, flags);
}

namespace
{
string resolve_maxscale_conf_fname(const string& cnf_file_arg)
{
    string cnf_full_path;
    if (!cnf_file_arg.empty())
    {
        char resolved_path[PATH_MAX + 1];
        if (realpath(cnf_file_arg.c_str(), resolved_path) == nullptr)
        {
            MXB_ALERT("Failed to open read access to configuration file '%s': %s",
                      cnf_file_arg.c_str(), mxb_strerror(errno));
        }
        else
        {
            cnf_full_path = resolved_path;
        }
    }
    else
    {
        /*< default config file name is used */
        string home_dir = mxs::configdir();
        if (home_dir.empty() || home_dir.back() != '/')
        {
            home_dir += '/';
        }
        cnf_full_path = get_absolute_fname(home_dir, default_cnf_fname);
    }

    if (!cnf_full_path.empty() && !is_file_and_readable(cnf_full_path))
    {
        cnf_full_path.clear();
    }
    return cnf_full_path;
}
}


/**
 * Check read and write accessibility to a directory.
 * @param dirname       directory to be checked
 *
 * @return NULL if directory can be read and written, an error message if either
 *      read or write is not permitted.
 */
static bool check_dir_access(const char* dirname, bool rd, bool wr)
{
    mxb_assert(dirname);
    std::ostringstream ss;

    if (access(dirname, F_OK) != 0)
    {
        ss << "Can't access '" << dirname << "'.";
    }
    else if (rd && access(dirname, R_OK) != 0)
    {
        ss << "MaxScale doesn't have read permission to '" << dirname << "'.";
    }
    else if (wr && access(dirname, W_OK) != 0)
    {
        ss << "MaxScale doesn't have write permission to '" << dirname << "'.";
    }

    auto err = ss.str();

    if (!err.empty())
    {
        MXB_ALERT("%s: %s", err.c_str(), mxb_strerror(errno));
    }

    return err.empty();
}

static int init_log(const mxs::Config& cnf)
{
    int rval = 0;

    if (!cnf.config_check && !mxs_mkdir_all(mxs::logdir(), 0777, false))
    {
        fprintf(stderr, "alert: Cannot create log directory '%s': %s\n", mxs::logdir(), mxb_strerror(errno));
        rval = MAXSCALE_BADCONFIG;
    }
    else if (!mxs_log_init("maxscale", mxs::logdir(), cnf.log_target))
    {
        rval = MAXSCALE_INTERNALERROR;
    }

    return rval;
}

namespace
{
/**
 * Check that a path refers to a readable file.
 *
 * @param absolute_pathname The path to check.
 * @return True if the path refers to a readable file. is readable
 */
bool is_file_and_readable(const string& absolute_pathname)
{
    bool rv = false;
    struct stat info {};

    if (stat(absolute_pathname.c_str(), &info) == 0)
    {
        if ((info.st_mode & S_IFMT) == S_IFREG)
        {
            // There is a race here as the file can be deleted and a directory
            // created in its stead between the stat() call here and the access()
            // call in file_is_readable().
            rv = path_is_readable(absolute_pathname);
        }
        else
        {
            MXB_ALERT("'%s' does not refer to a regular file.", absolute_pathname.c_str());
        }
    }
    else
    {
        MXB_ALERT("Could not access '%s': %s", absolute_pathname.c_str(), mxb_strerror(errno));
    }

    return rv;
}

/**
 * Check if the file or directory is readable
 * @param absolute_pathname Path of the file or directory to check
 * @return True if file is readable
 */
bool path_is_readable(const string& absolute_pathname)
{
    bool succp = true;

    if (access(absolute_pathname.c_str(), R_OK) != 0)
    {
        MXB_ALERT("Opening file '%s' for reading failed: %s",
                  absolute_pathname.c_str(), mxb_strerror(errno));
        succp = false;
    }
    return succp;
}


/**
 * Get absolute pathname, given a relative path and a filename.
 *
 * @param relative_path  Relative path.
 * @param fname          File name to be concatenated to the path.
 *
 * @return Absolute path if resulting path exists and the file is
 *         readable, otherwise an empty string.
 */
string get_absolute_fname(const string& relative_path, const char* fname)
{
    mxb_assert(fname);

    string absolute_fname;

    /*<
     * Expand possible relative pathname to absolute path
     */
    char expanded_path[PATH_MAX];
    if (realpath(relative_path.c_str(), expanded_path) == NULL)
    {
        MXB_ALERT("Failed to read the directory '%s': %s", relative_path.c_str(), mxb_strerror(errno));
    }
    else
    {
        /*<
         * Concatenate an absolute filename and test its existence and
         * readability.
         */

        absolute_fname += expanded_path;
        absolute_fname += "/";
        absolute_fname += fname;

        if (!path_is_readable(absolute_fname))
        {
            absolute_fname.clear();
        }
    }

    return absolute_fname;
}
}

static void usage()
{
    fprintf(stderr,
            "\nUsage : %s [OPTION]...\n\n"
            "  -c, --config-check          validate configuration file and exit\n"
            "  -e, --export-config=FILE    export configuration to a single file\n"
            "  -d, --nodaemon              enable running in terminal process\n"
            "  -f, --config=FILE           relative or absolute pathname of config file\n"
            "  -l, --log=[file|stdout]     log to file or stdout\n"
            "                              (default: file)\n"
            "  -L, --logdir=PATH           path to log file directory\n"
            "  -A, --cachedir=PATH         path to cache directory\n"
            "  -B, --libdir=PATH           path to module directory\n"
            "  -C, --configdir=PATH        path to configuration file directory\n"
            "  -D, --datadir=PATH          path to data directory,\n"
            "                              stores internal MaxScale data\n"
            "  -E, --execdir=PATH          path to the maxscale and other executable files\n"
            "  -F, --persistdir=PATH       path to persisted configuration directory\n"
            "  -M, --module_configdir=PATH path to module configuration directory\n"
            "  -H, --connector_plugindir=PATH\n"
            "                              path to MariaDB Connector-C plugin directory\n"
            "  -J, --sharedir=PATH         path to share directory\n"
            "  -N, --language=PATH         path to errmsg.sys file\n"
            "  -P, --piddir=PATH           path to PID file directory\n"
            "  -R, --basedir=PATH          base path for all other paths\n"
            "  -r  --runtimedir=PATH       base path for all other paths expect binaries\n"
            "  -U, --user=USER             user ID and group ID of specified user are used to\n"
            "                              run MaxScale\n"
            "  -s, --syslog=[yes|no]       log messages to syslog (default:yes)\n"
            "  -S, --maxlog=[yes|no]       log messages to MaxScale log (default: yes)\n"
            "  -G, --log_augmentation=0|1  augment messages with the name of the function\n"
            "                              where the message was logged (default: 0)\n"
            "  -p, --passive               start MaxScale as a passive standby\n"
            "  -g, --debug=arg1,arg2,...   enable or disable debug features. Supported arguments:\n",
            program_invocation_short_name);
    for (int i = 0; debug_arguments[i].action != NULL; i++)
    {
        fprintf(stderr,
                "   %-25s  %s\n",
                debug_arguments[i].name,
                debug_arguments[i].description);
    }
    fprintf(stderr,
            "  -v, --version               print version info and exit\n"
            "  -V, --version-full          print full version info and exit\n"
            "  -?, --help                  show this help\n"
            "\n"
            "Defaults paths:\n"
            "  config file       : %s/%s\n"
            "  configdir         : %s\n"
            "  logdir            : %s\n"
            "  cachedir          : %s\n"
            "  libdir            : %s\n"
            "  sharedir          : %s\n"
            "  datadir           : %s\n"
            "  execdir           : %s\n"
            "  language          : %s\n"
            "  piddir            : %s\n"
            "  persistdir        : %s\n"
            "  module configdir  : %s\n"
            "  connector plugins : %s\n"
            "\n"
            "If '--basedir' is provided then all other paths, including the default\n"
            "configuration file path, are defined relative to that. As an example,\n"
            "if '--basedir /path/maxscale' is specified, then, for instance, the log\n"
            "dir will be '/path/maxscale/var/log/maxscale', the config dir will be\n"
            "'/path/maxscale/etc' and the default config file will be\n"
            "'/path/maxscale/etc/maxscale.cnf'.\n\n"
            "MaxScale documentation: https://mariadb.com/kb/en/maxscale/ \n",
            mxs::configdir(),
            default_cnf_fname,
            mxs::configdir(),
            mxs::logdir(),
            mxs::cachedir(),
            mxs::libdir(),
            mxs::sharedir(),
            mxs::datadir(),
            mxs::execdir(),
            mxs::langdir(),
            mxs::piddir(),
            mxs::config_persistdir(),
            mxs::module_configdir(),
            mxs::connector_plugindir());
}

/**
 * Deletes a particular signal from a provided signal set.
 *
 * @param sigset  The signal set to be manipulated.
 * @param signum  The signal to be deleted.
 * @param signame The name of the signal.
 *
 * @return True, if the signal could be deleted from the set, false otherwise.
 */
static bool delete_signal(sigset_t* sigset, int signum, const char* signame)
{
    int rc = sigdelset(sigset, signum);

    if (rc != 0)
    {
        MXB_ALERT("Failed to delete signal %s from the signal set of MaxScale: %s",
                  signame, mxb_strerror(errno));
    }

    return rc == 0;
}

/**
 * Disables all signals.
 *
 * @return True, if all signals could be disabled, false otherwise.
 */
bool disable_signals(void)
{
    sigset_t sigset;

    if (sigfillset(&sigset) != 0)
    {
        MXB_ALERT("Failed to initialize set the signal set for MaxScale: %s", mxb_strerror(errno));
        return false;
    }

    if (!delete_signal(&sigset, SIGHUP, "SIGHUP"))
    {
        return false;
    }

    if (!delete_signal(&sigset, SIGUSR1, "SIGUSR1"))
    {
        return false;
    }

    if (!delete_signal(&sigset, SIGTERM, "SIGTERM"))
    {
        return false;
    }

    if (!delete_signal(&sigset, SIGSEGV, "SIGSEGV"))
    {
        return false;
    }

    if (!delete_signal(&sigset, SIGABRT, "SIGABRT"))
    {
        return false;
    }

    if (!delete_signal(&sigset, SIGILL, "SIGILL"))
    {
        return false;
    }

    if (!delete_signal(&sigset, SIGFPE, "SIGFPE"))
    {
        return false;
    }

    if (!delete_signal(&sigset, SIGCHLD, "SIGCHLD"))
    {
        return false;
    }

#ifdef SIGBUS
    if (!delete_signal(&sigset, SIGBUS, "SIGBUS"))
    {
        return false;
    }
#endif

    if (sigprocmask(SIG_SETMASK, &sigset, NULL) != 0)
    {
        MXB_ALERT("Failed to set the signal set for MaxScale: %s", mxb_strerror(errno));
        return false;
    }

    return true;
}

bool disable_normal_signals(void)
{
    sigset_t sigset;

    if (sigfillset(&sigset) != 0)
    {
        MXB_ALERT("Failed to initialize the signal set for MaxScale: %s", mxb_strerror(errno));
        return false;
    }

    if (!delete_signal(&sigset, SIGHUP, "SIGHUP"))
    {
        return false;
    }

    if (!delete_signal(&sigset, SIGUSR1, "SIGUSR1"))
    {
        return false;
    }

    if (!delete_signal(&sigset, SIGTERM, "SIGTERM"))
    {
        return false;
    }

    if (sigprocmask(SIG_SETMASK, &sigset, NULL) != 0)
    {
        MXB_ALERT("Failed to set the signal set for MaxScale: %s", mxb_strerror(errno));
        return false;
    }

    return true;
}

/**
 * Configures the handling of a particular signal.
 *
 * @param signum  The signal number.
 * @param signame The name of the signal.
 * @param handler The handler function for the signal.
 *
 * @return True, if the signal could be configured, false otherwise.
 */
static bool configure_signal(int signum, const char* signame, void (* handler)(int))
{
    int rc = signal_set(signum, handler);

    if (rc != 0)
    {
        MXB_ALERT("Failed to set signal handler for %s.", signame);
    }

    return rc == 0;
}

/**
 * Configure fatal signal handlers
 *
 * @return True if signal handlers were installed correctly
 */
bool configure_critical_signals(void)
{
    if (!configure_signal(SIGSEGV, "SIGSEGV", sigfatal_handler))
    {
        return false;
    }

    if (!configure_signal(SIGABRT, "SIGABRT", sigfatal_handler))
    {
        return false;
    }

    if (!configure_signal(SIGILL, "SIGILL", sigfatal_handler))
    {
        return false;
    }

    if (!configure_signal(SIGFPE, "SIGFPE", sigfatal_handler))
    {
        return false;
    }

#ifdef SIGBUS
    if (!configure_signal(SIGBUS, "SIGBUS", sigfatal_handler))
    {
        return false;
    }
#endif

    return true;
}

/**
 * Configures signal handling of MaxScale.
 *
 * @return True, if all signals could be configured, false otherwise.
 */
bool configure_normal_signals(void)
{
    if (!configure_signal(SIGHUP, "SIGHUP", sighup_handler))
    {
        return false;
    }

    if (!configure_signal(SIGUSR1, "SIGUSR1", sigusr1_handler))
    {
        return false;
    }

    if (!configure_signal(SIGTERM, "SIGTERM", sigterm_handler))
    {
        return false;
    }

    if (!configure_signal(SIGINT, "SIGINT", sigint_handler))
    {
        return false;
    }

    return true;
}

bool setup_signals()
{
    bool rv = false;

    if (!configure_critical_signals())
    {
        MXB_ALERT("Failed to configure fatal signal handlers.");
    }
    else
    {
        sigset_t sigpipe_mask;
        sigemptyset(&sigpipe_mask);
        sigaddset(&sigpipe_mask, SIGPIPE);
        sigset_t saved_mask;
        int eno = pthread_sigmask(SIG_BLOCK, &sigpipe_mask, &saved_mask);

        if (eno != 0)
        {
            MXB_ALERT("Failed to initialise signal mask for MaxScale: %s", mxb_strerror(eno));
        }
        else
        {
            rv = true;
        }
    }

    return rv;
}

/**
 * Restore default signals
 */
void restore_signals()
{
    configure_signal(SIGHUP, "SIGHUP", SIG_DFL);
    configure_signal(SIGUSR1, "SIGUSR1", SIG_DFL);
    configure_signal(SIGTERM, "SIGTERM", SIG_DFL);
    configure_signal(SIGINT, "SIGINT", SIG_DFL);
    configure_signal(SIGSEGV, "SIGSEGV", SIG_DFL);
    configure_signal(SIGABRT, "SIGABRT", SIG_DFL);
    configure_signal(SIGILL, "SIGILL", SIG_DFL);
    configure_signal(SIGFPE, "SIGFPE", SIG_DFL);
#ifdef SIGBUS
    configure_signal(SIGBUS, "SIGBUS", SIG_DFL);
#endif
}

bool set_runtime_dirs(const char* basedir)
{
    bool rv = true;
    std::string path;

    if (rv && (rv = handle_path_arg(&path, basedir, cmake_defaults::DEFAULT_SHARE_SUBPATH)))
    {
        set_sharedir(path.c_str());
    }

    if (rv && (rv = handle_path_arg(&path, basedir, "var", cmake_defaults::DEFAULT_LOG_SUBPATH)))
    {
        set_logdir(path.c_str());
    }

    if (rv && (rv = handle_path_arg(&path, basedir, "var", cmake_defaults::DEFAULT_CACHE_SUBPATH)))
    {
        set_cachedir(path.c_str());
    }

    if (rv && (rv = handle_path_arg(&path, basedir, cmake_defaults::DEFAULT_CONFIG_SUBPATH)))
    {
        set_configdir(path.c_str());
    }

    if (rv && (rv = handle_path_arg(&path, basedir, cmake_defaults::DEFAULT_MODULE_CONFIG_SUBPATH)))
    {
        set_module_configdir(path.c_str());
    }

    if (rv && (rv = handle_path_arg(&path, basedir, "var", cmake_defaults::DEFAULT_DATA_SUBPATH)))
    {
        mxs::set_datadir(path.c_str());
    }

    if (rv && (rv = handle_path_arg(&path, basedir, "var", cmake_defaults::DEFAULT_LANG_SUBPATH)))
    {
        mxs::set_langdir(path.c_str());
    }

    if (rv && (rv = handle_path_arg(&path, basedir, "var", cmake_defaults::DEFAULT_PID_SUBPATH)))
    {
        set_piddir(path.c_str());
    }

    if (rv && (rv = handle_path_arg(&path, basedir, "var", cmake_defaults::DEFAULT_CONFIG_PERSIST_SUBPATH)))
    {
        set_config_persistdir(path.c_str());
    }

    if (rv && (rv = handle_path_arg(&path, basedir, cmake_defaults::DEFAULT_CONNECTOR_PLUGIN_SUBPATH)))
    {
        set_connector_plugindir(path.c_str());
    }

    return rv;
}

/**
 * Set the directories of MaxScale relative to a basedir
 *
 * @param basedir The base directory relative to which the other are set.
 *
 * @return True if the directories could be set, false otherwise.
 */
bool set_dirs(const char* basedir)
{
    bool rv = true;
    std::string path;

    rv = set_runtime_dirs(basedir);

    // The two paths here are not inside set_runtime_dirs on purpose: they are set by --basedir but not by
    // --runtimedir. The former is used with tarball installations and the latter is used to run multiple
    // MaxScale instances on the same server.

    if (rv && (rv = handle_path_arg(&path, basedir, cmake_defaults::DEFAULT_LIB_SUBPATH)))
    {
        set_libdir(path.c_str());
    }

    if (rv && (rv = handle_path_arg(&path, basedir, cmake_defaults::DEFAULT_EXEC_SUBPATH)))
    {
        set_execdir(path.c_str());
    }

    return rv;
}

/**
 * A RAII class that at construction time takes overship of pipe
 * handle and at destruction time notifies parent if there is
 * a need for that.
 */
class ChildExit
{
public:
    ChildExit(const ChildExit&) = delete;
    ChildExit& operator=(const ChildExit&) = delete;

    ChildExit(int child_pipe, int* pRc)
        : m_child_pipe(child_pipe)
        , m_rc(*pRc)
    {
    }

    ~ChildExit()
    {
        if (m_child_pipe != -1 && m_rc != MAXSCALE_SHUTDOWN)
        {
            write_child_exit_code(m_child_pipe, m_rc) ;
            ::close(m_child_pipe);
        }

        if (this_unit.unload_modules_at_exit)
        {
            unload_all_modules();
        }

        log_exit_status();
        restore_signals();
    }

private:
    int        m_child_pipe;
    const int& m_rc;
};

/**
 * @mainpage
 * The main entry point into MaxScale
 */
int main(int argc, char** argv)
{
    int rc = MAXSCALE_SHUTDOWN;

    std::ios_base::sync_with_stdio();

    // Create a startup log so that MXB_ERROR and friends immediately can be used.
    if (!mxb_log_init(MXB_LOG_TARGET_STDERR))
    {
        cerr << "alert: Could not initialize the startup log." << endl;
        return MAXSCALE_INTERNALERROR;
    }

    atexit(mxb_log_finish);

    mxs::Config& cnf = mxs::Config::init(argc, argv);

    maxscale_reset_starttime();

    // Option string for getopt
    const char accepted_opts[] = "dnce:f:g:l:vVs:S:?L:D:C:B:U:A:P:G:N:E:F:M:H:J:p:R:r:";
    const char* specified_user = NULL;
    char export_cnf[PATH_MAX + 1] = "";
    string cnf_file_arg;    /*< conf filename from cmd-line arg */
    string tmp_path;
    int opt;
#ifdef HAVE_GLIBC
    int option_index;
    while ((opt = getopt_long(argc,
                              argv,
                              accepted_opts,
                              long_options,
                              &option_index)) != -1)
#else
    while ((opt = getopt(argc, argv, accepted_opts)) != -1)
#endif
    {
        bool succp = true;

        switch (opt)
        {
        case 'n':
            /*< Daemon mode, MaxScale forks and parent exits. */
            this_unit.daemon_mode = true;
            break;

        case 'd':
            /*< Non-daemon mode, MaxScale does not fork. */
            this_unit.daemon_mode = false;
            break;

        case 'f':
            /*<
             * Simply copy the conf file argument. Expand or validate
             * it when MaxScale home directory is resolved.
             */
            if (optarg[0] != '-')
            {
                cnf_file_arg = optarg;
            }
            if (cnf_file_arg.empty())
            {
                MXB_ALERT("Configuration file argument identifier \'-f\' was specified but "
                          "the argument didn't specify a valid configuration file or the "
                          "argument was missing.");
                usage();
                succp = false;
            }
            break;

        case 'v':
            printf("MaxScale %s\n", MAXSCALE_VERSION);
            return EXIT_SUCCESS;

        case 'V':
            printf("MaxScale %s - %s\n", MAXSCALE_VERSION, maxscale_commit());

            // MAXSCALE_SOURCE is two values separated by a space, see CMakeLists.txt
            if (strcmp(maxscale_source(), " ") != 0)
            {
                printf("Source:        %s\n", maxscale_source());
            }
            if (strcmp(maxscale_cmake_flags(), "") != 0)
            {
                printf("CMake flags:   %s\n", maxscale_cmake_flags());
            }
            if (strcmp(maxscale_jenkins_build_tag(), "") != 0)
            {
                printf("Jenkins build: %s\n", maxscale_jenkins_build_tag());
            }
            return EXIT_SUCCESS;

        case 'l':
            if (strncasecmp(optarg, "file", PATH_MAX) == 0)
            {
                cnf.log_target = MXB_LOG_TARGET_FS;
            }
            else if (strncasecmp(optarg, "stdout", PATH_MAX) == 0)
            {
                cnf.log_target = MXB_LOG_TARGET_STDOUT;
            }
            else
            {
                MXB_ALERT("Configuration file argument identifier \'-l\' was specified but "
                          "the argument didn't specify a valid configuration file or the "
                          "argument was missing.");
                usage();
                succp = false;
            }
            break;

        case 'L':
            if (handle_path_arg(&tmp_path, optarg, NULL))
            {
                set_logdir(tmp_path.c_str());
            }
            else
            {
                succp = false;
            }
            break;

        case 'N':
            if (handle_path_arg(&tmp_path, optarg, NULL))
            {
                mxs::set_langdir(tmp_path.c_str());
            }
            else
            {
                succp = false;
            }
            break;

        case 'P':
            if (handle_path_arg(&tmp_path, optarg, NULL))
            {
                set_piddir(tmp_path.c_str());
            }
            else
            {
                succp = false;
            }
            break;

        case 'D':
            if (handle_path_arg(&tmp_path, optarg, NULL))
            {
                mxs::set_datadir(optarg);
            }
            else
            {
                succp = false;
            }
            break;

        case 'C':
            if (handle_path_arg(&tmp_path, optarg, NULL))
            {
                set_configdir(tmp_path.c_str());
            }
            else
            {
                succp = false;
            }
            break;

        case 'B':
            if (handle_path_arg(&tmp_path, optarg, NULL))
            {
                set_libdir(tmp_path.c_str());
            }
            else
            {
                succp = false;
            }
            break;

        case 'A':
            if (handle_path_arg(&tmp_path, optarg, NULL))
            {
                set_cachedir(tmp_path.c_str());
            }
            else
            {
                succp = false;
            }
            break;

        case 'E':
            if (handle_path_arg(&tmp_path, optarg, NULL))
            {
                set_execdir(tmp_path.c_str());
            }
            else
            {
                succp = false;
            }
            break;

        case 'H':
            if (handle_path_arg(&tmp_path, optarg, NULL))
            {
                set_connector_plugindir(tmp_path.c_str());
            }
            else
            {
                succp = false;
            }
            break;

        case 'J':
            if (handle_path_arg(&tmp_path, optarg, NULL))
            {
                set_sharedir(tmp_path.c_str());
            }
            else
            {
                succp = false;
            }
            break;

        case 'F':
            if (handle_path_arg(&tmp_path, optarg, NULL))
            {
                set_config_persistdir(tmp_path.c_str());
            }
            else
            {
                succp = false;
            }
            break;

        case 'M':
            if (handle_path_arg(&tmp_path, optarg, NULL))
            {
                set_module_configdir(tmp_path.c_str());
            }
            else
            {
                succp = false;
            }
            break;

        case 'R':
            if (handle_path_arg(&tmp_path, optarg, NULL))
            {
                succp = set_dirs(tmp_path.c_str());
            }
            else
            {
                succp = false;
            }
            break;

        case 'r':
            if (handle_path_arg(&tmp_path, optarg, NULL))
            {
                succp = set_runtime_dirs(tmp_path.c_str());
            }
            else
            {
                succp = false;
            }
            break;

        case 'S':
            {
                char* tok = strstr(optarg, "=");
                if (tok)
                {
                    tok++;
                    if (tok)
                    {
                        set_maxlog(config_truth_value(tok));
                    }
                }
                else
                {
                    set_maxlog(config_truth_value(optarg));
                }
            }
            break;

        case 's':
            {
                char* tok = strstr(optarg, "=");
                if (tok)
                {
                    tok++;
                    if (tok)
                    {
                        set_syslog(config_truth_value(tok));
                    }
                }
                else
                {
                    set_syslog(config_truth_value(optarg));
                }
            }
            break;

        case 'U':
            specified_user = optarg;
            if (set_user(specified_user) != 0)
            {
                succp = false;
            }
            break;

        case 'G':
            set_log_augmentation(atoi(optarg));
            break;

        case '?':
            usage();
            return EXIT_SUCCESS;

        case 'c':
            cnf.config_check = true;
            break;

        case 'e':
            cnf.config_check = true;
            strcpy(export_cnf, optarg);
            break;

        case 'p':
            cnf.passive.set(true);
            break;

        case 'g':
            if (!handle_debug_args(optarg))
            {
                succp = false;
            }
            break;

        default:
            usage();
            succp = false;
            break;
        }

        if (!succp)
        {
            return MAXSCALE_BADARG;
        }
    }

    if (!user_is_acceptable(specified_user))
    {
        // Error was logged in user_is_acceptable().
        return EXIT_FAILURE;
    }

    if (cnf.config_check)
    {
        this_unit.daemon_mode = false;
        cnf.log_target = MXB_LOG_TARGET_STDOUT;
    }

    uint64_t systemd_interval = 0;      // in microseconds
#ifdef HAVE_SYSTEMD
    // Systemd watchdog. Must be called in the initial thread */
    if (sd_watchdog_enabled(false, &systemd_interval) <= 0)
    {
        systemd_interval = 0;   // Disabled
    }
#endif

    int child_pipe = -1;
    if (!this_unit.daemon_mode)
    {
        MXB_NOTICE("MaxScale will be run in the terminal process.");
    }
    else
    {
        // If the function returns, we are in the child.
        child_pipe = daemonize();

        if (child_pipe == -1)
        {
            return MAXSCALE_INTERNALERROR;
        }
    }

    // This RAII class ensures that the parent is notified at process exit.
    ChildExit child_exit(child_pipe, &rc);

    // NOTE: From here on, rc *must* be assigned the return value, before returning.
    if (!setup_signals())
    {
        rc = MAXSCALE_INTERNALERROR;
        return rc;
    }

    const string cnf_file_path = resolve_maxscale_conf_fname(cnf_file_arg);
    if (cnf_file_path.empty())
    {
        rc = MAXSCALE_BADCONFIG;
        return rc;
    }

    auto cfg_file_read_res = sniff_configuration(cnf_file_path);
    if (!cfg_file_read_res.success)
    {
        rc = MAXSCALE_BADCONFIG;
        return rc;
    }

    // Set the default location for plugins. Path-related settings have been read by now.
    mxq::MariaDB::set_default_plugin_dir(mxs::connector_plugindir());

    if (cnf.log_target != MXB_LOG_TARGET_STDOUT && this_unit.daemon_mode)
    {
        mxb_log_redirect_stdout(true);
        this_unit.print_stacktrace_to_stdout = false;
    }

    // Now we are ready to close the initial startup log and initialize
    // the actual MaxScale log.
    mxb_log_finish();

    rc = init_log(cnf);

    if (rc != 0)
    {
        cerr << "alert: Could not initialize the MaxScale log." << endl;

        // The atexit function was registered the first time the log was initialized and now that it failed to
        // properly initialize again, the mxb_log_finish() function would end up being called with a
        // log that's already closed. This would hit a debug assertion but is unlikely to cause problems with
        // release mode binaries. Using _Exit skips the atexit function which avoids the problem. From this
        // point onwards, the process should exit gracefully by returning the exit code from main.
        _Exit(rc);
    }

    if (!init_base_libraries())
    {
        rc = MAXSCALE_INTERNALERROR;
        return rc;
    }

    atexit(finish_base_libraries);

    ConfigSectionMap config_context;

    if (!cfg_file_read_res.warning.empty())
    {
        MXB_WARNING("In file '%s': %s", cnf_file_path.c_str(), cfg_file_read_res.warning.c_str());
    }

    if (!config_load(cnf_file_path, cfg_file_read_res.config, config_context))
    {
        MXB_ALERT("Failed to open or read the MaxScale configuration "
                  "file. See the error log for details.");
        rc = MAXSCALE_BADCONFIG;
        return rc;
    }

    if (!apply_main_config(config_context))
    {
        rc = MAXSCALE_BADCONFIG;
        return rc;
    }

    mxb_log_set_syslog_enabled(cnf.syslog.get());
    mxb_log_set_maxlog_enabled(cnf.maxlog.get());

    MXB_NOTICE("syslog logging is %s.", cnf.syslog.get() ? "enabled" : "disabled");
    MXB_NOTICE("maxlog logging is %s.", cnf.maxlog.get() ? "enabled" : "disabled");

    // Try to create the persisted configuration directory. This needs to be done before the path validation
    // done by check_paths() to prevent it from failing. The directory wont' exist if it's the first time
    // MaxScale is starting up with this configuration.
    mxs_mkdir_all(mxs::config_persistdir(), S_IRWXU | S_IRWXG | S_IROTH | S_IXOTH);

    if (!check_paths())
    {
        rc = MAXSCALE_BADCONFIG;
        return rc;
    }

    if (!cnf.debug.empty() && !handle_debug_args(&cnf.debug[0]))
    {
        rc = MAXSCALE_INTERNALERROR;
        return rc;
    }

    if (!this_unit.redirect_output_to.empty())
    {
        if (!redirect_stdout_and_stderr(this_unit.redirect_output_to))
        {
            rc = MAXSCALE_INTERNALERROR;
            return rc;
        }
    }

    if (!cnf.config_check)
    {
        if (is_maxscale_already_running())
        {
            rc = MAXSCALE_ALREADYRUNNING;
            return rc;
        }
    }

    if (!cnf.syslog.get() && !cnf.maxlog.get())
    {
        MXB_WARNING("Both MaxScale and Syslog logging disabled.");
    }

    // Config successfully read and we are a unique MaxScale, time to log some info.
    MXB_NOTICE("Host: '%s' OS: %s@%s, %s, %s with %ld processor cores (%.2f available).",
               cnf.nodename.c_str(), cnf.sysname.c_str(), cnf.release.c_str(),
               cnf.version.c_str(), cnf.machine.c_str(), get_processor_count(),
               get_vcpu_count());

    MXB_NOTICE("Total main memory: %s (%s usable).",
               mxb::pretty_size(get_total_memory()).c_str(),
               mxb::pretty_size(get_available_memory()).c_str());
    MXB_NOTICE("MariaDB MaxScale %s started (Commit: %s)", MAXSCALE_VERSION, maxscale_commit());
    MXB_NOTICE("MaxScale is running in process %i", getpid());

    if (!this_unit.daemon_mode)
    {
        fprintf(stderr,
                "\n"
                "Configuration file : %s\n"
                "Log directory      : %s\n"
                "Data directory     : %s\n"
                "Module directory   : %s\n"
                "Service cache      : %s\n\n",
                cnf_file_path.c_str(),
                mxs::logdir(),
                mxs::datadir(),
                mxs::libdir(),
                mxs::cachedir());
    }

    MXB_NOTICE("Configuration file: %s", cnf_file_path.c_str());
    MXB_NOTICE("Log directory: %s", mxs::logdir());
    MXB_NOTICE("Data directory: %s", mxs::datadir());
    MXB_NOTICE("Module directory: %s", mxs::libdir());
    MXB_NOTICE("Service cache: %s", mxs::cachedir());

    if (this_unit.daemon_mode)
    {
        if (!change_cwd())
        {
            rc = MAXSCALE_INTERNALERROR;
            return rc;
        }
    }

    cleanup_old_process_datadirs();
    if (!cnf.config_check)
    {
        /*
         * Set the data directory. We use a unique directory name to avoid conflicts
         * if multiple instances of MaxScale are being run on the same machine.
         */
        char process_datadir[PATH_MAX + 1];
        if (create_datadir(mxs::datadir(), process_datadir))
        {
            mxs::set_process_datadir(process_datadir);
            atexit(cleanup_process_datadir);
        }
        else
        {
            MXB_ALERT("Cannot create data directory '%s': %s", process_datadir, mxb_strerror(errno));
            rc = MAXSCALE_BADCONFIG;
            return rc;
        }
    }

    if (cnf.qc_cache_properties.max_size)
    {
        // Config::n_threads as MaxScale is not yet running.
        int64_t size_per_thr = cnf.qc_cache_properties.max_size / mxs::Config::get().n_threads;
        MXB_NOTICE("Query classification results are cached and reused. "
                   "Memory used per thread: %s", mxb::pretty_size(size_per_thr).c_str());
    }

    if (!mxs::CachingParser::set_properties(cnf.qc_cache_properties))
    {
        MXB_ALERT("Could not set properties of the query classifier.");
        rc = MAXSCALE_INTERNALERROR;
        return rc;
    }

    // Load the password encryption/decryption key, as monitors and services may need it.
    if (!load_encryption_keys())
    {
        MXB_ALERT("Error loading password decryption key.");
        rc = MAXSCALE_SHUTDOWN;
        return rc;
    }

    /** Load the admin users */
    rest_users_init();

    mxb::WatchdogNotifier watchdog_notifier(systemd_interval);
    MainWorker main_worker(&watchdog_notifier);

    mxs::ConfigManager manager(&main_worker);

    /**
     * The following lambda function is executed as the first event on the main worker. This is what starts
     * up the listeners for all services.
     *
     * Due to the fact that the main thread runs a worker thread we have to queue the starting
     * of the listeners to happen after all workers have started. This allows worker messages to be used
     * when listeners are being started.
     *
     * Once the main worker is dedicated to doing work other than handling traffic the code could be executed
     * immediately after the worker thread have been started. This would make the startup logic clearer as
     * the order of the events would be the way they appear to be.
     */
    auto do_startup = [&]() {
            bool use_static_cnf = !manager.load_cached_config();

            if (use_static_cnf || cnf.config_check)
            {
                if (!config_process(config_context))
                {
                    MXB_ALERT("Failed to process the MaxScale configuration file %s.",
                              cnf_file_path.c_str());
                    rc = MAXSCALE_BADCONFIG;
                    maxscale_shutdown();
                    return;
                }

                if (cnf.config_check)
                {
                    MXB_NOTICE("Configuration was successfully verified.");

                    if (*export_cnf && export_config_file(export_cnf, config_context))
                    {
                        MXB_NOTICE("Configuration exported to '%s'", export_cnf);
                    }

                    rc = MAXSCALE_SHUTDOWN;
                    maxscale_shutdown();
                    return;
                }
            }
            else
            {
                auto res = manager.process_cached_config();

                if (res != mxs::ConfigManager::Startup::OK)
                {
                    if (res == mxs::ConfigManager::Startup::RESTART)
                    {
                        MXB_NOTICE("Attempting to restart MaxScale");

                        if (this_unit.daemon_mode)
                        {
                            // We have to fake success on the main process since we are using Type=forking.
                            // This has to be done because systemd only considers the final process as the
                            // main process whose return code is checked against RestartForceExitStatus. For
                            // more information, refer to the following issues:
                            //   https://github.com/systemd/systemd/issues/19295
                            //   https://github.com/systemd/systemd/pull/19685

                            write_child_exit_code(child_pipe, MAXSCALE_SHUTDOWN);
                        }

                        rc = MAXSCALE_RESTARTING;
                    }
                    else
                    {
                        MXB_ALERT("Failed to apply cached configuration, cannot continue. "
                                  "To start MaxScale without the cached configuration, disable "
                                  "configuration synchronization or remove the cached file.");
                        rc = MAXSCALE_BADCONFIG;
                    }

                    maxscale_shutdown();
                    return;
                }
            }

            if (cnf.admin_enabled)
            {
                bool success = mxs_admin_init();

                if (!success && (cnf.admin_host == "::"))
                {
                    MXB_WARNING("Failed to bind on address '::', attempting to "
                                "bind on IPv4 address '0.0.0.0'.");
                    cnf.admin_host = "0.0.0.0";
                    success = mxs_admin_init();
                }

                if (success)
                {
                    MXB_NOTICE("Started REST API on [%s]:%d",
                               cnf.admin_host.c_str(), (int)cnf.admin_port);
                    // Start HttpSql cleanup thread.
                    HttpSql::init();
                }
                else
                {
                    MXB_ALERT("Failed to initialize REST API.");
                    rc = MAXSCALE_INTERNALERROR;
                    maxscale_shutdown();
                    return;
                }
            }

            // If the configuration was read from the static configuration file, the objects need to be
            // started after they have been created.
            if (use_static_cnf)
            {
                // Ideally we'd do this in mxs::Config::Specification::validate but since it is configured
                // before the objects are created, it's simpler to do the check here. For runtime changes it
                // is done inside the validation function.
                auto cluster = cnf.config_sync_cluster;

                if (!cluster.empty() && !MonitorManager::find_monitor(cluster.c_str()))
                {
                    MXB_ALERT("The value of '%s' is not the name of a monitor: %s.",
                              CN_CONFIG_SYNC_CLUSTER, cluster.c_str());
                    rc = MAXSCALE_BADCONFIG;
                    maxscale_shutdown();
                    return;
                }

                MonitorManager::start_all_monitors();
                MonitorManager::wait_one_tick();

                if (!Service::launch_all())
                {
                    MXB_ALERT("Failed to start all MaxScale services.");
                    rc = MAXSCALE_NOSERVICES;
                    maxscale_shutdown();
                    return;
                }
            }

            if (RoutingWorker::start_workers(config_threadcount()))
            {
                MXB_NOTICE("MaxScale started with %d worker threads.", config_threadcount());
            }
            else
            {
                MXB_ALERT("Failed to start routing workers.");
                rc = MAXSCALE_INTERNALERROR;
                maxscale_shutdown();
                return;
            }

            manager.start_sync();

            if (this_unit.daemon_mode)
            {
                // Successful start, notify the parent process that it can exit.
                write_child_exit_code(child_pipe, rc);
            }
        };

    watchdog_notifier.start();

    add_built_in_module(mariadbprotocol_info());
    add_built_in_module(mariadbauthenticator_info());

    if (RoutingWorker::init(&watchdog_notifier))
    {
        if (configure_normal_signals())
        {
            if (main_worker.execute(do_startup, RoutingWorker::EXECUTE_QUEUED))
            {
                // This call will block until MaxScale is shut down.
                main_worker.run();
                MXB_NOTICE("MaxScale is shutting down.");

                // Stop the threadpool before shutting down the REST-API. The pool might still
                // have queued responses in it that use it and thus they should be allowed to
                // finish before we shut down. New REST-API responses are not possible as they
                // are actively being refused by the thread that would otherwise accept them.
                mxs::thread_pool().stop(false);

                disable_normal_signals();
                mxs_admin_finish();

                // Shutting down started, wait for all routing workers.
                RoutingWorker::join_workers();
                MXB_NOTICE("All workers have shut down.");

                MonitorManager::destroy_all_monitors();

                maxscale_start_teardown();
                service_destroy_instances();
                filter_destroy_instances();
                Listener::clear();
                ServerManager::destroy_all();

                MXB_NOTICE("MaxScale shutdown completed.");
            }
            else
            {
                MXB_ALERT("Failed to queue startup task.");
                rc = MAXSCALE_INTERNALERROR;
            }
        }
        else
        {
            MXB_ALERT("Failed to install signal handlers.");
            rc = MAXSCALE_INTERNALERROR;
        }

        RoutingWorker::finish();
    }
    else
    {
        MXB_ALERT("Failed to initialize routing workers.");
        rc = MAXSCALE_INTERNALERROR;
    }

    watchdog_notifier.stop();

    return rc;
}   /*< End of main */

static void unlock_pidfile()
{
    if (this_unit.pidfd != PIDFD_CLOSED)
    {
        if (flock(this_unit.pidfd, LOCK_UN | LOCK_NB) != 0)
        {
            MXB_ALERT("Failed to unlock PID file '%s': %s", this_unit.pidfile, mxb_strerror(errno));
        }
        close(this_unit.pidfd);
        this_unit.pidfd = PIDFD_CLOSED;
    }
}

/**
 * Unlink pid file, called at program exit
 */
static void unlink_pidfile(void)
{
    unlock_pidfile();

    if (strlen(this_unit.pidfile))
    {
        if (unlink(this_unit.pidfile))
        {
            MXB_WARNING("Failed to remove pidfile %s: %s", this_unit.pidfile, mxb_strerror(errno));
        }
    }
}

bool pid_is_maxscale(int pid)
{
    bool rval = false;
    std::stringstream ss;
    ss << "/proc/" << pid << "/comm";
    std::ifstream file(ss.str());
    std::string line;

    if (file && std::getline(file, line))
    {
        if (line == "maxscale" && pid != getpid())
        {
            rval = true;
        }
    }

    return rval;
}

/**
 * Check if the maxscale.pid file exists and has a valid PID in it. If one has already been
 * written and a MaxScale process is running, this instance of MaxScale should shut down.
 * @return True if the conditions for starting MaxScale are not met and false if
 * no PID file was found or there is no process running with the PID of the maxscale.pid
 * file. If false is returned, this process should continue normally.
 */
static bool pid_file_exists()
{
    const int PIDSTR_SIZE = 1024;

    char pathbuf[PATH_MAX + 1];
    char pidbuf[PIDSTR_SIZE];
    pid_t pid;
    bool lock_failed = false;

    snprintf(pathbuf, PATH_MAX, "%s/maxscale.pid", mxs::piddir());
    pathbuf[PATH_MAX] = '\0';

    if (access(pathbuf, F_OK) != 0)
    {
        return false;
    }

    if (access(pathbuf, R_OK) == 0)
    {
        int fd, b;

        if ((fd = open(pathbuf, O_RDWR)) == -1)
        {
            MXB_ALERT("Failed to open PID file '%s': %s", pathbuf, mxb_strerror(errno));
            return true;
        }
        if (flock(fd, LOCK_EX | LOCK_NB))
        {
            if (errno != EWOULDBLOCK)
            {
                MXB_ALERT("Failed to lock PID file '%s': %s", pathbuf, mxb_strerror(errno));
                close(fd);
                return true;
            }
            lock_failed = true;
        }

        this_unit.pidfd = fd;
        b = read(fd, pidbuf, sizeof(pidbuf));

        if (b == -1)
        {
            MXB_ALERT("Failed to read from PID file '%s': %s", pathbuf, mxb_strerror(errno));
            unlock_pidfile();
            return true;
        }
        else if (b == 0)
        {
            /** Empty file */
            MXB_ALERT("PID file read from '%s'. File was empty. If the file is the "
                      "correct PID file and no other MaxScale processes are running, "
                      "please remove it manually and start MaxScale again.", pathbuf);
            unlock_pidfile();
            return true;
        }

        pidbuf[(size_t)b < sizeof(pidbuf) ? (size_t)b : sizeof(pidbuf) - 1] = '\0';
        pid = strtol(pidbuf, NULL, 0);

        if (pid < 1)
        {
            /** Bad PID */
            MXB_ALERT("PID file read from '%s'. File contents not valid. If the file "
                      "is the correct PID file and no other MaxScale processes are "
                      "running, please remove it manually and start MaxScale again.", pathbuf);
            unlock_pidfile();
            return true;
        }

        if (pid_is_maxscale(pid))
        {
            MXB_ALERT("MaxScale is already running. Process id: %d. "
                      "Use another location for the PID file to run multiple "
                      "instances of MaxScale on the same machine.", pid);
            unlock_pidfile();
        }
        else
        {
            /** no such process, old PID file */
            if (lock_failed)
            {
                MXB_ALERT("Locking the PID file '%s' failed. Read PID from file "
                          "and no process found with PID %d. Confirm that no other "
                          "process holds the lock on the PID file.",
                          pathbuf, pid);
                close(fd);
            }
            return lock_failed;
        }
    }
    else
    {
        MXB_ALERT("Cannot open PID file '%s', no read permissions. Please confirm "
                  "that the user running MaxScale has read permissions on the file.",
                  pathbuf);
    }
    return true;
}

/**
 * Write process pid into pidfile anc close it
 * Parameters:
 * @param home_dir The MaxScale home dir
 * @return 0 on success, 1 on failure
 *
 */

static int write_pid_file()
{
    if (!mxs_mkdir_all(mxs::piddir(), S_IRWXU | S_IRWXG | S_IROTH | S_IXOTH))
    {
        MXB_ERROR("Failed to create PID directory.");
        return 1;
    }

    snprintf(this_unit.pidfile, PATH_MAX, "%s/maxscale.pid", mxs::piddir());

    if (this_unit.pidfd == PIDFD_CLOSED)
    {
        int fd = -1;

        fd = open(this_unit.pidfile, O_WRONLY | O_CREAT, 0777);
        if (fd == -1)
        {
            MXB_ALERT("Failed to open PID file '%s': %s", this_unit.pidfile, mxb_strerror(errno));
            return -1;
        }

        if (flock(fd, LOCK_EX | LOCK_NB))
        {
            if (errno == EWOULDBLOCK)
            {
                MXB_ALERT("Failed to lock PID file '%s', another process is holding a lock on it. "
                          "Please confirm that no other MaxScale process is using the same "
                          "PID file location.",
                          this_unit.pidfile);
            }
            else
            {
                MXB_ALERT("Failed to lock PID file '%s': %s", this_unit.pidfile, mxb_strerror(errno));
            }
            close(fd);
            return -1;
        }
        this_unit.pidfd = fd;
    }

    /* truncate pidfile content */
    if (ftruncate(this_unit.pidfd, 0))
    {
        MXB_ALERT("MaxScale failed to truncate PID file '%s': %s", this_unit.pidfile, mxb_strerror(errno));
        unlock_pidfile();
        return -1;
    }

    string pidstr = std::to_string(getpid());
    ssize_t len = pidstr.length();

    if (pwrite(this_unit.pidfd, pidstr.c_str(), len, 0) != len)
    {
        MXB_ALERT("MaxScale failed to write into PID file '%s': %s", this_unit.pidfile, mxb_strerror(errno));
        unlock_pidfile();
        return -1;
    }

    /* success */
    return 0;
}

static bool handle_path_arg(std::string* dest, const char* path, const char* arg, const char* arg2)
{
    bool rval = false;
    if (path)
    {
        string tmp = path;
        if (tmp.empty() || tmp.back() != '/')
        {
            tmp += '/';
        }

        if (arg)
        {
            tmp += arg;
        }
        if (arg2)
        {
            if (tmp.back() != '/')
            {
                tmp += '/';
            }
            tmp += arg2;
        }

        *dest = move(tmp);
        rval = true;
    }
    return rval;
}

static bool check_paths()
{
    // The default path for the connector_plugindir isn't valid. This doesn't matter that much as we don't
    // include the plugins in the installation.
    if (strcmp(mxs::connector_plugindir(), cmake_defaults::DEFAULT_CONNECTOR_PLUGINDIR) != 0)
    {
        if (!check_dir_access(mxs::connector_plugindir(), true, false))
        {
            return false;
        }
    }

    return check_dir_access(mxs::logdir(), true, false)
           && check_dir_access(mxs::cachedir(), true, true)
           && check_dir_access(mxs::configdir(), true, false)
           && check_dir_access(mxs::module_configdir(), true, false)
           && check_dir_access(mxs::datadir(), true, false)
           && check_dir_access(mxs::langdir(), true, false)
           && check_dir_access(mxs::piddir(), true, true)
           && check_dir_access(mxs::config_persistdir(), true, true)
           && check_dir_access(mxs::libdir(), true, false)
           && check_dir_access(mxs::execdir(), true, false);
}

/**
 * Read various directory paths and log settings from configuration. Variable substitution is
 * assumed to be already performed.
 *
 * @param main_config Parsed [maxscale]-section from the main configuration file.
 */
static void apply_dir_log_config(const mxb::ini::map_result::ConfigSection& main_config)
{
    const string* value = nullptr;

    auto find_helper = [&main_config, &value](const string& key) {
            bool rval = false;
            const auto& kvs = main_config.key_values;
            auto it = kvs.find(key);
            if (it != kvs.end())
            {
                value = &it->second.value;
                rval = true;
            }
            return rval;
        };

    // These will not override command line parameters but will override default values. */
    if (find_helper(CN_LOGDIR))
    {
        set_logdir(*value, mxs::config::Origin::CONFIG);
    }

    if (find_helper(CN_LIBDIR))
    {
        set_libdir(*value, mxs::config::Origin::CONFIG);
    }

    if (find_helper(CN_SHAREDIR))
    {
        set_sharedir(*value, mxs::config::Origin::CONFIG);
    }

    if (find_helper(CN_PIDDIR))
    {
        set_piddir(*value, mxs::config::Origin::CONFIG);
    }

    if (find_helper(CN_DATADIR))
    {
        mxs::set_datadir(*value, mxs::config::Origin::CONFIG);
    }

    if (find_helper(CN_CACHEDIR))
    {
        set_cachedir(*value, mxs::config::Origin::CONFIG);
    }

    if (find_helper(CN_LANGUAGE))
    {
        mxs::set_langdir(*value, mxs::config::Origin::CONFIG);
    }

    if (find_helper(CN_EXECDIR))
    {
        set_execdir(*value, mxs::config::Origin::CONFIG);
    }

    if (find_helper(CN_CONNECTOR_PLUGINDIR))
    {
        set_connector_plugindir(*value, mxs::config::Origin::CONFIG);
    }

    if (find_helper(CN_PERSISTDIR))
    {
        set_config_persistdir(*value, mxs::config::Origin::CONFIG);
    }

    if (find_helper(CN_MODULE_CONFIGDIR))
    {
        set_module_configdir(*value, mxs::config::Origin::CONFIG);
    }

    mxs::Config& cnf = mxs::Config::get();
    if (find_helper(CN_SYSLOG))
    {
        set_syslog(config_truth_value(*value), mxs::config::Origin::CONFIG);
    }

    if (find_helper(CN_MAXLOG))
    {
        set_maxlog(config_truth_value(*value), mxs::config::Origin::CONFIG);
    }

    if (find_helper(CN_LOAD_PERSISTED_CONFIGS))
    {
        cnf.load_persisted_configs = config_truth_value(*value);
    }

    if (find_helper(CN_LOG_AUGMENTATION))
    {
        set_log_augmentation(atoi(value->c_str()), mxs::config::Origin::CONFIG);
    }
}

static int set_user(const char* user)
{
    errno = 0;
    struct passwd* pwname;
    int rval;

    pwname = getpwnam(user);
    if (pwname == NULL)
    {
        printf("Error: Failed to retrieve user information for '%s': %d %s\n",
               user,
               errno,
               errno == 0 ? "User not found" : mxb_strerror(errno));
        return -1;
    }

    rval = setgid(pwname->pw_gid);
    if (rval != 0)
    {
        printf("Error: Failed to change group to '%d': %d %s\n",
               pwname->pw_gid,
               errno,
               mxb_strerror(errno));
        return rval;
    }

    rval = setuid(pwname->pw_uid);
    if (rval != 0)
    {
        printf("Error: Failed to change user to '%s': %d %s\n",
               pwname->pw_name,
               errno,
               mxb_strerror(errno));
        return rval;
    }
    if (prctl(PR_GET_DUMPABLE) == 0)
    {
        if (prctl(PR_SET_DUMPABLE, 1) == -1)
        {
            printf("Error: Failed to set dumpable flag on for the process '%s': %d %s\n",
                   pwname->pw_name,
                   errno,
                   mxb_strerror(errno));
            return -1;
        }
    }
#ifdef SS_DEBUG
    else
    {
        printf("Running MaxScale as: %s %d:%d\n", pwname->pw_name, pwname->pw_uid, pwname->pw_gid);
    }
#endif


    return rval;
}

/**
 * Write the exit status of the child process to the parent process.
 * @param fd File descriptor to write to
 * @param code Exit status of the child process
 */
static void write_child_exit_code(int fd, int code)
{
    /** Notify the parent process that an error has occurred */
    if (write(fd, &code, sizeof(int)) == -1)
    {
        printf("Failed to write child process message!\n");
    }
    close(fd);
}

/**
 * Change the current working directory
 *
 * Change the current working directory to the log directory. If this is not
 * possible, try to change location to the file system root. If this also fails,
 * return with an error.
 * @return True if changing the current working directory was successful.
 */
static bool change_cwd()
{
    bool rval = true;

    if (chdir(mxs::logdir()) != 0)
    {
        MXB_ERROR("Failed to change working directory to '%s': %d, %s. "
                  "Trying to change working directory to '/'.",
                  mxs::logdir(),
                  errno,
                  mxb_strerror(errno));
        if (chdir("/") != 0)
        {
            MXB_ERROR("Failed to change working directory to '/': %d, %s",
                      errno,
                      mxb_strerror(errno));
            rval = false;
        }
        else
        {
            MXB_WARNING("Using '/' instead of '%s' as the current working directory.",
                        mxs::logdir());
        }
    }
    else
    {
        MXB_NOTICE("Working directory: %s", mxs::logdir());
    }

    return rval;
}

/**
 * @brief Log a message about the last received signal
 */
static void log_exit_status()
{
    switch (this_unit.last_signal)
    {
    case SIGTERM:
        MXB_NOTICE("MaxScale received signal SIGTERM. Exiting.");
        break;

    case SIGINT:
        MXB_NOTICE("MaxScale received signal SIGINT. Exiting.");
        break;

    default:
        break;
    }
}

/**
 * Daemonize the process by forking and putting the process into the
 * background.
 *
 * @return File descriptor the child process should write its exit
 *          code to. -1 if the daemonization failed.
 */
static int daemonize(void)
{
    int child_pipe = -1;

    int daemon_pipe[2] = {-1, -1};
    if (pipe(daemon_pipe) == -1)
    {
        MXB_ALERT("Failed to create pipe for inter-process communication: %s", mxb_strerror(errno));
    }
    else
    {
        if (!disable_signals())
        {
            MXB_ALERT("Failed to disable signals.");
        }
        else
        {
            pid_t pid = fork();

            if (pid < 0)
            {
                MXB_ALERT("Forking MaxScale failed, the process cannot be turned into a daemon: %s",
                          mxb_strerror(errno));
            }
            else if (pid != 0)
            {
                // The parent.
                close(daemon_pipe[1]);
                int child_status;
                int nread = read(daemon_pipe[0], (void*)&child_status, sizeof(int));
                close(daemon_pipe[0]);

                if (nread == -1)
                {
                    MXB_ALERT("Failed to read data from child process pipe: %s", mxb_strerror(errno));
                    exit(MAXSCALE_INTERNALERROR);
                }
                else if (nread == 0)
                {
                    /** Child process has exited or closed write pipe */
                    MXB_ALERT("No data read from child process pipe.");
                    exit(MAXSCALE_INTERNALERROR);
                }

                _exit(child_status);
            }
            else
            {
                // The child.
                close(daemon_pipe[0]);
                if (setsid() < 0)
                {
                    MXB_ALERT("Creating a new session for the daemonized MaxScale process failed: %s",
                              mxb_strerror(errno));
                    close(daemon_pipe[1]);
                }
                else
                {
                    child_pipe = daemon_pipe[1];
                }
            }
        }
    }

    return child_pipe;
}

static void enable_module_unloading(const char* arg)
{
    this_unit.unload_modules_at_exit = true;
}

static void disable_module_unloading(const char* arg)
{
    this_unit.unload_modules_at_exit = false;
}

static void enable_statement_logging(const char* arg)
{
    maxsql::mysql_set_log_statements(true);
    maxsql::odbc_set_log_statements(true);
}

static void disable_statement_logging(const char* arg)
{
    maxsql::mysql_set_log_statements(false);
    maxsql::odbc_set_log_statements(false);
}

static void enable_cors(const char* arg)
{
    mxs_admin_enable_cors();
}

static void cors_allow_origin(const char* arg)
{
    if (arg)
    {
        mxs_admin_enable_cors();
        mxs_admin_allow_origin(arg);
    }
}

static void allow_duplicate_servers(const char* arg)
{
    ServerManager::set_allow_duplicates(true);
}

static void use_gdb(const char* arg)
{
    this_unit.use_gdb = true;
}

static void redirect_output_to_file(const char* arg)
{
    if (arg)
    {
        this_unit.redirect_output_to = arg;
    }
}

/**
 * Process command line debug arguments
 *
 * @param args The debug argument list
 * @return True on success, false on error
 */
static bool handle_debug_args(char* args)
{
    bool arg_error = false;
    int args_found = 0;
    char* endptr = NULL;
    char* token = strtok_r(args, ",", &endptr);
    while (token)
    {
        char* value = strchr(token, '=');

        if (value)
        {
            *value++ = '\0';
        }

        bool found = false;
        for (int i = 0; debug_arguments[i].action != NULL; i++)
        {

            // Debug features are activated by running functions in the struct-array.
            if (strcmp(token, debug_arguments[i].name) == 0)
            {
                found = true;
                args_found++;
                debug_arguments[i].action(value);
                break;
            }
        }
        if (!found)
        {
            MXB_ALERT("Unrecognized debug setting: '%s'.", token);
            arg_error = true;
        }
        token = strtok_r(NULL, ",", &endptr);
    }
    if (args_found == 0)
    {
        arg_error = true;
    }
    if (arg_error)
    {
        // Form a string with all debug argument names listed.
        size_t total_len = 1;
        for (int i = 0; debug_arguments[i].action != NULL; i++)
        {
            total_len += strlen(debug_arguments[i].name) + 2;
        }
        char arglist[total_len];
        arglist[0] = '\0';
        for (int i = 0; debug_arguments[i].action != NULL; i++)
        {
            strcat(arglist, debug_arguments[i].name);
            // If not the last element, add a comma
            if (debug_arguments[i + 1].action != NULL)
            {
                strcat(arglist, ", ");
            }
        }
        MXB_ALERT("Debug argument identifier '-g' or '--debug' was specified "
                  "but no arguments were found or one of them was invalid. Supported "
                  "arguments are: %s.",
                  arglist);
    }
    return !arg_error;
}

static bool user_is_acceptable(const char* specified_user)
{
    bool acceptable = false;

    // This is very early, so we do not have logging available, but write to stderr.
    // As this is security related, we want to do as little as possible.

    uid_t uid = getuid();   // Always succeeds
    errno = 0;
    struct passwd* pw = getpwuid(uid);
    if (pw)
    {
        if (strcmp(pw->pw_name, "root") == 0)
        {
            if (specified_user && (strcmp(specified_user, "root") == 0))
            {
                // MaxScale was invoked as root and with --user=root.
                acceptable = true;
            }
            else
            {
                MXB_ALERT("MaxScale cannot be run as root.");
            }
        }
        else
        {
            acceptable = true;
        }
    }
    else
    {
        MXB_ALERT("Could not obtain user information, MaxScale will not run: %s", mxb_strerror(errno));
    }

    return acceptable;
}

static bool init_sqlite3()
{
    bool rv = true;

    // Collecting the memstatus introduces locking that, according to customer reports,
    // has a significant impact on the performance.
    if (sqlite3_config(SQLITE_CONFIG_MEMSTATUS, (int)0) != SQLITE_OK)   // 0 turns off.
    {
        MXB_WARNING("Could not turn off the collection of SQLite memory allocation statistics.");
        // Non-fatal, we simply will take a small performance hit.
    }

    if (sqlite3_config(SQLITE_CONFIG_MULTITHREAD) != SQLITE_OK)
    {
        MXB_ERROR("Could not set the threading mode of SQLite to Multi-thread. "
                  "MaxScale will terminate.");
        rv = false;
    }

    return rv;
}

static bool lock_dir(const std::string& path)
{
    std::string lock = path + "/maxscale.lock";
    int fd = open(lock.c_str(), O_WRONLY | O_CREAT, 0777);
    std::string pid = std::to_string(getpid());

    if (fd == -1)
    {
        MXB_ERROR("Failed to open lock file %s: %s", lock.c_str(), mxb_strerror(errno));
        return false;
    }

    if (lockf(fd, F_TLOCK, 0) == -1)
    {
        if (errno == EACCES || errno == EAGAIN)
        {
            MXB_ERROR("Failed to lock directory with file '%s', another process is holding a lock on it. "
                      "Please confirm that no other MaxScale process is using the "
                      "directory %s",
                      lock.c_str(),
                      path.c_str());
        }
        else
        {
            MXB_ERROR("Failed to lock file %s. %s", lock.c_str(), mxb_strerror(errno));
        }
        close(fd);
        return false;
    }

    if (ftruncate(fd, 0) == -1)
    {
        MXB_ERROR("Failed to truncate lock file %s: %s", lock.c_str(), mxb_strerror(errno));
        close(fd);
        unlink(lock.c_str());
        return false;
    }

    if (write(fd, pid.c_str(), pid.length()) == -1)
    {
        MXB_ERROR("Failed to write into lock file %s: %s", lock.c_str(), mxb_strerror(errno));
        close(fd);
        unlink(lock.c_str());
        return false;
    }

    this_unit.directory_locks.insert(std::pair<std::string, int>(lock, fd));

    return true;
}

bool lock_directories()
{
    std::set<std::string> paths {mxs::cachedir(), mxs::datadir()};
    return std::all_of(paths.begin(), paths.end(), lock_dir);
}

static void unlock_directories()
{
    std::for_each(this_unit.directory_locks.begin(),
                  this_unit.directory_locks.end(),
                  [&](std::pair<std::string, int> pair) {
                      close(pair.second);
                      unlink(pair.first.c_str());
                  });
}

static bool init_ssl()
{
    bool initialized = true;

#ifndef OPENSSL_1_1
    int numlocks = CRYPTO_num_locks();
    this_unit.ssl_locks = (pthread_mutex_t*)MXB_MALLOC(sizeof(pthread_mutex_t) * (numlocks + 1));

    if (this_unit.ssl_locks != NULL)
    {
        for (int i = 0; i < numlocks + 1; i++)
        {
            pthread_mutex_init(&this_unit.ssl_locks[i], NULL);
        }
    }
    else
    {
        initialized = false;
    }
#endif

    if (initialized)
    {
        SSL_library_init();
        SSL_load_error_strings();
        OPENSSL_add_all_algorithms_noconf();

#ifndef OPENSSL_1_1
        CRYPTO_set_locking_callback(ssl_locking_function);
        CRYPTO_set_dynlock_create_callback(ssl_create_dynlock);
        CRYPTO_set_dynlock_destroy_callback(ssl_free_dynlock);
        CRYPTO_set_dynlock_lock_callback(ssl_lock_dynlock);
#ifdef OPENSSL_1_0
        CRYPTO_THREADID_set_callback(maxscale_ssl_id);
#else
        CRYPTO_set_id_callback(pthread_self);
#endif
#endif
    }

    return initialized;
}

static void finish_ssl()
{
    ERR_free_strings();
    EVP_cleanup();

#ifndef OPENSSL_1_1
    int numlocks = CRYPTO_num_locks();
    for (int i = 0; i < numlocks + 1; i++)
    {
        pthread_mutex_destroy(&this_unit.ssl_locks[i]);
    }

    MXB_FREE(this_unit.ssl_locks);
    this_unit.ssl_locks = nullptr;
#endif
}

static bool init_base_libraries()
{
    bool initialized = false;

    if (init_ssl())
    {
        if (init_sqlite3())
        {
            if (maxbase::init())
            {
                initialized = true;
            }
            else
            {
                MXB_ALERT("Failed to initialize MaxScale base library.");

                // No finalization of sqlite3
                finish_ssl();
            }
        }
        else
        {
            MXB_ALERT("Failed to initialize sqlite3.");

            finish_ssl();
        }
    }
    else
    {
        MXB_ALERT("Failed to initialize SSL.");
    }

    return initialized;
}

static void finish_base_libraries()
{
    maxbase::finish();
    // No finalization of sqlite3
    finish_ssl();
}

static bool redirect_stdout_and_stderr(const std::string& path)
{
    bool rv = false;

    if (freopen(path.c_str(), "a", stdout))
    {
        if (freopen(path.c_str(), "a", stderr))
        {
            rv = true;
        }
        else
        {
            // The state of stderr is now somewhat unclear. We log nonetheless.
            MXB_ALERT("Failed to redirect stderr to file: %s", mxb_strerror(errno));
        }
    }
    else
    {
        MXB_ALERT("Failed to redirect stdout (and will not attempt to redirect stderr) to file: %s",
                  mxb_strerror(errno));
    }

    return rv;
}

static bool is_maxscale_already_running()
{
    bool rv = true;

    if (!pid_file_exists())
    {
        if (write_pid_file() == 0)
        {
            atexit(unlink_pidfile);

            if (lock_directories())
            {
                atexit(unlock_directories);

                rv = false;
            }
        }
    }

    return rv;
}<|MERGE_RESOLUTION|>--- conflicted
+++ resolved
@@ -476,12 +476,8 @@
     sprintf(str,
             "MaxScale %s received fatal signal %d. "
             "Commit ID: %s, System name: %s, Release string: %s, Thread: %s",
-<<<<<<< HEAD
-            MAXSCALE_VERSION, i, maxscale_commit,
+            MAXSCALE_VERSION, i, maxscale_commit(),
             cnf.sysname.c_str(), cnf.release_string, mxb::get_thread_name().c_str());
-=======
-            MAXSCALE_VERSION, i, maxscale_commit(), cnf.sysname.c_str(), cnf.release_string, mxb::get_thread_name().c_str());
->>>>>>> 9fe6eaff
 
     cerr << str << "\n" << endl;
 
