/*
 * Copyright (c) 2018 MariaDB Corporation Ab
 * Copyright (c) 2023 MariaDB plc, Finnish Branch
 *
 * Use of this software is governed by the Business Source License included
 * in the LICENSE.TXT file and at www.mariadb.com/bsl11.
 *
 * Change Date: 2027-08-18
 *
 * On the date above, in accordance with the Business Source License, use
 * of this software will be governed by version 2 or later of the General
 * Public License.
 */
#pragma once

#include <maxscale/ccdefs.hh>

#include <unordered_map>
#include <string>
#include <string_view>

#include <microhttpd.h>

#include <maxscale/users.hh>

#include "httprequest.hh"
#include "httpresponse.hh"
#include "websocket.hh"

class Client
{
public:
    Client(const Client&) = delete;
    Client& operator=(const Client&) = delete;

    using Headers = std::unordered_map<std::string, std::string>;

    /**
     * @brief Create a new client
     *
     * @param connection The connection handle for this client
     */
    Client(MHD_Connection* connection, const char* url, const char* method);

    /**
     * @brief The destructor logs to audit log if enabled
     */
    ~Client();

    // Handle HTTP request
    MHD_Result handle(const std::string& url, const std::string& method,
                      const char* upload_data, size_t* upload_data_size);

private:
    enum state
    {
        OK,
        FAILED,
        INIT,
        CLOSED
    };

    /**
     * @brief Process a client request
     *
     * This function can be called multiple times if a PUT/POST/PATCH
     * uploads a large amount of data.
     *
     * @param url    Requested URL
     * @param method Request method
     * @param data   Pointer to request data
     * @param size   Size of request data
     *
     * @return MHD_YES on success, MHD_NO on error
     */
    MHD_Result process(std::string url, std::string method, const char* data, size_t* size);

    /**
     * @brief Authenticate the client
     *
     * @param connection The MHD connection object
     * @param url        Requested URL
     * @param method     The request method
     *
     * @return True if authentication was successful
     */
    bool auth(MHD_Connection* connection, const char* url, const char* method);

    /**
     * Get client state
     *
     * @return The client state
     */
    state get_state() const
    {
        return m_state;
    }

    /**
     * Close the client connection
     *
     * All further requests will be rejected immediately
     */
    void close()
    {
        m_state = CLOSED;
    }

    /**
     * Serve a file that the client is requesting
     *
     * @param url   The URL the client is requesting
     *
     * @return True if a file was served and the processing should stop
     */
    bool serve_file(const std::string& url);

    MHD_Connection*        m_connection;/**< Connection handle */
    std::string            m_data;      /**< Uploaded data */
    state                  m_state;     /**< Client state */
    std::string            m_user;      /**< The user account */
    mxs::user_account_type m_account {mxs::USER_ACCOUNT_UNKNOWN};
    Headers                m_headers;
    HttpRequest            m_request;
    uint                   m_http_response_code = MHD_HTTP_INTERNAL_SERVER_ERROR;
    maxbase::TimePoint     m_start_time;
    maxbase::TimePoint     m_end_time;
    WebSocket::Handler     m_ws_handler;
    static bool            s_admin_log_error_reported;

    HttpResponse generate_token(const HttpRequest& request);
    bool         auth_with_token(const std::string& token, const char* method, const char* url);
    bool         authorize_user(const char* user, mxs::user_account_type type, const char* method,
                                const char* url) const;
    bool        is_basic_endpoint() const;
    int         wrap_MHD_queue_response(unsigned int status_code, struct MHD_Response* response);
    bool        send_cors_preflight_request(const std::string& verb);
    std::string get_header(const std::string& key) const;
    size_t      request_data_length() const;
    void        send_shutting_down_error();
    void        send_basic_auth_error();
    void        send_token_auth_error();
    void        send_write_access_error();
    void        send_no_https_error();
    void        add_cors_headers(MHD_Response*) const;
    void        upgrade_to_ws();
<<<<<<< HEAD
    int         queue_response(const HttpResponse& response);
    int         queue_delayed_response(const HttpResponse::Callback& cb);
    void        set_http_response_code(uint code);
    uint        get_http_response_code() const;
    void        log_to_audit();
=======
    MHD_Result  queue_response(const HttpResponse& response);
    MHD_Result  queue_delayed_response(const HttpResponse::Callback& cb);
>>>>>>> 69aa76e5

    static void handle_ws_upgrade(void* cls, MHD_Connection* connection, void* con_cls,
                                  const char* extra_in, size_t extra_in_size,
                                  int socket, MHD_UpgradeResponseHandle* urh);
};

/**
 * @brief Start the administrative interface
 *
 * @return True if the interface was successfully started
 */
bool mxs_admin_init();

/**
 * @brief Shutdown the administrative interface
 *
 * This stops the REST API from accepting new requests but it will still allow existing requests to complete.
 * All connection attempts will be rejected with a HTTP 503 error stating that MaxScale is shutting down.
 */
void mxs_admin_shutdown();

/**
 * @brief Stop the administrative interface
 */
void mxs_admin_finish();

/**
 * @brief Check if admin interface uses HTTPS protocol
 *
 * @return True if HTTPS is enabled
 */
bool mxs_admin_https_enabled();

/**
 * @brief Enable CORS support
 *
 * CORS support allows browsers to access the REST API without MaxScale being the origin. There is no
 * validation of the headers which means this is meant only for testing purposes.
 */
void mxs_admin_enable_cors();

/**
 * @brief Check if CORS is enabled for the REST API
 *
 * @return True if CORS is enabled
 */
bool mxs_admin_use_cors();

/**
 * @brief Set the value of Access-Control-Allow-Origin
 *
 * By default the value is set to the host of the requesting host which amounts to the same as
 * setting it to `Access-Control-Allow-Origin: *`.
 *
 * @param The value for Access-Control-Allow-Origin
 */
void mxs_admin_allow_origin(std::string_view origin);

/**
 * @brief Reload administrative interface TLS certificates
 *
 * @return True if the certificates were reloaded successfully. False if the reloading fails in which case the
 *         old certificates remain in use.
 */
bool mxs_admin_reload_tls();<|MERGE_RESOLUTION|>--- conflicted
+++ resolved
@@ -133,7 +133,7 @@
     bool         authorize_user(const char* user, mxs::user_account_type type, const char* method,
                                 const char* url) const;
     bool        is_basic_endpoint() const;
-    int         wrap_MHD_queue_response(unsigned int status_code, struct MHD_Response* response);
+    MHD_Result  wrap_MHD_queue_response(unsigned int status_code, struct MHD_Response* response);
     bool        send_cors_preflight_request(const std::string& verb);
     std::string get_header(const std::string& key) const;
     size_t      request_data_length() const;
@@ -144,16 +144,11 @@
     void        send_no_https_error();
     void        add_cors_headers(MHD_Response*) const;
     void        upgrade_to_ws();
-<<<<<<< HEAD
-    int         queue_response(const HttpResponse& response);
-    int         queue_delayed_response(const HttpResponse::Callback& cb);
+    MHD_Result  queue_response(const HttpResponse& response);
+    MHD_Result  queue_delayed_response(const HttpResponse::Callback& cb);
     void        set_http_response_code(uint code);
     uint        get_http_response_code() const;
     void        log_to_audit();
-=======
-    MHD_Result  queue_response(const HttpResponse& response);
-    MHD_Result  queue_delayed_response(const HttpResponse::Callback& cb);
->>>>>>> 69aa76e5
 
     static void handle_ws_upgrade(void* cls, MHD_Connection* connection, void* con_cls,
                                   const char* extra_in, size_t extra_in_size,
