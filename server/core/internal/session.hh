--- conflicted
+++ resolved
@@ -296,11 +296,9 @@
     void    set_can_pool_backends(bool value) override;
     int64_t pooling_time_ms() const;
 
-<<<<<<< HEAD
+    std::chrono::seconds multiplex_timeout() const;
+
     mxb::Json get_memory_statistics() const;
-=======
-    std::chrono::seconds multiplex_timeout() const;
->>>>>>> 8455f5c5
 
 protected:
     std::unique_ptr<mxs::Endpoint> m_down;
@@ -363,14 +361,11 @@
     int64_t           m_ttl = 0;                /*< How many seconds the session has until it is killed  */
     int64_t           m_ttl_start = 0;          /*< The clock tick when TTL was assigned */
 
-<<<<<<< HEAD
-    std::chrono::milliseconds m_pooling_time {0};  /**< Pre-emptive pooling time. Set at session begin. */
-=======
     /**< Pre-emptive pooling time from service. Locked at session begin. */
-    int64_t m_pooling_time_ms {-1};
+    std::chrono::milliseconds m_pooling_time {-1};
+
     /**< Multiplex timeout from service. Locked at session begin. */
     std::chrono::seconds m_multiplex_timeout;
->>>>>>> 8455f5c5
 
     /**
      * Delayed call id for idle connection pooling. Needs to be cancelled on dtor or session move.
