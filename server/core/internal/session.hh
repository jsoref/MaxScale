/*
 * Copyright (c) 2018 MariaDB Corporation Ab
 * Copyright (c) 2023 MariaDB plc, Finnish Branch
 *
 * Use of this software is governed by the Business Source License included
 * in the LICENSE.TXT file and at www.mariadb.com/bsl11.
 *
 * Change Date: 2027-11-30
 *
 * On the date above, in accordance with the Business Source License, use
 * of this software will be governed by version 2 or later of the General
 * Public License.
 */
#pragma once

#include <maxscale/ccdefs.hh>

#include <deque>
#include <string>
#include <unordered_map>
#include <unordered_set>
#include <vector>

#include <maxbase/window.hh>
#include <maxscale/buffer.hh>
#include <maxscale/session.hh>
#include <maxscale/target.hh>

#include "filter.hh"
#include "service.hh"

// The following may be called from a debugger session so use C-linkage to preserve names.
extern "C" {

void printAllSessions();
void dprintAllSessions(DCB*);
void dprintSession(DCB*, MXS_SESSION*);
void dListSessions(DCB*);
}

void printSession(MXS_SESSION*);
class Server;
namespace maxscale
{
class Listener;
}

// Class that holds the session specific filter data
class SessionFilter
{
public:

    SessionFilter(const SFilterDef& f)
        : filter(f)
        , instance(filter->instance())
        , session(nullptr)
    {
    }

    SFilterDef                          filter;
    mxs::Filter*                        instance;
    std::unique_ptr<mxs::FilterSession> session;
    mxs::Routable*                      up;
    mxs::Routable*                      down;
};

class Session : public MXS_SESSION, public mxs::Component
{
public:
    class QueryInfo
    {
    public:
        explicit QueryInfo(GWBUF query);

        json_t* as_json(const mxs::Parser::Helper& helper) const;

        bool complete() const
        {
            return m_complete;
        }

        const GWBUF& query() const
        {
            return m_query;
        }

        timespec time_completed() const
        {
            return m_completed;
        }

        void book_server_response(SERVER* pServer, bool final_response);
        void book_as_complete();
        void reset_server_bookkeeping();

        struct ServerInfo
        {
            SERVER*  pServer;
            timespec processed;
        };

        size_t static_size() const
        {
            return sizeof(*this);
        }

        size_t varying_size() const
        {
            size_t rv = 0;

            rv += m_query.varying_size();
            rv += m_server_infos.capacity() * sizeof(ServerInfo);

            return rv;
        }

        size_t runtime_size() const
        {
            return static_size() + varying_size();
        }

    private:
        GWBUF                   m_query;            /*< The packet, a query *or* something else. */
        timespec                m_received;         /*< When was it received. */
        timespec                m_completed;        /*< When was it completed. */
        std::vector<ServerInfo> m_server_infos;     /*< When different servers responded. */
        bool                    m_complete = false; /*< Is this information complete? */
    };

    using FilterList = std::vector<SessionFilter>;

    Session(std::shared_ptr<const mxs::ListenerData> listener_data,
            std::shared_ptr<const mxs::ConnectionMetadata> metadata,
            SERVICE* service, const std::string& host);
    ~Session();

    bool start() override;
    void close() override;

    /**
     * Suspends the session. A suspended session does not process any events.
     * It is permissible to suspend an already suspended session.
     *
     * @note The session will be suspended immediately if it is idle and
     *       no transaction is in process. Otherwise it will be suspended
     *       when it has become idle and no transaction is in process.
     *
     * @return True, if the session is no longer processing any events, i.e.
     *         it could be suspended immediately or had by now become
     *         suspended due to an earlier call to @c suspend() that did not
     *         result in an immediate suspension.
     */
    bool suspend();

    /**
     * Resumes the session. If the session was suspended, it will again start
     * processing events. If the session was still processing events because it
     * was not idle or in a transaction when it was suspended, it will simply
     * continue processing events. It is permissible to resume a session that
     * had earlier not been suspended.
     *
     * @return True, if the session earlier was not processing events, but
     *         now is.
     */
    bool resume();

    /**
     * @return True, if the session has been suspended but is still processing
     *         events, since it has not yet become idle or is still in a transaction.
     *
     * @note Either but not both of @c is_suspending() and @c is_suspended() may
     *       return true. Both may return false.
     */
    bool is_suspending() const
    {
        return m_suspend && (!is_idle() || is_in_trx());
    }

    /**
     * @return True, if the session has been suspended and is not processing events.
     *
     * @note Either but not both of @c is_suspending() and @c is_suspended() may
     *       return true. Both may return false.
     */
    bool is_suspended() const
    {
        return m_suspend && (is_idle() && !is_in_trx());
    }

    /**
     * Flags the session for a restart
     *
     * Causes the router and filter sessions to be recreated without the client connection being affected.
     * The actual restart is done when the next routeQuery call is made.
     *
     * The restarting can fail if the new Endpoint cannot be opened. In this case the restart is not
     * automatically attempted again and must be triggered again manually.
     *
     * @return True if the restarting was initialized
     */
    bool restart();

    const FilterList& get_filters() const
    {
        return m_filters;
    }

    bool        add_variable(const char* name, session_variable_handler_t handler, void* context) override;
    std::string set_variable_value(const char* name_begin, const char* name_end,
                                   const char* value_begin, const char* value_end) override;
    bool remove_variable(const char* name, void** context) override;
    void retain_statement(const GWBUF& buffer) override;
    void dump_statements() const override;
    void book_server_response(mxs::Target* pTarget, bool final_response) override;
    void reset_server_bookkeeping() override;
    void append_session_log(struct timeval tv, std::string_view msg) override;
    void dump_session_log() override;

    json_t* as_json_resource(const char* host, bool rdns) const;
    json_t* queries_as_json() const;
    json_t* log_as_json() const;

    // Update the session from JSON
    bool update(json_t* json);
    void update_log_level(json_t* param, const char* key, int level);

    bool is_idle() const override;

    /**
     * Link a session to a backend connection.
     *
     * @param conn The backend connection to link
     */
    void link_backend_connection(mxs::BackendConnection* conn);

    /**
     * Unlink a session from a backend connection.
     *
     * @param conn The backend connection to unlink
     */
    void unlink_backend_connection(mxs::BackendConnection* conn);

    mxs::BackendConnection*
    create_backend_connection(Server* server, BackendDCB::Manager* manager, mxs::Component* upstream);

    const BackendConnectionVector& backend_connections() const override
    {
        return m_backend_conns;
    }

    // Implementation of mxs::Component
    bool routeQuery(GWBUF&& buffer) override;
    bool clientReply(GWBUF&& buffer, const mxs::ReplyRoute& down, const mxs::Reply& reply) override;
    bool handleError(mxs::ErrorType type, const std::string& error,
                     mxs::Endpoint* down, const mxs::Reply& reply) override;

    mxs::ClientConnection*       client_connection() override;
    const mxs::ClientConnection* client_connection() const override;

    const mxs::ListenerData*   listener_data() const override final;
    const mxs::ProtocolModule* protocol() const override final;

    void set_client_connection(mxs::ClientConnection* client_conn) override;

    /**
     * Perform periodic tasks
     *
     * This should only be called by a RoutingWorker.
     *
     * @param idle Number of seconds the session has been idle
     */
    void tick(int64_t idle);

    /**
     * Record that I/O activity was performed for the session.
     */
    void book_io_activity();

    /**
     * The I/O activity of the session.
     *
     * @return  The number of I/O events handled during the last 30 seconds.
     */
    int io_activity() const;

    /**
     * Can the session be moved to another thread. The function should be called from the thread
     * currently running the session to get up-to-date results. Any event processing on
     * the session may change the movable-status.
     *
     * @return True if session can be moved
     */
    bool is_movable() const;

    /**
     * With this function, a session can be moved from the worker it is
     * currently handled by, to another.
     *
     * @note This function must be called from the worker that currently
     *       is handling the session.
     * @note When a session is moved, there must be *no* events still to
     *       be delivered to any of the dcbs of the session. This is most
     *       easily handled by performing the move from the epoll_tick()
     *       function.
     *
     * @param worker  The worker the session should be moved to.
     *
     * @return True, if the move could be initiated, false otherwise.
     */
    bool move_to(mxs::RoutingWorker* worker);

    /**
     * Set session time-to-live value
     *
     * Setting a positive value causes the session to be closed after that many seconds. This is essentially a
     * delayed fake hangup event.
     */
    void set_ttl(int64_t ttl);

    /**
     * Execute a function for each session
     *
     * The function is executed concurrently on all routing workers.
     *
     * @param func The function executed for each session
     */
    static void foreach(std::function<void(Session*)> func);

    /**
     * Stop all sessions to a particular service
     *
     * @param service Stop all sessions that are connected to this service
     */
    static void kill_all(SERVICE* service);

    /**
     * Stop all sessions to a particular listener
     *
     * @param listener Stop all sessions that connected via this listener
     */
    static void kill_all(mxs::Listener* listener);

    void notify_userdata_change() override;

    bool can_pool_backends() const override;
    void set_can_pool_backends(bool value) override;
    bool idle_pooling_enabled() const override;

    std::chrono::seconds multiplex_timeout() const;

    mxb::Json get_memory_statistics() const override final;

    size_t static_size() const override final;

    size_t varying_size() const override final;

<<<<<<< HEAD
    const ConnectionMetadata& connection_metadata() const override final
=======
    void delay_routing(mxs::Routable* down, GWBUF&& buffer, std::chrono::milliseconds delay) override final;
    void delay_routing(mxs::Routable* down, GWBUF&& buffer, std::chrono::milliseconds delay,
                       std::function<bool(GWBUF &&)>&& fn) override final;

    const mxs::ConnectionMetadata& connection_metadata() const override final
>>>>>>> 9fdd54fd
    {
        mxb_assert(m_metadata);
        return *m_metadata;
    }

    bool is_enabled() const
    {
        return m_enabled;
    }

protected:
    std::shared_ptr<mxs::Endpoint> m_down;

private:
    void enable_events();
    void disable_events();

    size_t get_memory_statistics(size_t* connection_buffers,
                                 size_t* last_queries,
                                 size_t* variables) const;

    void adjust_io_activity(time_t now) const;
    void add_backend_conn(mxs::BackendConnection* conn);
    void remove_backend_conn(mxs::BackendConnection* conn);

    void add_userdata_subscriber(MXS_SESSION::EventSubscriber* obj) override;
    void remove_userdata_subscriber(MXS_SESSION::EventSubscriber* obj) override;
    bool pool_backends_cb(mxb::Worker::Callable::Action action);

    void setup_routing_chain();
    void do_restart();

    class SessionRoutable : public mxs::Routable
    {
    public:
        SessionRoutable(Session* session)
            : m_session(session)
        {
        }

        bool routeQuery(GWBUF&& packet) override
        {
            return m_session->m_down->routeQuery(std::move(packet));
        }

        bool clientReply(GWBUF&& packet, const mxs::ReplyRoute& down, const mxs::Reply& reply) override
        {
            return m_session->m_client_conn->clientReply(
                std::move(packet), const_cast<mxs::ReplyRoute&>(down), reply);
        }

    private:
        Session* m_session;
    };

    friend class SessionRoutable;

    struct SESSION_VARIABLE
    {
        session_variable_handler_t handler;
        void*                      context;
    };

    using SessionVarsByName = std::unordered_map<std::string, SESSION_VARIABLE>;
    using QueryInfos = std::deque<QueryInfo>;
    using Log = mxb::Window<std::pair<struct timeval, std::string>>;

    MXB_AT_DEBUG(bool m_routing {false});

    FilterList        m_filters;
    SessionVarsByName m_variables;
    QueryInfos        m_last_queries;           /*< The N last queries by the client */
    int               m_current_query {-1};     /*< The index of the current query */
    uint32_t          m_retain_last_statements; /*< How many statements be retained */
    Log               m_log {0};                /*< Session specific in-memory log */
    bool              m_dumping_log {false};    /*< If true, the session is dumping the log */
    int64_t           m_ttl = 0;                /*< How many seconds the session has until it is killed  */
    int64_t           m_ttl_start = 0;          /*< The clock tick when TTL was assigned */

    /**< Pre-emptive pooling time from service. Locked at session begin. */
    std::chrono::milliseconds m_pooling_time;
    /**< Multiplex timeout from service. Locked at session begin. */
    std::chrono::seconds m_multiplex_timeout;

    /**
     * Delayed call id for idle connection pooling. Needs to be cancelled on dtor or session move.
     * If more such timers are added, add also functions to cancel/move them all.
     */
    mxb::Worker::DCId m_idle_pool_call_id {mxb::Worker::NO_CALL};

    /**
     * Is session in a state where backend connections can be donated to pool and reattached to session?
     * Updated by protocol code. */
    bool m_can_pool_backends {false};

    SessionRoutable m_routable;
    mxs::Routable*  m_head;
    mxs::Routable*  m_tail;

    bool       m_restart = false;
    bool       m_rebuild_chain = false;
    FilterList m_pending_filters;

    /*< Objects listening for userdata change events */
    std::set<MXS_SESSION::EventSubscriber*> m_event_subscribers;

    BackendConnectionVector m_backend_conns;   /*< Backend connections, in creation order */
    mxs::ClientConnection*  m_client_conn {nullptr};

    // Various listener-specific data the session needs. Ownership shared with the listener that
    // created this session.
    std::shared_ptr<const mxs::ListenerData>  m_listener_data;
    std::shared_ptr<const mxs::ConnectionMetadata> m_metadata;

    static const int N_LOAD = 30;   // Last 30 seconds.

    mutable std::array<int, N_LOAD> m_io_activity {};
    time_t                          m_last_io_activity {0};
    bool                            m_enabled {true};
    bool                            m_suspend {false};
};

/**
 * @brief Get a session reference by ID
 *
 * This creates an additional reference to a session whose unique ID matches @c id.
 *
 * @param id Unique session ID
 * @return Reference to a Session or NULL if the session was not found
 *
 * @note The caller must free the session reference by calling session_put_ref
 */
Session* session_get_by_id(uint64_t id);<|MERGE_RESOLUTION|>--- conflicted
+++ resolved
@@ -354,15 +354,7 @@
 
     size_t varying_size() const override final;
 
-<<<<<<< HEAD
-    const ConnectionMetadata& connection_metadata() const override final
-=======
-    void delay_routing(mxs::Routable* down, GWBUF&& buffer, std::chrono::milliseconds delay) override final;
-    void delay_routing(mxs::Routable* down, GWBUF&& buffer, std::chrono::milliseconds delay,
-                       std::function<bool(GWBUF &&)>&& fn) override final;
-
     const mxs::ConnectionMetadata& connection_metadata() const override final
->>>>>>> 9fdd54fd
     {
         mxb_assert(m_metadata);
         return *m_metadata;
