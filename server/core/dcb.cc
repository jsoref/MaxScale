/*
 * Copyright (c) 2016 MariaDB Corporation Ab
 *
 * Use of this software is governed by the Business Source License included
 * in the LICENSE.TXT file and at www.mariadb.com/bsl11.
 *
 * Change Date: 2026-11-16
 *
 * On the date above, in accordance with the Business Source License, use
 * of this software will be governed by version 2 or later of the General
 * Public License.
 */

/**
 * @file dcb.c  -  Descriptor Control Block generic functions
 *
 * Descriptor control blocks provide the key mechanism for the interface
 * with the non-blocking socket polling routines. The descriptor control
 * block is the user data that is handled by the epoll system and contains
 * the state data and pointers to other components that relate to the
 * use of a file descriptor.
 */
#include <maxscale/dcb.hh>

#include <arpa/inet.h>
#include <errno.h>
#include <inttypes.h>
#include <netinet/tcp.h>
#include <signal.h>
#include <stdarg.h>
#include <stdio.h>
#include <stdlib.h>
#include <string.h>
#include <sys/epoll.h>
#include <sys/ioctl.h>
#include <sys/socket.h>
#include <sys/stat.h>
#include <sys/un.h>
#include <time.h>

#ifdef OPENSSL_1_1
#include <openssl/x509v3.h>
#endif

#include <atomic>

#include <maxbase/alloc.hh>
#include <maxscale/clock.hh>
#include <maxscale/listener.hh>
#include <maxscale/mainworker.hh>
#include <maxscale/protocol/mariadb/mysql.hh>
#include <maxscale/protocol2.hh>
#include <maxscale/router.hh>
#include <maxscale/routingworker.hh>
#include <maxscale/service.hh>
#include <maxscale/utils.hh>

#include "internal/modules.hh"
#include "internal/server.hh"
#include "internal/session.hh"

using maxscale::RoutingWorker;
using maxbase::Worker;
using std::string;
using std::move;
using mxs::ClientConnection;
using mxs::BackendConnection;

#define DCB_THROTTLING_ENABLED(x) ((x)->m_high_water && (x)->m_low_water)

namespace
{

static struct THIS_UNIT
{
    std::atomic<uint64_t> uid_generator {0};
#ifdef EPOLLRDHUP
    static constexpr uint32_t poll_events = EPOLLIN | EPOLLOUT | EPOLLRDHUP | EPOLLHUP | EPOLLET;
#else
    static constexpr uint32_t poll_events = EPOLLIN | EPOLLOUT | EPOLLHUP | EPOLLET;
#endif
} this_unit;

static thread_local struct
{
    DCB* current_dcb;       /** The DCB currently being handled by event handlers. */
} this_thread;

/*
 * Unclear which is the optimal read buffer size. LibUV uses 64 kB, so try that here too. This
 * requires 6 GB of memory with 100k GWBUFs in flight. We want to minimize the number of small
 * reads, as even a zero-size read takes 2-3 us. 30 kB read seems to take ~30 us. With larger
 * reads the time increases somewhat linearly, although fluctuations are significant.
 *
 * TODO: Think how this will affect long-term stored GWBUFs (e.g. session commands). They will now
 * consume much more memory.
 */
const size_t BASE_READ_BUFFER_SIZE = 64 * 1024;

void set_SSL_mode_bits(SSL* ssl)
{
    /*
     * SSL mode bits:
     * 1. Partial writes allow consuming from write buffer as writing progresses.
     * 2. Auto-retry is enabled by default on more recent OpenSSL versions. Unclear if it matters for
     * non-blocking sockets.
     * 3. Moving write buffer is required as GWBUF storage may be reallocated before a write retry.
     */
    const long SSL_MODE_BITS = SSL_MODE_ENABLE_PARTIAL_WRITE | SSL_MODE_AUTO_RETRY
        | SSL_MODE_ACCEPT_MOVING_WRITE_BUFFER;

    auto bits = SSL_set_mode(ssl, SSL_MODE_BITS);
    mxb_assert((bits & SSL_MODE_BITS) == SSL_MODE_BITS);
}

/**
 * Create a low level connection to a server.
 *
 * @param host The host to connect to
 * @param port The port to connect to
 *
 * @return File descriptor. Negative on failure.
 */
int connect_socket(const char* host, int port)
{
    struct sockaddr_storage addr = {};
    int so;
    size_t sz;

    if (host[0] == '/')
    {
        so = open_unix_socket(MXS_SOCKET_NETWORK, (struct sockaddr_un*)&addr, host);
        sz = sizeof(sockaddr_un);
    }
    else
    {
        so = open_network_socket(MXS_SOCKET_NETWORK, &addr, host, port);
        sz = sizeof(sockaddr_storage);
    }

    if (so != -1)
    {
        if (::connect(so, (struct sockaddr*)&addr, sz) == -1 && errno != EINPROGRESS)
        {
            MXB_ERROR("Failed to connect backend server [%s]:%d due to: %d, %s.",
                      host, port, errno, mxb_strerror(errno));
            ::close(so);
            so = -1;
        }
    }
    else
    {
        MXB_ERROR("Establishing connection to backend server [%s]:%d failed.", host, port);
    }
    return so;
}
}

static int dcb_read_no_bytes_available(DCB* dcb, int fd, int nreadtotal);
static int dcb_set_socket_option(int sockfd, int level, int optname, void* optval, socklen_t optlen);

static int upstream_throttle_callback(DCB* dcb, DCB::Reason reason, void* userdata);
static int downstream_throttle_callback(DCB* dcb, DCB::Reason reason, void* userdata);

static mxb::Worker* get_dcb_owner()
{
    /** The DCB is owned by the thread that allocates it */
    mxb_assert(RoutingWorker::get_current_id() != -1);
    return RoutingWorker::get_current();
}

DCB::DCB(int fd,
         const std::string& remote,
         Role role,
         MXS_SESSION* session,
         Handler* handler,
         Manager* manager)
    : m_owner(get_dcb_owner())
    , m_uid(this_unit.uid_generator.fetch_add(1, std::memory_order_relaxed))
    , m_fd(fd)
    , m_role(role)
    , m_remote(remote)
    , m_client_remote(session->client_remote())
    , m_session(session)
    , m_handler(handler)
    , m_manager(manager)
    , m_high_water(config_writeq_high_water())
    , m_low_water(config_writeq_low_water())
{
    auto now = mxs_clock();
    m_last_read = now;
    m_last_write = now;

    if (m_manager)
    {
        m_manager->add(this);
    }
}

DCB::~DCB()
{
    if (this_thread.current_dcb == this)
    {
        this_thread.current_dcb = nullptr;
    }

    if (m_manager)
    {
        m_manager->remove(this);
    }

    remove_callbacks();

    if (m_encryption.handle)
    {
        SSL_free(m_encryption.handle);
    }
}

void DCB::clear()
{
    m_readq.clear();
    m_writeq.clear();

    remove_callbacks();

    if (m_session)
    {
        release_from(m_session);
        m_session = nullptr;
    }
}

/**
 * Free a DCB and remove it from the chain of all DCBs
 *
 * @param dcb The DCB to free
 */
// static
void DCB::free(DCB* dcb)
{
    mxb_assert(dcb->m_state == State::DISCONNECTED || dcb->m_state == State::CREATED);

    if (dcb->m_session)
    {
        MXS_SESSION* session = dcb->m_session;
        dcb->m_session = NULL;

        if (dcb->release_from(session))
        {
            delete dcb;
        }
    }
    else
    {
        delete dcb;
    }
}

/**
 * Remove a DCB from the poll list and trigger shutdown mechanisms.
 *
 * @param       dcb     The DCB to be processed
 */
void DCB::stop_polling_and_shutdown()
{
    disable_events();
    shutdown();
}

std::tuple<bool, GWBUF> DCB::read(size_t minbytes, size_t maxbytes)
{
    return read_impl(minbytes, maxbytes, ReadLimit::RES_LEN);
}

std::tuple<bool, GWBUF> DCB::read_strict(size_t minbytes, size_t maxbytes)
{
    return read_impl(minbytes, maxbytes, ReadLimit::STRICT);
}

std::tuple<bool, GWBUF> DCB::read_impl(size_t minbytes, size_t maxbytes, ReadLimit limit_type)
{
    mxb_assert(m_owner == RoutingWorker::get_current());
    mxb_assert(m_fd != FD_CLOSED);
    mxb_assert(maxbytes >= minbytes || maxbytes == 0);

    bool read_success = false;
    bool trigger_again = false;

    if (maxbytes > 0 && m_readq.length() >= maxbytes)
    {
        // Already have enough data. May have more (either in readq or in socket), so read again later.
        // Should not happen on first read (strict limit).
        mxb_assert(limit_type == ReadLimit::RES_LEN);
        read_success = true;
        trigger_again = true;
    }
    else if (m_encryption.state == SSLState::ESTABLISHED)
    {
        mxb_assert(limit_type == ReadLimit::RES_LEN);
        if (socket_read_SSL(maxbytes))
        {
            read_success = true;
        }
    }
    else
    {
        if (socket_read(maxbytes, limit_type))
        {
            read_success = true;
        }
    }

    GWBUF rval_buf;
    bool rval_ok = false;

    if (read_success)
    {
        rval_ok = true;
        auto readq_len = m_readq.length();

        MXB_DEBUG("Read %lu bytes from dcb %p (%s) in state %s fd %d.",
                  readq_len, this, whoami(), mxs::to_string(m_state), m_fd);

        if (maxbytes > 0 && readq_len >= maxbytes)
        {
            // Maxbytes-limit is in effect.
            if (readq_len > maxbytes)
            {
<<<<<<< HEAD
                // Readq has data left after this read, must read again.
                trigger_again = true;
                rval_buf = m_readq.split(maxbytes);
=======
                m_last_read = mxs_clock();
                nreadtotal += nsingleread;
                MXB_DEBUG("Read %d bytes from dcb %p (%s) in state %s fd %d.",
                          nsingleread, this, whoami().c_str(), mxs::to_string(m_state), m_fd);

                /*< Append read data to the gwbuf */
                *head = gwbuf_append(*head, buffer);
>>>>>>> e5fc1e68
            }
            else
            {
                // If socket has data left, a read has already been scheduled by a lower level function.
                rval_buf = move(m_readq);
            }
        }
        else if ((minbytes > 0 && readq_len >= minbytes) || (minbytes == 0 && readq_len > 0))
        {
            rval_buf = move(m_readq);
        }

        if (trigger_again)
        {
            trigger_read_event();
        }
    }
    return {rval_ok, move(rval_buf)};
}

int DCB::socket_bytes_readable() const
{
    int bytesavailable;

    if (-1 == ioctl(m_fd, FIONREAD, &bytesavailable))
    {
        MXB_ERROR("ioctl FIONREAD for dcb %p in state %s fd %d failed: %d, %s",
                  this,
                  mxs::to_string(m_state),
                  m_fd,
                  errno,
                  mxb_strerror(errno));
        return -1;
    }
    else
    {
        return bytesavailable;
    }
}

/**
 * Determine the return code needed when read has run out of data
 *
 * @param dcb           The DCB to read from
 * @param fd            File descriptor.
 * @param nreadtotal    Number of bytes that have been read
 * @return              -1 on error, 0 for conditions not treated as error
 */
static int dcb_read_no_bytes_available(DCB* dcb, int fd, int nreadtotal)
{
    /** Handle closed client socket */
    if (nreadtotal == 0 && DCB::Role::CLIENT == dcb->role())
    {
        char c;
        int l_errno = 0;
        long r = -1;

        /* try to read 1 byte, without consuming the socket buffer */
        r = recv(fd, &c, sizeof(char), MSG_PEEK);
        l_errno = errno;

        if (r <= 0
            && l_errno != EAGAIN
            && l_errno != EWOULDBLOCK
            && l_errno != 0)
        {
            return -1;
        }
    }
    return nreadtotal;
}

inline bool is_incomplete_read(int64_t read_amount)
{
    mxs::Config& global_config = mxs::Config::get();

    return global_config.max_read_amount != 0 && read_amount >= global_config.max_read_amount;
}

/**
 * Basic read function. Reads bytes from socket.
 *
 * @param maxbytes Maximum bytes to read (0 = no limit)
 */
bool DCB::socket_read(size_t maxbytes, ReadLimit limit_type)
{
    bool keep_reading = true;
    bool socket_cleared = false;
    bool success = true;
    size_t bytes_from_socket = 0;
    bool strict_limit = (limit_type == ReadLimit::STRICT);
    mxb_assert(!strict_limit || maxbytes > 0);      // In strict mode a maxbytes limit is mandatory.

    while (keep_reading)
    {
        auto [ptr, read_limit] = strict_limit ? calc_read_limit_strict(maxbytes) :
            m_readq.prepare_to_write(BASE_READ_BUFFER_SIZE);

        auto ret = ::read(m_fd, ptr, read_limit);
        m_stats.n_reads++;
        if (ret > 0)
        {
            m_readq.write_complete(ret);
            bytes_from_socket += ret;
            if (ret < (int64_t)read_limit)
            {
                // According to epoll documentation (questions and answers-section), the socket is now
                // clear. No need to keep reading.
                keep_reading = false;
                socket_cleared = true;
            }
            else if (maxbytes > 0 && m_readq.length() >= maxbytes)
            {
                keep_reading = false;
            }
        }
        else if (ret == 0)
        {
            // Eof, received on disconnect. This can happen repeatedly in an endless loop. Assume that fd is
            // cleared and will trigger epoll if needed.
            keep_reading = false;
            socket_cleared = true;
        }
        else
        {
            int eno = errno;
            if (eno == EAGAIN || eno == EWOULDBLOCK)
            {
                // Done for now, no more can be read.
                keep_reading = false;
                socket_cleared = true;
            }
            else if (eno == EINTR)
            {
                // Just try again.
            }
            else
            {
                // Unexpected error.
                MXB_ERROR("Read from socket fd %i failed. Error %i: %s. Dcb in state %s.",
                          m_fd, eno, mxb_strerror(eno), mxs::to_string(m_state));
                keep_reading = false;
                socket_cleared = true;
                success = false;
            }
        }
    }

    mxb_assert(!strict_limit || m_readq.length() <= maxbytes);      // Strict mode must limit readq length.

    if (success)
    {
        if (bytes_from_socket > 0)
        {
            m_last_read = mxs_clock();      // Empty reads do not delay idle status.
        }
        if (!socket_cleared && !strict_limit)
        {
            trigger_read_event();   // Edge-triggered, so add to ready list as more data may be available.
        }
    }

    m_read_amount += bytes_from_socket;

    if (is_incomplete_read(m_read_amount))
    {
        m_incomplete_read = true;
    }

    return success;
}

/**
 * General purpose read routine to read data from a socket through the SSL
 * structure lined with this DCB. The SSL structure should
 * be initialized and the SSL handshake should be done.
 *
 * @param maxbytes Maximum bytes to read (0 = no limit)
 * @return True on success
 */
bool DCB::socket_read_SSL(size_t maxbytes)
{
    if (m_encryption.write_want_read)
    {
        // A write-operation was waiting for a readable socket. Now that the socket seems readable,
        // retry the write.
        writeq_drain();
    }

    bool keep_reading = true;
    bool socket_cleared = false;
    bool success = true;
    size_t bytes_from_socket = 0;

    // OpenSSL has an internal buffer limit of 16 kB (16384), and will never return more data in a single
    // read.
    const uint64_t openssl_read_limit = 16 * 1024;

    while (keep_reading)
    {
        // On first iteration, reserve plenty of space, similar to normal read. On successive iterations,
        // less space is enough as OpenSSL cannot fill the entire buffer at once anyway. This saves on
        // reallocations when reading multiple 16 kB blocks in succession. GWBUF will still
        // double its size when it needs to reallocate.
        auto [ptr, alloc_limit] = (bytes_from_socket == 0) ? m_readq.prepare_to_write(BASE_READ_BUFFER_SIZE) :
            m_readq.prepare_to_write(openssl_read_limit);

        // In theory, the readq could be larger than INT_MAX bytes.
        int read_limit = std::min(alloc_limit, (size_t)INT_MAX);

        ERR_clear_error();
        auto ret = SSL_read(m_encryption.handle, ptr, read_limit);
        m_stats.n_reads++;
        if (ret > 0)
        {
            m_readq.write_complete(ret);
            bytes_from_socket += ret;

            m_encryption.read_want_write = false;

            if (maxbytes > 0 && m_readq.length() >= maxbytes)
            {
                keep_reading = false;
            }
        }
        else
        {
            keep_reading = false;
            socket_cleared = true;

            switch (SSL_get_error(m_encryption.handle, ret))
            {
            case SSL_ERROR_ZERO_RETURN:
                // SSL-connection closed.
                trigger_hangup_event();
                break;

            case SSL_ERROR_WANT_READ:
                // No more data can be read, return to poll. This is equivalent to EWOULDBLOCK.
                m_encryption.read_want_write = false;
                break;

            case SSL_ERROR_WANT_WRITE:
                // Read-operation needs to write data but socket is not writable. Return to poll,
                // wait for a write-ready-event and then read again.
                m_encryption.read_want_write = true;
                break;

            default:
                success = (log_errors_SSL(ret) >= 0);
                break;
            }
        }
    }

    if (success)
    {
        if (bytes_from_socket > 0)
        {
            m_last_read = mxs_clock();
        }
        if (!socket_cleared)
        {
            trigger_read_event();
        }
    }

    m_read_amount += bytes_from_socket;

    if (is_incomplete_read(m_read_amount))
    {
        m_incomplete_read = true;
    }

    return success;
}

std::string DCB::get_one_SSL_error(unsigned long ssl_errno)
{
    // OpenSSL says the buffer size must be greater than 120 bytes for 1.0.2 but in 1.1.1 it must be greater
    // than 256 (same for 3.0). Using ERR_error_string_n checks the length so this is forwards compatible.
    std::array<char, 256> buf {};
    ERR_error_string_n(ssl_errno, buf.data(), buf.size());
    std::string rval = buf.data();

    if (rval.find("no shared cipher") != std::string::npos)
    {
        // No shared ciphers, print the list of ciphers we offered and, if possible, the ones the client asked
        // for. This should help administrators determine why the failure happened. Usually this happens when
        // an older client attempts to connect to a MaxScale instance that uses a newer TLS version.

#ifdef OPENSSL_1_1
        // This only works when we're acting as the server.
        if (STACK_OF(SSL_CIPHER) * ciphers = SSL_get_client_ciphers(m_encryption.handle))
        {
            rval += " (Client ciphers: ";
            int n = sk_SSL_CIPHER_num(ciphers);

            for (int i = 0; i < n; i++)
            {
                if (i != 0)
                {
                    rval += ":";
                }

                rval += SSL_CIPHER_get_name(sk_SSL_CIPHER_value(ciphers, i));
            }

            rval += ")";
        }
#endif

        rval += " (Our ciphers: ";
        int i = 0;
        std::string ciphers;

        while (const char* c = SSL_get_cipher_list(m_encryption.handle, i))
        {
            if (i != 0)
            {
                rval += ":";
            }

            rval += c;
            ++i;
        }

        rval += ")";
    }

    return rval;
}

/**
 * Log errors from an SSL operation
 *
 * @param dcb       The DCB of the client
 * @param fd        The file descriptor.
 * @param ret       Return code from SSL operation if error is SSL_ERROR_SYSCALL
 * @return          -1 if an error found, 0 if no error found
 */
int DCB::log_errors_SSL(int ret)
{
    std::ostringstream ss;
    unsigned long ssl_errno = ERR_get_error();

    if (0 == ssl_errno || m_silence_errors)
    {
        return 0;
    }

    if (ret && !ssl_errno)
    {
        ss << "network error (" << errno << ", " << mxb_strerror(errno) << ")";
    }
    else
    {
        ss << get_one_SSL_error(ssl_errno);

        while ((ssl_errno = ERR_get_error()) != 0)
        {
            ss << ", " << get_one_SSL_error(ssl_errno);
        }
    }

    if (ret || ssl_errno)
    {
        MXB_ERROR("SSL operation failed for %s at '%s': %s",
                  mxs::to_string(m_role), client_remote().c_str(), ss.str().c_str());
    }

    return -1;
}

bool DCB::writeq_append(GWBUF* queue)
{
    mxb_assert(queue);
    GWBUF buffer(move(*queue));
    delete queue;
    return writeq_append(move(buffer));
}

bool DCB::writeq_append(GWBUF&& data)
{
    // polling_worker() can not be used here, the last backend write takes place
    // when the DCB has already been removed from the epoll-set.
    mxb_assert(m_owner == RoutingWorker::get_current());

    // This can be slow in a situation where data is queued faster than it can be sent.
    m_writeq.merge_back(move(data));
    bool rval = false;

    if (write_parameter_check())
    {
        m_stats.n_buffered++;
        writeq_drain();

        if (m_high_water > 0 && m_writeq.length() > m_high_water && !m_high_water_reached)
        {
            call_callback(Reason::HIGH_WATER);
            m_high_water_reached = true;
            m_stats.n_high_water++;
        }
        rval = true;
    }
    return rval;
}

/**
 * Check the parameters for dcb_write
 *
 * @return true if parameters acceptable, false otherwise
 */
bool DCB::write_parameter_check()
{
    if (m_fd == DCB::FD_CLOSED)
    {
        MXB_ERROR("Write failed, dcb is closed.");
        return false;
    }

    if (!m_session || m_session->state() != MXS_SESSION::State::STOPPING)
    {
        /**
         * MXS_SESSION::State::STOPPING means that one of the backends is closing
         * the router session. Some backends may have not completed
         * authentication yet and thus they have no information about router
         * being closed. Session state is changed to MXS_SESSION::State::STOPPING
         * before router's closeSession is called and that tells that DCB may
         * still be writable.
         */
        if (m_state != DCB::State::CREATED && m_state != DCB::State::POLLING
            && m_state != DCB::State::NOPOLLING)
        {
            MXB_DEBUG("Write aborted to dcb %p because it is in state %s",
                      this, mxs::to_string(m_state));
            return false;
        }
    }
    return true;
}

void DCB::writeq_drain()
{
    // polling_worker() can not be used here, the last backend drain takes place
    // when the DCB has already been removed from the epoll-set.
    mxb_assert(m_owner == RoutingWorker::get_current());

    if (m_encryption.handle)
    {
        if (m_encryption.read_want_write)
        {
            // A read-op was waiting for a writable socket. The socket may be writable now,
            // so retry the read.
            trigger_read_event();
        }
        socket_write_SSL();
    }
    else
    {
        socket_write();
    }

    if (m_writeq.empty())
    {
        /**
         * Writeq has been completely consumed. Take some simple steps to recycle buffers.
         *  Don't try to recycle if:
         *  1. Underlying data is shared or null. Let the last owner recycle it.
         *  2. The allocated buffer is large. The large buffer limit is subject to discussion. This limit
         *  is required to avoid keeping large amounts of memory tied to one GWBUF.
         *
         *  If writeq is suitable, readq is empty and has less capacity than writeq, recycle writeq.
         */

        // TODO: Add smarter way to estimate required readq capacity. E.g. average packet size.
        auto writeq_cap = m_writeq.capacity();
        if (m_writeq.is_unique() && writeq_cap > 0 && writeq_cap < 1048576
            && m_readq.empty() && m_readq.capacity() < writeq_cap)
        {
            m_writeq.reset();
            m_readq = move(m_writeq);
        }
        else
        {
            // Would end up happening later on anyway, best to clear now. If the underlying data was
            // shared the other owner may become unique and won't need to allocate when writing.
            m_writeq.clear();
        }
    }

<<<<<<< HEAD
    // TODO: should m_low_water = 0 be allowed as a default value?
    if (m_high_water_reached && m_low_water > 0 && m_writeq.length() < m_low_water)
=======
    mxb_assert(m_writeqlen >= (uint32_t)total_written);
    m_writeqlen -= total_written;

    MXB_DEBUG("Wrote %d bytes to dcb %p (%s) in state %s fd %d.",
              total_written, this, whoami().c_str(), mxs::to_string(m_state), m_fd);

    if (m_high_water_reached && DCB_BELOW_LOW_WATER(this))
>>>>>>> e5fc1e68
    {
        call_callback(Reason::LOW_WATER);
        m_high_water_reached = false;
        m_stats.n_low_water++;
    }
}

void DCB::destroy()
{
#if defined (SS_DEBUG)
    RoutingWorker* current = RoutingWorker::get_current();
    if (current && (current != m_owner))
    {
        MXB_ALERT("dcb_final_close(%p) called by %d, owned by %d.",
                  this,
                  current->id(),
                  m_owner->id());
        mxb_assert(m_owner == current);
    }
#endif
    mxb_assert(!m_open);

    if (m_state == State::POLLING)
    {
        stop_polling_and_shutdown();
    }

    if (m_fd != FD_CLOSED)
    {
        // TODO: How could we get this far with a dcb->m_fd <= 0?

        if (::close(m_fd) < 0)
        {
            int eno = errno;
            errno = 0;
            MXB_ERROR("Failed to close socket %d on dcb %p: %d, %s",
                      m_fd,
                      this,
                      eno,
                      mxb_strerror(eno));
        }
        else
        {
            MXB_DEBUG("Closed socket %d on dcb %p.", m_fd, this);
        }

        m_fd = FD_CLOSED;
    }

    m_state = State::DISCONNECTED;
    DCB::free(this);
}

/**
 * Write data to a DCB socket through an SSL structure. The SSL structure is
 * linked from the DCB. All communication is encrypted and done via the SSL
 * structure. Data is written from the DCB write queue.
 */
void DCB::socket_write_SSL()
{
    bool keep_writing = true;
    size_t total_written = 0;

    while (keep_writing && !m_writeq.empty())
    {
        // OpenSSL thread-local error queue should be cleared before an I/O op.
        ERR_clear_error();

        int writable = 0;
        if (m_encryption.retry_write_size > 0)
        {
            // Previous write failed, try again with the same data. According to testing,
            // this is not necessary. OpenSSL documentation claims that it is, so best to obey.
            writable = m_encryption.retry_write_size;
        }
        else
        {
            // SSL_write takes the number of bytes as int. It's imaginable that the writeq length
            // could be greater than INT_MAX, so limit the write amount.
            writable = std::min(m_writeq.length(), (size_t)INT_MAX);
        }

        // TODO: Use SSL_write_ex when can assume a more recent OpenSSL (Centos7 limitation).
        int res = SSL_write(m_encryption.handle, m_writeq.data(), writable);
        if (res > 0)
        {
            m_writeq.consume(res);
            total_written += res;

            m_encryption.retry_write_size = 0;
            m_encryption.write_want_read = false;
        }
        else
        {
            keep_writing = false;
            switch (SSL_get_error(m_encryption.handle, res))
            {
            case SSL_ERROR_ZERO_RETURN:
                // SSL-connection closed.
                trigger_hangup_event();
                break;

            case SSL_ERROR_WANT_READ:
                // Write-operation needs to read data that is not yet available. Go back to poll, wait for a
                // read-event, and then try to write again.
                m_encryption.write_want_read = true;
                m_encryption.retry_write_size = writable;
                break;

            case SSL_ERROR_WANT_WRITE:
                // Write buffer is full, go back to poll and wait. Equivalent to EWOULDBLOCK.
                m_encryption.write_want_read = false;
                m_encryption.retry_write_size = writable;
                break;

            default:
                // Report errors and shutdown the connection.
                if (log_errors_SSL(res) < 0)
                {
                    trigger_hangup_event();
                }
                break;
            }
        }
    }

    if (total_written > 0)
    {
        MXB_DEBUG("Wrote %lu bytes to dcb %p (%s) in state %s fd %d.",
                  total_written, this, whoami(), mxs::to_string(m_state), m_fd);

        m_last_write = mxs_clock();
    }
}

/**
 * Write data to the underlying socket. The data is taken from the DCB's write queue.
 */
void DCB::socket_write()
{
    mxb_assert(m_fd != FD_CLOSED);
    bool keep_writing = true;
    size_t total_written = 0;

    // Write until socket blocks, we run out of bytes or an error occurs.
    while (keep_writing && !m_writeq.empty())
    {
        auto writable_bytes = m_writeq.length();
        auto res = ::write(m_fd, m_writeq.data(), writable_bytes);
        if (res > 0)
        {
            m_writeq.consume(res);
            total_written += res;

            // Either writeq is consumed or socket could not accept all data. In either case,
            // stop writing.
            mxb_assert(m_writeq.empty() || (res < (int64_t)writable_bytes));
            keep_writing = false;
        }
        else if (res == 0)
        {
            mxb_assert(!true);
            keep_writing = false;
        }
        else
        {
            int eno = errno;
            // Is EPIPE a normal error?
            if (eno == EAGAIN || eno == EWOULDBLOCK || eno == EPIPE)
            {
                // Done for now, no more can be written.
                keep_writing = false;
            }
            else if (eno == EINTR)
            {
                // Just try again.
            }
            else
            {
                // Unexpected error.
                if (!m_silence_errors)
                {
                    MXB_ERROR("Write to %s %s in state %s failed: %d, %s",
                              mxs::to_string(m_role), m_remote.c_str(), mxs::to_string(m_state),
                              eno, mxb_strerror(eno));
                }

                keep_writing = false;
            }
        }
    }

    if (total_written > 0)
    {
        MXB_DEBUG("Wrote %lu bytes to dcb %p (%s) in state %s fd %d.",
                  total_written, this, whoami(), mxs::to_string(m_state), m_fd);

        m_last_write = mxs_clock();
    }
}

std::tuple<uint8_t*, size_t> DCB::calc_read_limit_strict(size_t maxbytes)
{
    // Should only be called when have a valid read limit and the limit is not yet reached.
    mxb_assert(maxbytes > m_readq.length());
    // Strict read limit, cannot read more than allowed from socket. Assume that maxbytes is
    // reasonable.
    auto max_read_limit = maxbytes - m_readq.length();
    auto [ptr, _1] = m_readq.prepare_to_write(max_read_limit);
    return {ptr, max_read_limit};
}

bool DCB::add_callback(Reason reason,
                       int (* callback)(DCB*, Reason, void*),
                       void* userdata)
{
    CALLBACK* cb;
    CALLBACK* ptr;
    CALLBACK* lastcb = NULL;

    if ((ptr = (CALLBACK*)MXB_MALLOC(sizeof(CALLBACK))) == NULL)
    {
        return false;
    }
    ptr->reason = reason;
    ptr->cb = callback;
    ptr->userdata = userdata;
    ptr->next = NULL;
    cb = m_callbacks;

    while (cb)
    {
        if (cb->reason == reason && cb->cb == callback
            && cb->userdata == userdata)
        {
            /* Callback is a duplicate, abandon it */
            MXB_FREE(ptr);
            return false;
        }
        lastcb = cb;
        cb = cb->next;
    }
    if (NULL == lastcb)
    {
        m_callbacks = ptr;
    }
    else
    {
        lastcb->next = ptr;
    }

    return true;
}

bool DCB::remove_callback(Reason reason,
                          int (* callback)(DCB*, Reason, void*),
                          void* userdata)
{
    bool rval = false;

    CALLBACK* pcb = NULL;
    CALLBACK* cb = m_callbacks;

    while (cb)
    {
        if (cb->reason == reason
            && cb->cb == callback
            && cb->userdata == userdata)
        {
            if (pcb != NULL)
            {
                pcb->next = cb->next;
            }
            else
            {
                m_callbacks = cb->next;
            }

            MXB_FREE(cb);
            rval = true;
            break;
        }
        pcb = cb;
        cb = cb->next;
    }

    return rval;
}

void DCB::remove_callbacks()
{
    while (m_callbacks)
    {
        CALLBACK* cb = m_callbacks;
        m_callbacks = m_callbacks->next;
        MXB_FREE(cb);
    }
}

/**
 * Call the set of callbacks registered for a particular reason.
 *
 * @param dcb           The DCB to call the callbacks regarding
 * @param reason        The reason that has triggered the call
 */
void DCB::call_callback(Reason reason)
{
    CALLBACK* cb;
    CALLBACK* nextcb;
    cb = m_callbacks;

    while (cb)
    {
        if (cb->reason == reason)
        {
            nextcb = cb->next;
            cb->cb(this, reason, cb->userdata);
            cb = nextcb;
        }
        else
        {
            cb = cb->next;
        }
    }
}

struct dcb_role_count
{
    int       count;
    DCB::Role role;
};

bool count_by_role_cb(DCB* dcb, void* data)
{
    struct dcb_role_count* d = (struct dcb_role_count*)data;

    if (dcb->role() == d->role)
    {
        d->count++;
    }

    return true;
}

/**
 * Create the SSL structure for this DCB.
 * This function creates the SSL structure for the given SSL context.
 * This context should be the context of the service.
 * @param       dcb
 * @return      True on success, false on error.
 */
bool DCB::create_SSL(const mxs::SSLContext& ssl)
{
    m_encryption.verify_host = ssl.config().verify_host;
    m_encryption.handle = ssl.open();
    if (!m_encryption.handle)
    {
        MXB_ERROR("Failed to initialize SSL for connection.");
        return false;
    }

    if (SSL_set_fd(m_encryption.handle, m_fd) == 0)
    {
        MXB_ERROR("Failed to set file descriptor for SSL connection.");
        return false;
    }

    return true;
}

bool DCB::verify_peer_host()
{
    bool rval = true;
#ifdef OPENSSL_1_1
    if (m_encryption.verify_host)
    {
        auto r = remote();
        X509* cert = SSL_get_peer_certificate(m_encryption.handle);

        if (cert)
        {
            if (X509_check_ip_asc(cert, r.c_str(), 0) != 1
                && X509_check_host(cert, r.c_str(), 0, 0, nullptr) != 1)
            {
                char buf[1024] = "";
                X509_NAME_oneline(X509_get_subject_name(cert), buf, sizeof(buf));
                MXB_ERROR("Peer host '%s' does not match certificate: %s", r.c_str(), buf);
                rval = false;
            }

            X509_free(cert);
        }
    }
#endif

    return rval;
}

/**
 * @brief Set socket options, log an error if fails
 *
 * Simply calls the setsockopt function with the same parameters, but also
 * checks for success and logs an error if necessary.
 *
 * @param sockfd  Socket file descriptor
 * @param level   Will always be SOL_SOCKET for socket level operations
 * @param optname Option name
 * @param optval  Option value
 * @param optlen  Length of option value
 * @return 0 if successful, otherwise -1
 */
static int dcb_set_socket_option(int sockfd, int level, int optname, void* optval, socklen_t optlen)
{
    if (setsockopt(sockfd, level, optname, optval, optlen) != 0)
    {
        MXB_ERROR("Failed to set socket options: %d, %s",
                  errno,
                  mxb_strerror(errno));
        return -1;
    }
    return 0;
}

/** Helper class for serial iteration over all DCBs */
class SerialDcbTask : public Worker::Task
{
public:

    SerialDcbTask(bool (*func)(DCB*, void*), void* data)
        : m_func(func)
        , m_data(data)
    {
    }

    void execute(Worker& worker) override final
    {
        RoutingWorker& rworker = static_cast<RoutingWorker&>(worker);
        const auto& dcbs = rworker.dcbs();

        for (auto it = dcbs.begin(); it != dcbs.end() && m_more; ++it)
        {
            DCB* dcb = *it;

            if (dcb->session())
            {
                if (!m_func(dcb, m_data))
                {
                    m_more = false;
                    break;
                }
            }
            else
            {
                /**
                 *  TODO: Fix this. m_persistentstart is now in BackendDCB.
                 *  mxb_assert_message(dcb->m_persistentstart > 0, "The DCB must be in a connection pool");
                 */
            }
        }
    }

    bool more() const
    {
        return m_more;
    }

private:
    bool (* m_func)(DCB* dcb, void* data);
    void* m_data;

    std::atomic_bool m_more {true};
};

uint32_t DCB::process_events(uint32_t events)
{
    mxb_assert(m_owner == RoutingWorker::get_current());

    uint32_t rc = mxb::poll_action::NOP;

    /*
     * It isn't obvious that this is impossible
     * mxb_assert(dcb->state() != State::DISCONNECTED);
     */
    if (State::DISCONNECTED == m_state)
    {
        mxb_assert(!true);
        return rc;
    }

    if (!m_open)
    {
        mxb_assert(!true);
        return rc;
    }

    /**
     * Any of these callbacks might close the DCB. Hence, the value of 'n_close'
     * must be checked after each callback invocation.
     *
     * The order in which the events are processed is meaningful and should not be changed. EPOLLERR is
     * handled first to get the best possible error message in the log message in case EPOLLERR is returned
     * with another event from epoll_wait. EPOLLOUT and EPOLLIN are processed before EPOLLHUP and EPOLLRDHUP
     * so that all client events are processed in case EPOLLIN and EPOLLRDHUP events arrive in the same
     * epoll_wait.
     */

    if ((events & EPOLLERR) && (m_open))
    {
        mxb_assert(m_handler);

        rc |= mxb::poll_action::ERROR;

        m_handler->error(this);
    }

    if ((events & EPOLLOUT) && (m_open))
    {
        mxb_assert(m_handler);

        rc |= mxb::poll_action::WRITE;

        m_handler->write_ready(this);
    }

    if ((events & EPOLLIN) && (m_open))
    {
        mxb_assert(m_handler);

        rc |= mxb::poll_action::READ;

        int return_code = 1;
        /** SSL authentication is still going on, we need to call DCB::ssl_handehake
         * until it return 1 for success or -1 for error */
        if (m_encryption.state == SSLState::HANDSHAKE_REQUIRED)
        {
            return_code = ssl_handshake();
        }
        if (1 == return_code)
        {
            m_incomplete_read = false;
            m_read_amount = 0;
            m_handler->ready_for_reading(this);

            if (m_incomplete_read)
            {
                // If 'max_read_amount' has been specified, there may be a fake EPOLLIN event
                // that now must be removed.
                m_triggered_event &= ~EPOLLIN;

                rc |= mxb::poll_action::INCOMPLETE_READ;
                m_incomplete_read = false;
            }
        }
        else if (-1 == return_code)
        {
            m_handler->error(this);
        }
    }

    if ((events & EPOLLHUP) && (m_open))
    {
        mxb_assert(m_handler);

        rc |= mxb::poll_action::HUP;

        if (!m_hanged_up)
        {
            m_handler->hangup(this);

            m_hanged_up = true;
        }
    }

#ifdef EPOLLRDHUP
    if ((events & EPOLLRDHUP) && (m_open))
    {
        mxb_assert(m_handler);

        rc |= mxb::poll_action::HUP;

        if (!m_hanged_up)
        {
            m_handler->hangup(this);

            m_hanged_up = true;
        }
    }
#endif

    if (m_session)
    {
        // By design we don't distinguish between real I/O activity and
        // fake activity. In both cases, the session is busy.
        static_cast<Session*>(m_session)->book_io_activity();
    }

    return rc;
}

uint32_t DCB::event_handler(uint32_t events)
{
    this_thread.current_dcb = this;
    uint32_t rv = process_events(events);

    // When all I/O events have been handled, we will immediately
    // process an added fake event. As the handling of a fake event
    // may lead to the addition of another fake event we loop until
    // there is no fake event or the dcb has been closed.

    while ((m_open) && (m_triggered_event != 0))
    {
        events = m_triggered_event;
        m_triggered_event = 0;

        m_is_fake_event = true;
        rv |= process_events(events);
        m_is_fake_event = false;
    }

    this_thread.current_dcb = nullptr;

    return rv;
}

int DCB::poll_fd() const
{
    return m_fd;
}

uint32_t DCB::handle_poll_events(mxb::Worker* worker, uint32_t events, Pollable::Context context)
{
    mxb_assert(worker == m_owner);

    uint32_t rval = 0;

    /**
     * Fake hangup events (e.g. from monitors) can cause a DCB to be closed
     * before the real events are processed. This makes it look like a closed
     * DCB is receiving events when in reality the events were received at the
     * same time the DCB was closed. If a closed DCB receives events they should
     * be ignored.
     *
     * @see FakeEventTask()
     */
    if (m_open)
    {
        rval = event_handler(events);
    }

    return rval;
}

class DCB::FakeEventTask : public Worker::DisposableTask
{
public:
    FakeEventTask(const FakeEventTask&) = delete;
    FakeEventTask& operator=(const FakeEventTask&) = delete;

    FakeEventTask(DCB* dcb, uint32_t ev)
        : m_dcb(dcb)
        , m_ev(ev)
        , m_uid(dcb->uid())
    {
    }

    void execute(Worker& worker) override final
    {
        mxb_assert(&worker == RoutingWorker::get_current());

        RoutingWorker& rworker = static_cast<RoutingWorker&>(worker);

        if (rworker.dcbs().count(m_dcb) != 0    // If the dcb is found in the book-keeping,
            && m_dcb->is_open()                 // it has not been closed, and
            && m_dcb->uid() == m_uid)           // it really is the one (not another one that just
                                                // happened to get the same address).
        {
            mxb_assert(m_dcb->m_owner == RoutingWorker::get_current());
            m_dcb->m_is_fake_event = true;
            m_dcb->handle_poll_events(m_dcb->m_owner, m_ev, Pollable::NEW_CALL);
            m_dcb->m_is_fake_event = false;
        }
    }

private:
    DCB*     m_dcb;
    uint32_t m_ev;
    uint64_t m_uid;     /**< DCB UID guarantees we deliver the event to the correct DCB */
};

void DCB::add_event_via_loop(uint32_t ev)
{
    FakeEventTask* task = new(std::nothrow) FakeEventTask(this, ev);

    if (task)
    {
        m_owner->execute(std::unique_ptr<FakeEventTask>(task), Worker::EXECUTE_QUEUED);
    }
    else
    {
        MXB_OOM();
    }
}

void DCB::add_event(uint32_t ev)
{
    if (this == this_thread.current_dcb)
    {
        mxb_assert(m_owner == RoutingWorker::get_current());
        // If the fake event is added to the current DCB, we arrange for
        // it to be handled immediately in DCB::event_handler() when the handling
        // of the current events are done...

        m_triggered_event = ev;
    }
    else
    {
        // ... otherwise we post the fake event using the messaging mechanism.
        add_event_via_loop(ev);
    }
}

void DCB::trigger_read_event()
{
    add_event(EPOLLIN);
}

void DCB::trigger_hangup_event()
{
#ifdef EPOLLRDHUP
    uint32_t ev = EPOLLRDHUP;
#else
    uint32_t ev = EPOLLHUP;
#endif
    add_event(ev);
}

void DCB::trigger_write_event()
{
    add_event(EPOLLOUT);
}

bool DCB::enable_events()
{
    mxb_assert(m_state == State::CREATED || m_state == State::NOPOLLING);

    bool rv = false;
    mxb_assert(m_owner == RoutingWorker::get_current());

    if (m_owner->add_pollable(THIS_UNIT::poll_events, this))
    {
        m_state = State::POLLING;
        // Add old manually triggered events from before event disabling. epoll seems to trigger on its own
        // once enabled.
        m_triggered_event |= m_triggered_event_old;
        m_triggered_event_old = 0;
        rv = true;
    }
    return rv;
}

bool DCB::disable_events()
{
    mxb_assert(m_state == State::POLLING);
    mxb_assert(m_fd != FD_CLOSED);

    bool rv = true;
    mxb_assert(m_owner == RoutingWorker::get_current());

    // We unconditionally set the state, even if the actual removal might fail.
    m_state = State::NOPOLLING;

    // When BLR creates an internal DCB, it will set its state to
    // State::NOPOLLING and the fd will be FD_CLOSED.
    if (m_fd != FD_CLOSED)
    {
        // Remove any manually added read events, then remove fd from epoll.
        m_triggered_event_old = m_triggered_event;
        m_triggered_event = 0;
        if (!m_owner->remove_pollable(this))
        {
            rv = false;
        }
    }

    return rv;
}

/**
 * @brief DCB callback for upstream throtting
 * Called by any backend dcb when its writeq is above high water mark or
 * it has reached high water mark and now it is below low water mark,
 * Calling `poll_remove_dcb` or `poll_add_dcb' on client dcb to throttle
 * network traffic from client to mxs.
 *
 * @param dcb      Backend dcb
 * @param reason   Why the callback was called
 * @param userdata Data provided when the callback was added
 * @return Always 0
 */
static int upstream_throttle_callback(DCB* dcb, DCB::Reason reason, void* userdata)
{
    auto session = dcb->session();
    auto client_dcb = session->client_connection()->dcb();

    // The fd is removed manually here due to the fact that poll_add_dcb causes the DCB to be added to the
    // worker's list of DCBs but poll_remove_dcb doesn't remove it from it. This is due to the fact that the
    // DCBs are only removed from the list when they are closed.
    if (reason == DCB::Reason::HIGH_WATER)
    {
        MXB_INFO("High water mark hit for '%s'@'%s', not reading data until low water mark is hit",
                 session->user().c_str(), client_dcb->remote().c_str());

        client_dcb->disable_events();
    }
    else if (reason == DCB::Reason::LOW_WATER)
    {
        MXB_INFO("Low water mark hit for '%s'@'%s', accepting new data",
                 session->user().c_str(), client_dcb->remote().c_str());

        if (!client_dcb->enable_events())
        {
            MXB_ERROR("Could not re-enable I/O events for client connection whose I/O events "
                      "earlier were disabled due to the high water mark having been hit. "
                      "Closing session.");
            client_dcb->trigger_hangup_event();
        }
    }

    return 0;
}

bool backend_dcb_remove_func(DCB* dcb, void* data)
{
    MXS_SESSION* session = (MXS_SESSION*)data;

    if (dcb->session() == session && dcb->role() == DCB::Role::BACKEND)
    {
        BackendDCB* backend_dcb = static_cast<BackendDCB*>(dcb);
        MXB_INFO("High water mark hit for connection to '%s' from %s'@'%s', not reading data until low water "
                 "mark is hit", backend_dcb->server()->name(),
                 session->user().c_str(), session->client_remote().c_str());

        backend_dcb->disable_events();
    }

    return true;
}

bool backend_dcb_add_func(DCB* dcb, void* data)
{
    MXS_SESSION* session = (MXS_SESSION*)data;

    if (dcb->session() == session && dcb->role() == DCB::Role::BACKEND)
    {
        BackendDCB* backend_dcb = static_cast<BackendDCB*>(dcb);
        auto client_dcb = session->client_connection()->dcb();
        MXB_INFO("Low water mark hit for connection to '%s' from '%s'@'%s', accepting new data",
                 backend_dcb->server()->name(),
                 session->user().c_str(), client_dcb->remote().c_str());

        if (!backend_dcb->enable_events())
        {
            MXB_ERROR("Could not re-enable I/O events for backend connection whose I/O events "
                      "earlier were disabled due to the high water mark having been hit. "
                      "Closing session.");
            client_dcb->trigger_hangup_event();
        }
    }

    return true;
}

/**
 * @brief DCB callback for downstream throtting
 * Called by client dcb when its writeq is above high water mark or
 * it has reached high water mark and now it is below low water mark,
 * Calling `poll_remove_dcb` or `poll_add_dcb' on all backend dcbs to
 * throttle network traffic from server to mxs.
 *
 * @param dcb      client dcb
 * @param reason   Why the callback was called
 * @param userdata Data provided when the callback was added
 * @return Always 0
 */
static int downstream_throttle_callback(DCB* dcb, DCB::Reason reason, void* userdata)
{
    if (reason == DCB::Reason::HIGH_WATER)
    {
        dcb_foreach_local(backend_dcb_remove_func, dcb->session());
    }
    else if (reason == DCB::Reason::LOW_WATER)
    {
        dcb_foreach_local(backend_dcb_add_func, dcb->session());
    }

    return 0;
}

SERVICE* DCB::service() const
{
    return m_session->service;
}

/**
 * ClientDCB
 */
void ClientDCB::shutdown()
{
    // Close protocol and router session
    if ((m_session->state() == MXS_SESSION::State::STARTED
         || m_session->state() == MXS_SESSION::State::STOPPING))
    {
        m_session->close();
    }
    m_protocol->finish_connection();
}

std::string ClientDCB::whoami() const
{
    return m_session->user_and_host();
}

ClientDCB::ClientDCB(int fd,
                     const std::string& remote,
                     const sockaddr_storage& ip,
                     MXS_SESSION* session,
                     std::unique_ptr<ClientConnection> protocol,
                     DCB::Manager* manager)
    : ClientDCB(fd,
                remote,
                ip,
                DCB::Role::CLIENT,
                session,
                std::move(protocol),
                manager)
{
}

ClientDCB::ClientDCB(int fd,
                     const std::string& remote,
                     const sockaddr_storage& ip,
                     DCB::Role role,
                     MXS_SESSION* session,
                     std::unique_ptr<ClientConnection> protocol,
                     Manager* manager)
    : DCB(fd, remote, role, session, protocol.get(), manager)
    , m_ip(ip)
    , m_protocol(std::move(protocol))
{
    if (DCB_THROTTLING_ENABLED(this))
    {
        add_callback(Reason::HIGH_WATER, downstream_throttle_callback, NULL);
        add_callback(Reason::LOW_WATER, downstream_throttle_callback, NULL);
    }
}

ClientDCB::ClientDCB(int fd, const std::string& remote, DCB::Role role, MXS_SESSION* session)
    : ClientDCB(fd, remote, sockaddr_storage {}, role, session, nullptr, nullptr)
{
}

ClientDCB::~ClientDCB()
{
    // TODO: move m_data to authenticators so it's freed
}

bool ClientDCB::release_from(MXS_SESSION* session)
{
    /**
     * The client DCB is only freed once all other DCBs that the session
     * uses have been freed. This will guarantee that the authentication
     * data will be usable for all DCBs even if the client DCB has already
     * been closed.
     */
    session_put_ref(session);
    return false;
}

ClientDCB* ClientDCB::create(int fd,
                             const std::string& remote,
                             const sockaddr_storage& ip,
                             MXS_SESSION* session,
                             std::unique_ptr<ClientConnection> protocol,
                             DCB::Manager* manager)
{
    ClientDCB* dcb = new(std::nothrow) ClientDCB(fd, remote, ip, session, std::move(protocol), manager);
    if (!dcb)
    {
        ::close(fd);
    }

    return dcb;
}

mxs::ClientConnection* ClientDCB::protocol() const
{
    return m_protocol.get();
}

/**
 * Accept a SSL connection and do the SSL authentication handshake.
 * This function accepts a client connection to a DCB. It assumes that the SSL
 * structure has the underlying method of communication set and this method is ready
 * for usage. It then proceeds with the SSL handshake and stops only if an error
 * occurs or the client has not yet written enough data to complete the handshake.
 * @param dcb DCB which should accept the SSL connection
 * @return 1 if the handshake was successfully completed, 0 if the handshake is
 * still ongoing and another call to dcb_SSL_accept should be made or -1 if an
 * error occurred during the handshake and the connection should be terminated.
 */
int ClientDCB::ssl_handshake()
{
    if (!m_session->listener_data()->m_ssl.valid()
        || (!m_encryption.handle && !create_SSL(m_session->listener_data()->m_ssl)))
    {
        return -1;
    }

    set_SSL_mode_bits(m_encryption.handle);
    int ssl_rval = SSL_accept(m_encryption.handle);

    switch (SSL_get_error(m_encryption.handle, ssl_rval))
    {
    case SSL_ERROR_NONE:
        MXB_DEBUG("SSL_accept done for %s", m_remote.c_str());
        m_encryption.state = SSLState::ESTABLISHED;
        m_encryption.read_want_write = false;
        return verify_peer_host() ? 1 : -1;

    case SSL_ERROR_WANT_READ:
        MXB_DEBUG("SSL_accept ongoing want read for %s", m_remote.c_str());
        return 0;

    case SSL_ERROR_WANT_WRITE:
        MXB_DEBUG("SSL_accept ongoing want write for %s", m_remote.c_str());
        m_encryption.read_want_write = true;
        return 0;

    case SSL_ERROR_ZERO_RETURN:
        MXB_DEBUG("SSL error, shut down cleanly during SSL accept %s", m_remote.c_str());
        log_errors_SSL(0);
        trigger_hangup_event();
        return 0;

    case SSL_ERROR_SYSCALL:
        MXB_DEBUG("SSL connection SSL_ERROR_SYSCALL error during accept %s", m_remote.c_str());
        if (log_errors_SSL(ssl_rval) < 0)
        {
            m_encryption.state = SSLState::HANDSHAKE_FAILED;
            trigger_hangup_event();
            return -1;
        }
        else
        {
            return 0;
        }

    default:
        MXB_DEBUG("SSL connection shut down with error during SSL accept %s", m_remote.c_str());
        if (log_errors_SSL(ssl_rval) < 0)
        {
            m_encryption.state = SSLState::HANDSHAKE_FAILED;
            trigger_hangup_event();
            return -1;
        }
        else
        {
            return 0;
        }
    }
}

int ClientDCB::port() const
{
    int rval = -1;

    if (m_ip.ss_family == AF_INET)
    {
        struct sockaddr_in* ip = (struct sockaddr_in*)&m_ip;
        rval = ntohs(ip->sin_port);
    }
    else if (m_ip.ss_family == AF_INET6)
    {
        struct sockaddr_in6* ip = (struct sockaddr_in6*)&m_ip;
        rval = ntohs(ip->sin6_port);
    }
    else
    {
        mxb_assert(m_ip.ss_family == AF_UNIX);
    }

    return rval;
}

void ClientDCB::close(ClientDCB* dcb)
{
    DCB::close(dcb);
}

void DCB::close(DCB* dcb)
{
#if defined (SS_DEBUG)
    mxb_assert(dcb->m_state != State::DISCONNECTED && dcb->m_fd != FD_CLOSED && dcb->m_manager);
    auto* current = RoutingWorker::get_current();
    mxb_assert(current && current == dcb->m_owner);
#endif

    if (dcb->m_open)
    {
        dcb->m_open = false;
        dcb->m_manager->destroy(dcb);
    }
    else
    {
        // TODO: Will this happen on a regular basis?
        MXB_WARNING("DCB::close(%p) called on a closed dcb.", dcb);
        mxb_assert(!true);
    }
}

size_t DCB::readq_peek(size_t n_bytes, uint8_t* dst) const
{
    return m_readq.copy_data(0, n_bytes, dst);
}

void DCB::unread(GWBUF* buffer)
{
    if (buffer)
    {
        m_readq.merge_front(move(*buffer));
        delete buffer;
    }
}

void DCB::unread(GWBUF&& buffer)
{
    m_readq.merge_front(move(buffer));
}

/**
 * BackendDCB
 */
BackendDCB* BackendDCB::connect(SERVER* server, MXS_SESSION* session, DCB::Manager* manager)
{
    BackendDCB* rval = nullptr;
    // Start the watchdog notifier, the getaddrinfo call done by connect_socket() can take a long time in some
    // corner cases.
    session->worker()->start_watchdog_workaround();
    int fd = connect_socket(server->address(), server->port());
    session->worker()->stop_watchdog_workaround();

    if (fd >= 0)
    {
        rval = new(std::nothrow) BackendDCB(server, fd, session, manager);
        if (!rval)
        {
            ::close(fd);
        }
    }
    return rval;
}

void BackendDCB::reset(MXS_SESSION* session)
{
    m_last_read = mxs_clock();
    m_last_write = mxs_clock();
    m_session = session;

    if (DCB_THROTTLING_ENABLED(this))
    {
        // Register upstream throttling callbacks
        add_callback(Reason::HIGH_WATER, upstream_throttle_callback, NULL);
        add_callback(Reason::LOW_WATER, upstream_throttle_callback, NULL);
    }
}

// static
void BackendDCB::hangup_cb(const SERVER* server)
{
    auto* rworker = RoutingWorker::get_current();
    DCB* old_current = this_thread.current_dcb;

    for (DCB* dcb : rworker->dcbs())
    {
        if (dcb->state() == State::POLLING && dcb->role() == Role::BACKEND)
        {
            // TODO: Remove the need for downcast.
            BackendDCB* backend_dcb = static_cast<BackendDCB*>(dcb);

            if (backend_dcb->m_server == server && backend_dcb->is_open())
            {
                if (!backend_dcb->m_hanged_up)
                {
                    this_thread.current_dcb = backend_dcb;
                    backend_dcb->m_is_fake_event = true;
                    backend_dcb->m_protocol->hangup(dcb);
                    backend_dcb->m_is_fake_event = false;
                    backend_dcb->m_hanged_up = true;
                }
            }
        }
    }

    this_thread.current_dcb = old_current;
}

/**
 * Call all the callbacks on all DCB's that match the server and the reason given
 */
// static
void BackendDCB::hangup(const SERVER* server)
{
    auto hangup_server = [server]() {
            hangup_cb(server);
        };
    mxs::RoutingWorker::broadcast(hangup_server, mxs::RoutingWorker::EXECUTE_QUEUED);
}

mxs::BackendConnection* BackendDCB::protocol() const
{
    return m_protocol.get();
}

/**
 * Initiate an SSL client connection to a server
 *
 * This functions starts an SSL client connection to a server which is expecting
 * an SSL handshake. The DCB should already have a TCP connection to the server and
 * this connection should be in a state that expects an SSL handshake.
 * THIS CODE IS UNUSED AND UNTESTED as at 4 Jan 2016
 * @param dcb DCB to connect
 * @return 1 on success, -1 on error and 0 if the SSL handshake is still ongoing
 */
int BackendDCB::ssl_handshake()
{
    int ssl_rval;
    int return_code;

    if (!m_ssl || (!m_encryption.handle && !create_SSL(*m_ssl)))
    {
        mxb_assert(m_ssl);
        return -1;
    }

    set_SSL_mode_bits(m_encryption.handle);
    m_encryption.state = SSLState::HANDSHAKE_REQUIRED;
    ssl_rval = SSL_connect(m_encryption.handle);

    switch (SSL_get_error(m_encryption.handle, ssl_rval))
    {
    case SSL_ERROR_NONE:
        MXB_DEBUG("SSL_connect done for %s", m_remote.c_str());
        m_encryption.state = SSLState::ESTABLISHED;
        m_encryption.read_want_write = false;
        return_code = verify_peer_host() ? 1 : -1;
        break;

    case SSL_ERROR_WANT_READ:
        MXB_DEBUG("SSL_connect ongoing want read for %s", m_remote.c_str());
        return_code = 0;
        break;

    case SSL_ERROR_WANT_WRITE:
        MXB_DEBUG("SSL_connect ongoing want write for %s", m_remote.c_str());
        m_encryption.read_want_write = true;
        return_code = 0;
        break;

    case SSL_ERROR_ZERO_RETURN:
        MXB_DEBUG("SSL error, shut down cleanly during SSL connect %s", m_remote.c_str());
        if (log_errors_SSL(0) < 0)
        {
            trigger_hangup_event();
        }
        return_code = 0;
        break;

    case SSL_ERROR_SYSCALL:
        MXB_DEBUG("SSL connection shut down with SSL_ERROR_SYSCALL during SSL connect %s", m_remote.c_str());
        if (log_errors_SSL(ssl_rval) < 0)
        {
            m_encryption.state = SSLState::HANDSHAKE_FAILED;
            trigger_hangup_event();
            return_code = -1;
        }
        else
        {
            return_code = 0;
        }
        break;

    default:
        MXB_DEBUG("SSL connection shut down with error during SSL connect %s", m_remote.c_str());
        if (log_errors_SSL(ssl_rval) < 0)
        {
            m_encryption.state = SSLState::HANDSHAKE_FAILED;
            trigger_hangup_event();
            return -1;
        }
        else
        {
            return 0;
        }
        break;
    }
    return return_code;
}

BackendDCB::BackendDCB(SERVER* server, int fd, MXS_SESSION* session,
                       DCB::Manager* manager)
    : DCB(fd, server->address(), DCB::Role::BACKEND, session, nullptr, manager)
    , m_server(server)
    , m_ssl(static_cast<Server*>(server)->ssl())
{
    mxb_assert(m_server);

    if (DCB_THROTTLING_ENABLED(this))
    {
        // Register upstream throttling callbacks
        add_callback(Reason::HIGH_WATER, upstream_throttle_callback, NULL);
        add_callback(Reason::LOW_WATER, upstream_throttle_callback, NULL);
    }
}

void BackendDCB::shutdown()
{
    // Close protocol and router session
    m_protocol->finish_connection();
}

bool BackendDCB::release_from(MXS_SESSION* session)
{
    auto ses = static_cast<Session*>(session);
    ses->unlink_backend_connection(m_protocol.get());
    return true;
}

void BackendDCB::set_connection(std::unique_ptr<mxs::BackendConnection> conn)
{
    m_handler = conn.get();
    m_protocol = std::move(conn);
}

void BackendDCB::close(BackendDCB* dcb)
{
    mxb_assert(dcb->m_state != State::CREATED);
    DCB::close(dcb);
}

BackendDCB::Manager* BackendDCB::manager() const
{
    return static_cast<Manager*>(m_manager);
}

std::string BackendDCB::whoami() const
{
    return m_server->name();
}

/**
 * Free Functions
 */
namespace maxscale
{

const char* to_string(DCB::Role role)
{
    switch (role)
    {
    case DCB::Role::CLIENT:
        return "Client DCB";

    case DCB::Role::BACKEND:
        return "Backend DCB";

    default:
        mxb_assert(!true);
        return "Unknown DCB";
    }
}

const char* to_string(DCB::State state)
{
    switch (state)
    {
    case DCB::State::CREATED:
        return "DCB::State::CREATED";

    case DCB::State::POLLING:
        return "DCB::State::POLLING";

    case DCB::State::DISCONNECTED:
        return "DCB::State::DISCONNECTED";

    case DCB::State::NOPOLLING:
        return "DCB::State::NOPOLLING";

    default:
        assert(!true);
        return "DCB::State::UNKNOWN";
    }
}
}

int dcb_count_by_role(DCB::Role role)
{
    struct dcb_role_count val = {};
    val.count = 0;
    val.role = role;

    dcb_foreach(count_by_role_cb, &val);

    return val.count;
}

uint64_t dcb_get_session_id(DCB* dcb)
{
    return (dcb && dcb->session()) ? dcb->session()->id() : 0;
}

bool dcb_foreach(bool (* func)(DCB* dcb, void* data), void* data)
{
    mxb_assert(mxs::MainWorker::is_main_worker());
    SerialDcbTask task(func, data);
    RoutingWorker::execute_serially(task);
    return task.more();
}

void dcb_foreach_local(bool (* func)(DCB* dcb, void* data), void* data)
{
    RoutingWorker* worker = RoutingWorker::get_current();
    const auto& dcbs = worker->dcbs();

    for (DCB* dcb : dcbs)
    {
        if (dcb->session())
        {
            if (!func(dcb, data))
            {
                break;
            }
        }
        else
        {
            /**
             *  TODO: Fix this. m_persistentstart is now in BackendDCB.
             *  mxb_assert_message(dcb->m_persistentstart > 0, "The DCB must be in a connection pool");
             */
        }
    }
}

DCB* dcb_get_current()
{
    return this_thread.current_dcb;
}

void dcb_set_current(DCB* dcb)
{
    this_thread.current_dcb = dcb;
}

void mxs::ClientConnectionBase::set_dcb(DCB* dcb)
{
    m_dcb = static_cast<ClientDCB*>(dcb);
}

ClientDCB* mxs::ClientConnectionBase::dcb()
{
    return m_dcb;
}

const ClientDCB* mxs::ClientConnectionBase::dcb() const
{
    return m_dcb;
}

json_t* maxscale::ClientConnectionBase::diagnostics() const
{
    json_t* rval = json_object();   // This is not currently used.
    return rval;
}

bool mxs::ClientConnectionBase::in_routing_state() const
{
    return m_dcb != nullptr;
}

size_t mxs::ClientConnectionBase::sizeof_buffers() const
{
    return m_dcb ? m_dcb->runtime_size() : 0;
}<|MERGE_RESOLUTION|>--- conflicted
+++ resolved
@@ -320,26 +320,16 @@
         auto readq_len = m_readq.length();
 
         MXB_DEBUG("Read %lu bytes from dcb %p (%s) in state %s fd %d.",
-                  readq_len, this, whoami(), mxs::to_string(m_state), m_fd);
+                  readq_len, this, whoami().c_str(), mxs::to_string(m_state), m_fd);
 
         if (maxbytes > 0 && readq_len >= maxbytes)
         {
             // Maxbytes-limit is in effect.
             if (readq_len > maxbytes)
             {
-<<<<<<< HEAD
                 // Readq has data left after this read, must read again.
                 trigger_again = true;
                 rval_buf = m_readq.split(maxbytes);
-=======
-                m_last_read = mxs_clock();
-                nreadtotal += nsingleread;
-                MXB_DEBUG("Read %d bytes from dcb %p (%s) in state %s fd %d.",
-                          nsingleread, this, whoami().c_str(), mxs::to_string(m_state), m_fd);
-
-                /*< Append read data to the gwbuf */
-                *head = gwbuf_append(*head, buffer);
->>>>>>> e5fc1e68
             }
             else
             {
@@ -831,18 +821,8 @@
         }
     }
 
-<<<<<<< HEAD
     // TODO: should m_low_water = 0 be allowed as a default value?
     if (m_high_water_reached && m_low_water > 0 && m_writeq.length() < m_low_water)
-=======
-    mxb_assert(m_writeqlen >= (uint32_t)total_written);
-    m_writeqlen -= total_written;
-
-    MXB_DEBUG("Wrote %d bytes to dcb %p (%s) in state %s fd %d.",
-              total_written, this, whoami().c_str(), mxs::to_string(m_state), m_fd);
-
-    if (m_high_water_reached && DCB_BELOW_LOW_WATER(this))
->>>>>>> e5fc1e68
     {
         call_callback(Reason::LOW_WATER);
         m_high_water_reached = false;
@@ -972,7 +952,7 @@
     if (total_written > 0)
     {
         MXB_DEBUG("Wrote %lu bytes to dcb %p (%s) in state %s fd %d.",
-                  total_written, this, whoami(), mxs::to_string(m_state), m_fd);
+                  total_written, this, whoami().c_str(), mxs::to_string(m_state), m_fd);
 
         m_last_write = mxs_clock();
     }
@@ -1038,7 +1018,7 @@
     if (total_written > 0)
     {
         MXB_DEBUG("Wrote %lu bytes to dcb %p (%s) in state %s fd %d.",
-                  total_written, this, whoami(), mxs::to_string(m_state), m_fd);
+                  total_written, this, whoami().c_str(), mxs::to_string(m_state), m_fd);
 
         m_last_write = mxs_clock();
     }
