/*
 * This file is distributed as part of the SkySQL Gateway.  It is free
 * software: you can redistribute it and/or modify it under the terms of the
 * GNU General Public License as published by the Free Software Foundation,
 * version 2.
 *
 * This program is distributed in the hope that it will be useful, but WITHOUT
 * ANY WARRANTY; without even the implied warranty of MERCHANTABILITY or FITNESS
 * FOR A PARTICULAR PURPOSE.  See the GNU General Public License for more
 * details.
 *
 * You should have received a copy of the GNU General Public License along with
 * this program; if not, write to the Free Software Foundation, Inc., 51
 * Franklin Street, Fifth Floor, Boston, MA 02110-1301 USA.
 *
 * Copyright SkySQL Ab 2013
 */

/**
 * @file server.c  - A representation of a backend server within the gateway.
 *
 * @verbatim
 * Revision History
 *
 * Date		Who			Description
 * 18/06/13	Mark Riddoch		Initial implementation
 * 17/05/14	Mark Riddoch		Addition of unique_name
 * 20/05/14	Massimiliano Pinto	Addition of server_string
 * 21/05/14	Massimiliano Pinto	Addition of node_id
 * 28/05/14	Massimiliano Pinto	Addition of rlagd and node_ts fields
 * 20/06/14	Massimiliano Pinto	Addition of master_id, depth, slaves fields
 * 26/06/14	Mark Riddoch		Addition of server parameters
 *
 * @endverbatim
 */
#include <stdio.h>
#include <stdlib.h>
#include <string.h>
#include <session.h>
#include <server.h>
#include <spinlock.h>
#include <dcb.h>
#include <skygw_utils.h>
#include <log_manager.h>

extern int lm_enabled_logfiles_bitmask;

static SPINLOCK	server_spin = SPINLOCK_INIT;
static SERVER	*allServers = NULL;

/**
 * Allocate a new server withn the gateway
 *
 *
 * @param servname	The server name
 * @param protocol	The protocol to use to connect to the server
 * @param port		The port to connect to
 *
 * @return		The newly created server or NULL if an error occured
 */
SERVER *
server_alloc(char *servname, char *protocol, unsigned short port)
{
SERVER 	*server;

	if ((server = (SERVER *)malloc(sizeof(SERVER))) == NULL)
		return NULL;
	server->name = strdup(servname);
	server->protocol = strdup(protocol);
	server->port = port;
	memset(&server->stats, 0, sizeof(SERVER_STATS));
	server->status = SERVER_RUNNING;
	server->nextdb = NULL;
	server->monuser = NULL;
	server->monpw = NULL;
	server->unique_name = NULL;
	server->server_string = NULL;
	server->node_id = -1;
	server->rlag = -2;
	server->node_ts = 0;
	server->parameters = NULL;
	server->master_id = -1;
	server->depth = -1;
	server->slaves = NULL;

	spinlock_acquire(&server_spin);
	server->next = allServers;
	allServers = server;
	spinlock_release(&server_spin);

	return server;
}


/**
 * Deallocate the specified server
 *
 * @param server	The service to deallocate
 * @return	Returns true if the server was freed
 */
int
server_free(SERVER *server)
{
SERVER *ptr;

	/* First of all remove from the linked list */
	spinlock_acquire(&server_spin);
	if (allServers == server)
	{
		allServers = server->next;
	}
	else
	{
		ptr = allServers;
		while (ptr && ptr->next != server)
		{
			ptr = ptr->next;
		}
		if (ptr)
			ptr->next = server->next;
	}
	spinlock_release(&server_spin);

	/* Clean up session and free the memory */
	free(server->name);
	free(server->protocol);
	if (server->unique_name)
		free(server->unique_name);
	if (server->server_string)
		free(server->server_string);
	free(server);
	return 1;
}

/**
 * Set a unique name for the server
 *
 * @param	server	The server to ste the name on
 * @param	name	The unique name for the server
 */
void
server_set_unique_name(SERVER *server, char *name)
{
	server->unique_name = strdup(name);
}

/**
 * Find an existing server using the unique section name in
 * configuration file
 *
 * @param	servname	The Server name or address
 * @param	port		The server port
 * @return	The server or NULL if not found
 */
SERVER *
server_find_by_unique_name(char *name)
{
SERVER 	*server;

	spinlock_acquire(&server_spin);
	server = allServers;
	while (server)
	{
		if (strcmp(server->unique_name, name) == 0)
			break;
		server = server->next;
	}
	spinlock_release(&server_spin);
	return server;
}

/**
 * Find an existing server
 *
 * @param	servname	The Server name or address
 * @param	port		The server port
 * @return	The server or NULL if not found
 */
SERVER *
server_find(char *servname, unsigned short port)
{
SERVER 	*server;

	spinlock_acquire(&server_spin);
	server = allServers;
	while (server)
	{
		if (strcmp(server->name, servname) == 0 && server->port == port)
			break;
		server = server->next;
	}
	spinlock_release(&server_spin);
	return server;
}

/**
 * Print details of an individual server
 *
 * @param server	Server to print
 */
void
printServer(SERVER *server)
{
	printf("Server %p\n", server);
	printf("\tServer:			%s\n", server->name);
	printf("\tProtocol:		%s\n", server->protocol);
	printf("\tPort:			%d\n", server->port);
	printf("\tTotal connections:	%d\n", server->stats.n_connections);
	printf("\tCurrent connections:	%d\n", server->stats.n_current);
}

/**
 * Print all servers
 *
 * Designed to be called within a debugger session in order
 * to display all active servers within the gateway
 */
void
printAllServers()
{
SERVER	*ptr;

	spinlock_acquire(&server_spin);
	ptr = allServers;
	while (ptr)
	{
		printServer(ptr);
		ptr = ptr->next;
	}
	spinlock_release(&server_spin);
}

/**
 * Print all servers to a DCB
 *
 * Designed to be called within a debugger session in order
 * to display all active servers within the gateway
 */
void
dprintAllServers(DCB *dcb)
{
SERVER	*ptr;
char	*stat;

	spinlock_acquire(&server_spin);
	ptr = allServers;
	while (ptr)
	{
		dcb_printf(dcb, "Server %p (%s)\n", ptr, ptr->unique_name);
		dcb_printf(dcb, "\tServer:				%s\n",
								ptr->name);
		stat = server_status(ptr);
		dcb_printf(dcb, "\tStatus:               		%s\n",
									stat);
		free(stat);
		dcb_printf(dcb, "\tProtocol:			%s\n",
								ptr->protocol);
		dcb_printf(dcb, "\tPort:				%d\n",
								ptr->port);
		if (ptr->server_string)
			dcb_printf(dcb, "\tServer Version:\t\t\t%s\n",
							ptr->server_string);
		dcb_printf(dcb, "\tNode Id:			%d\n",
								ptr->node_id);
		dcb_printf(dcb, "\tMaster Id:			%d\n",
								ptr->master_id);
		if (ptr->slaves) {
			int i;
			dcb_printf(dcb, "\tSlave Ids:			");
			for (i = 0; ptr->slaves[i]; i++)
			{
				if (i == 0)
					dcb_printf(dcb, "%li", ptr->slaves[i]);
				else
					dcb_printf(dcb, ", %li ", ptr->slaves[i]);
			}
			dcb_printf(dcb, "\n");
		}
		dcb_printf(dcb, "\tRepl Depth:			%d\n",
							 ptr->depth);
		if (SERVER_IS_SLAVE(ptr) || SERVER_IS_RELAY_SERVER(ptr)) {
			if (ptr->rlag >= 0) {
				dcb_printf(dcb, "\tSlave delay:\t\t%d\n", ptr->rlag);
			}
		}
		if (ptr->node_ts > 0) {
			dcb_printf(dcb, "\tLast Repl Heartbeat:\t%lu\n", ptr->node_ts);
		}
		dcb_printf(dcb, "\tNumber of connections:		%d\n",
						ptr->stats.n_connections);
		dcb_printf(dcb, "\tCurrent no. of conns:		%d\n",
							ptr->stats.n_current);
                dcb_printf(dcb, "\tCurrent no. of operations:	%d\n",
						ptr->stats.n_current_ops);
                ptr = ptr->next;
	}
	spinlock_release(&server_spin);
}

/**
 * Print server details to a DCB
 *
 * Designed to be called within a debugger session in order
 * to display all active servers within the gateway
 */
void
dprintServer(DCB *dcb, SERVER *server)
{
char		*stat;
SERVER_PARAM	*param;

	dcb_printf(dcb, "Server %p (%s)\n", server, server->unique_name);
	dcb_printf(dcb, "\tServer:				%s\n", server->name);
	stat = server_status(server);
	dcb_printf(dcb, "\tStatus:               		%s\n", stat);
	free(stat);
	dcb_printf(dcb, "\tProtocol:			%s\n", server->protocol);
	dcb_printf(dcb, "\tPort:				%d\n", server->port);
	if (server->server_string)
		dcb_printf(dcb, "\tServer Version:\t\t\t%s\n", server->server_string);
	dcb_printf(dcb, "\tNode Id:			%d\n", server->node_id);
	dcb_printf(dcb, "\tMaster Id:			%d\n", server->master_id);
	if (server->slaves) {
		int i;
		dcb_printf(dcb, "\tSlave Ids:			");
		for (i = 0; server->slaves[i]; i++)
		{
			if (i == 0)
				dcb_printf(dcb, "%li", server->slaves[i]);
			else
				dcb_printf(dcb, ", %li ", server->slaves[i]);
		}
		dcb_printf(dcb, "\n");
	}
	dcb_printf(dcb, "\tRepl Depth:			%d\n", server->depth);
	if (SERVER_IS_SLAVE(server) || SERVER_IS_RELAY_SERVER(server)) {
		if (server->rlag >= 0) {
			dcb_printf(dcb, "\tSlave delay:\t\t%d\n", server->rlag);
		}
	}
	if (server->node_ts > 0) {
		dcb_printf(dcb, "\tLast Repl Heartbeat:\t%s",
					asctime(localtime(&server->node_ts)));
	}
	if ((param = server->parameters) != NULL)
	{
		dcb_printf(dcb, "\tServer Parameters:\n");
		while (param)
		{
			dcb_printf(dcb, "\t\t%-20s\t%s\n", param->name,
								param->value);
			param = param->next;
		}
	}
	dcb_printf(dcb, "\tNumber of connections:		%d\n",
						server->stats.n_connections);
	dcb_printf(dcb, "\tCurrent no. of conns:		%d\n",
						server->stats.n_current);
        dcb_printf(dcb, "\tCurrent no. of operations:	%d\n", server->stats.n_current_ops);
}

/**
 * List all servers in a tabular form to a DCB
 *
 */
void
dListServers(DCB *dcb)
{
SERVER	*ptr;
char	*stat;

	spinlock_acquire(&server_spin);
	ptr = allServers;
	if (ptr)
	{
		dcb_printf(dcb, "Servers.\n");
		dcb_printf(dcb, "-------------------+-----------------+-------+----------------------+------------\n");
		dcb_printf(dcb, "%-18s | %-15s | Port  | %-20s | Connections\n",
			"Server", "Address", "Status");
		dcb_printf(dcb, "-------------------+-----------------+-------+----------------------+------------\n");
	}
	while (ptr)
	{
		stat = server_status(ptr);
		dcb_printf(dcb, "%-18s | %-15s | %5d | %-20s | %4d\n",
				ptr->unique_name, ptr->name,
				ptr->port, stat,
				ptr->stats.n_current);
		free(stat);
		ptr = ptr->next;
	}
	if (allServers)
		dcb_printf(dcb, "-------------------+-----------------+-------+----------------------+------------\n\n");
	spinlock_release(&server_spin);
}

/**
 * Convert a set of  server status flags to a string, the returned
 * string has been malloc'd and must be free'd by the caller
 *
 * @param server The server to return the status of
 * @return A string representation of the status flags
 */
char *
server_status(SERVER *server)
{
char	*status = NULL;

	if ((status = (char *)malloc(256)) == NULL)
		return NULL;
	status[0] = 0;
	if (server->status & SERVER_MAINT)
		strcat(status, "Maintenance, ");
	if (server->status & SERVER_MASTER)
		strcat(status, "Master, ");
	if (server->status & SERVER_SLAVE)
		strcat(status, "Slave, ");
	if (server->status & SERVER_JOINED)
		strcat(status, "Synced, ");
<<<<<<< HEAD
	if (server->status & SERVER_NDB)
		strcat(status, "NDB, ");
=======
	if (server->status & SERVER_SLAVE_OF_EXTERNAL_MASTER)
		strcat(status, "Slave of External Server, ");
	if (server->status & SERVER_STALE_STATUS)
		strcat(status, "Stale Status, ");
>>>>>>> 63d267e5
	if (server->status & SERVER_RUNNING)
		strcat(status, "Running");
	else
		strcat(status, "Down");
	return status;
}

/**
 * Set a status bit in the server
 *
 * @param server	The server to update
 * @param bit		The bit to set for the server
 */
void
server_set_status(SERVER *server, int bit)
{
	server->status |= bit;
}

/**
 * Clear a status bit in the server
 *
 * @param server	The server to update
 * @param bit		The bit to clear for the server
 */
void
server_clear_status(SERVER *server, int bit)
{
	server->status &= ~bit;
}

/**
 * Add a user name and password to use for monitoring the
 * state of the server.
 *
 * @param server	The server to update
 * @param user		The user name to use
 * @param passwd	The password of the user
 */
void
serverAddMonUser(SERVER *server, char *user, char *passwd)
{
	server->monuser = strdup(user);
	server->monpw = strdup(passwd);
}

/**
 * Check and update a server definition following a configuration
 * update. Changes will not affect any current connections to this
 * server, however all new connections will use the new settings.
 *
 * If the new settings are different from those already applied to the
 * server then a message will be written to the log.
 *
 * @param server	The server to update
 * @param protocol	The new protocol for the server
 * @param user		The monitor user for the server
 * @param passwd	The password to use for the monitor user
 */
void
server_update(SERVER *server, char *protocol, char *user, char *passwd)
{
	if (!strcmp(server->protocol, protocol))
	{
                LOGIF(LM, (skygw_log_write(
                        LOGFILE_MESSAGE,
                        "Update server protocol for server %s to protocol %s.",
                        server->name,
                        protocol)));
		free(server->protocol);
		server->protocol = strdup(protocol);
	}

        if (user != NULL && passwd != NULL) {
                if (strcmp(server->monuser, user) == 0 ||
                    strcmp(server->monpw, passwd) == 0)
                {
                        LOGIF(LM, (skygw_log_write(
                                LOGFILE_MESSAGE,
                                "Update server monitor credentials for server %s",
				server->name)));
                        free(server->monuser);
                        free(server->monpw);
                        serverAddMonUser(server, user, passwd);
                }
	}
}


/**
 * Add a server parameter to a server.
 *
 * Server parameters may be used by routing to weight the load
 * balancing they apply to the server.
 *
 * @param	server	The server we are adding the parameter to
 * @param	name	The parameter name
 * @param	value	The parameter value
 */
void
serverAddParameter(SERVER *server, char *name, char *value)
{
SERVER_PARAM	*param;

	if ((param = (SERVER_PARAM *)malloc(sizeof(SERVER_PARAM))) == NULL)
	{
		return;
	}
	if ((param->name = strdup(name)) == NULL)
	{
		free(param);
		return;
	}
	if ((param->value = strdup(value)) == NULL)
	{
		free(param->value);
		free(param);
		return;
	}

	param->next = server->parameters;
	server->parameters = param;
}

/**
 * Retreive a parameter value from a server
 *
 * @param server	The server we are looking for a parameter of
 * @param name		The name of the parameter we require
 * @return	The parameter value or NULL if not found
 */
char *
serverGetParameter(SERVER *server, char *name)
{
SERVER_PARAM	*param = server->parameters;

	while (param)
	{
		if (strcmp(param->name, name) == 0)
			return param->value;
		param = param->next;
	}
	return NULL;
}<|MERGE_RESOLUTION|>--- conflicted
+++ resolved
@@ -30,6 +30,7 @@
  * 28/05/14	Massimiliano Pinto	Addition of rlagd and node_ts fields
  * 20/06/14	Massimiliano Pinto	Addition of master_id, depth, slaves fields
  * 26/06/14	Mark Riddoch		Addition of server parameters
+ * 30/08/14	Massimiliano Pinto	Addition of new service status description
  *
  * @endverbatim
  */
@@ -417,15 +418,12 @@
 		strcat(status, "Slave, ");
 	if (server->status & SERVER_JOINED)
 		strcat(status, "Synced, ");
-<<<<<<< HEAD
 	if (server->status & SERVER_NDB)
 		strcat(status, "NDB, ");
-=======
 	if (server->status & SERVER_SLAVE_OF_EXTERNAL_MASTER)
 		strcat(status, "Slave of External Server, ");
 	if (server->status & SERVER_STALE_STATUS)
 		strcat(status, "Stale Status, ");
->>>>>>> 63d267e5
 	if (server->status & SERVER_RUNNING)
 		strcat(status, "Running");
 	else
