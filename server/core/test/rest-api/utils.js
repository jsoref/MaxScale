--- conflicted
+++ resolved
@@ -1,7 +1,7 @@
 var json_api_schema = {
-<<<<<<< HEAD
-  title: "JSON API Schema",
-  description: "This is a schema for responses in the JSON API format. For more, see http://jsonapi.org",
+  $schema: "http://json-schema.org/draft-06/schema#",
+  title: "JSON:API Schema",
+  description: "This is a schema for responses in the JSON:API format. For more, see http://jsonapi.org",
   oneOf: [
     {
       $ref: "#/definitions/success",
@@ -13,6 +13,7 @@
       $ref: "#/definitions/info",
     },
   ],
+
   definitions: {
     success: {
       type: "object",
@@ -89,6 +90,7 @@
       },
       additionalProperties: false,
     },
+
     meta: {
       description:
         "Non-standard meta-information that can not be represented as an attribute or relationship.",
@@ -99,12 +101,6 @@
       description:
         'The document\'s "primary data" is a representation of the resource or collection of resources targeted by a request.',
       oneOf: [
-=======
-    "$schema": "http://json-schema.org/draft-06/schema#",
-    "title": "JSON:API Schema",
-    "description": "This is a schema for responses in the JSON:API format. For more, see http://jsonapi.org",
-    "oneOf": [
->>>>>>> 3bd38252
         {
           $ref: "#/definitions/resource",
         },
@@ -118,7 +114,6 @@
           uniqueItems: true,
         },
         {
-<<<<<<< HEAD
           description:
             "null if the request is one that might correspond to a single resource, but doesn't currently.",
           type: "null",
@@ -126,7 +121,7 @@
       ],
     },
     resource: {
-      description: '"Resource objects" appear in a JSON API document to represent resources.',
+      description: '"Resource objects" appear in a JSON:API document to represent resources.',
       type: "object",
       required: ["type", "id"],
       properties: {
@@ -151,7 +146,7 @@
       },
       additionalProperties: false,
     },
-    links: {
+    relationshipLinks: {
       description:
         'A resource object **MAY** contain references to other resource objects ("relationships"). Relationships may be to-one or to-many. Relationships can be specified by including a member in a resource\'s links object.',
       type: "object",
@@ -159,8 +154,7 @@
         self: {
           description:
             'A `self` member, whose value is a URL for the relationship itself (a "relationship URL"). This URL allows the client to directly manipulate the relationship. For example, it would allow a client to remove an `author` from an `article` without deleting the people resource itself.',
-          type: "string",
-          format: "uri",
+          $ref: "#/definitions/link",
         },
         related: {
           $ref: "#/definitions/link",
@@ -168,6 +162,12 @@
       },
       additionalProperties: true,
     },
+    links: {
+      type: "object",
+      additionalProperties: {
+        $ref: "#/definitions/link",
+      },
+    },
     link: {
       description:
         "A link **MUST** be represented as either: a string containing the link's URL or a link object.",
@@ -175,7 +175,7 @@
         {
           description: "A string containing the link's URL.",
           type: "string",
-          format: "uri",
+          format: "uri-reference",
         },
         {
           type: "object",
@@ -184,109 +184,45 @@
             href: {
               description: "A string containing the link's URL.",
               type: "string",
-              format: "uri",
-=======
-            "$ref": "#/definitions/info"
-        }
-    ],
-
-    "definitions": {
-        "success": {
-            "type": "object",
-            "required": [
-                "data"
-            ],
-            "properties": {
-                "data": {
-                    "$ref": "#/definitions/data"
-                },
-                "included": {
-                    "description": "To reduce the number of HTTP requests, servers **MAY** allow responses that include related resources along with the requested primary resources. Such responses are called \"compound documents\".",
-                    "type": "array",
-                    "items": {
-                        "$ref": "#/definitions/resource"
-                    },
-                    "uniqueItems": true
-                },
-                "meta": {
-                    "$ref": "#/definitions/meta"
-                },
-                "links": {
-                    "description": "Link members related to the primary data.",
-                    "allOf": [
-                        {
-                            "$ref": "#/definitions/links"
-                        },
-                        {
-                            "$ref": "#/definitions/pagination"
-                        }
-                    ]
-                },
-                "jsonapi": {
-                    "$ref": "#/definitions/jsonapi"
-                }
-            },
-            "additionalProperties": false
-        },
-        "failure": {
-            "type": "object",
-            "required": [
-                "errors"
-            ],
-            "properties": {
-                "errors": {
-                    "type": "array",
-                    "items": {
-                        "$ref": "#/definitions/error"
-                    },
-                    "uniqueItems": true
-                },
-                "meta": {
-                    "$ref": "#/definitions/meta"
-                },
-                "jsonapi": {
-                    "$ref": "#/definitions/jsonapi"
-                },
-                "links": {
-                    "$ref": "#/definitions/links"
-                }
->>>>>>> 3bd38252
+              format: "uri-reference",
             },
             meta: {
               $ref: "#/definitions/meta",
             },
           },
         },
-<<<<<<< HEAD
       ],
     },
+
     attributes: {
       description:
         'Members of the attributes object ("attributes") represent information about the resource object in which it\'s defined.',
       type: "object",
       patternProperties: {
-        "^(?!relationships$|links$)\\w[-\\w_]*$": {
+        "^[a-zA-Z0-9](?:[-\\w]*[a-zA-Z0-9])?$": {
           description: "Attributes may contain any valid JSON value.",
-=======
-
-        "meta": {
-            "description": "Non-standard meta-information that can not be represented as an attribute or relationship.",
-            "type": "object",
-            "additionalProperties": true
->>>>>>> 3bd38252
-        },
-      },
-      additionalProperties: false,
-    },
+        },
+      },
+      not: {
+        anyOf: [
+          { required: ["relationships"] },
+          { required: ["links"] },
+          { required: ["id"] },
+          { required: ["type"] },
+        ],
+      },
+      additionalProperties: false,
+    },
+
     relationships: {
       description:
         'Members of the relationships object ("relationships") represent references from the resource object in which it\'s defined to other resource objects.',
       type: "object",
       patternProperties: {
-        "^\\w[-\\w_]*$": {
+        "^[a-zA-Z0-9](?:[-\\w]*[a-zA-Z0-9])?$": {
           properties: {
             links: {
-              $ref: "#/definitions/links",
+              $ref: "#/definitions/relationshipLinks",
             },
             data: {
               description: 'Member, whose value represents "resource linkage".',
@@ -295,68 +231,20 @@
                   $ref: "#/definitions/relationshipToOne",
                 },
                 {
-<<<<<<< HEAD
                   $ref: "#/definitions/relationshipToMany",
-=======
-                    "description": "null if the request is one that might correspond to a single resource, but doesn't currently.",
-                    "type": "null"
-                }
-            ]
-        },
-        "resource": {
-            "description": "\"Resource objects\" appear in a JSON:API document to represent resources.",
-            "type": "object",
-            "required": [
-                "type",
-                "id"
-            ],
-            "properties": {
-                "type": {
-                    "type": "string"
-                },
-                "id": {
-                    "type": "string"
-                },
-                "attributes": {
-                    "$ref": "#/definitions/attributes"
->>>>>>> 3bd38252
                 },
               ],
             },
-<<<<<<< HEAD
             meta: {
               $ref: "#/definitions/meta",
-=======
-            "additionalProperties": false
-        },
-        "relationshipLinks": {
-            "description": "A resource object **MAY** contain references to other resource objects (\"relationships\"). Relationships may be to-one or to-many. Relationships can be specified by including a member in a resource's links object.",
-            "type": "object",
-            "properties": {
-                "self": {
-                    "description": "A `self` member, whose value is a URL for the relationship itself (a \"relationship URL\"). This URL allows the client to directly manipulate the relationship. For example, it would allow a client to remove an `author` from an `article` without deleting the people resource itself.",
-                    "$ref": "#/definitions/link"
-                },
-                "related": {
-                    "$ref": "#/definitions/link"
-                }
->>>>>>> 3bd38252
-            },
-          },
-          anyOf: [
-            {
-              required: ["data"],
-            },
-            {
-              required: ["meta"],
-            },
-            {
-              required: ["links"],
-            },
-          ],
+            },
+          },
+          anyOf: [{ required: ["data"] }, { required: ["meta"] }, { required: ["links"] }],
+          not: {
+            anyOf: [{ required: ["id"] }, { required: ["type"] }],
+          },
           additionalProperties: false,
         },
-<<<<<<< HEAD
       },
       additionalProperties: false,
     },
@@ -406,240 +294,23 @@
       properties: {
         first: {
           description: "The first page of data",
-          oneOf: [
-            {
-              type: "string",
-              format: "uri",
-            },
-            {
-              type: "null",
-=======
-        "links": {
-            "type": "object",
-            "additionalProperties": {
-                "$ref": "#/definitions/link"
-            }
-        },
-        "link": {
-            "description": "A link **MUST** be represented as either: a string containing the link's URL or a link object.",
-            "oneOf": [
-                {
-                    "description": "A string containing the link's URL.",
-                    "type": "string",
-                    "format": "uri-reference"
-                },
-                {
-                    "type": "object",
-                    "required": [
-                        "href"
-                    ],
-                    "properties": {
-                        "href": {
-                            "description": "A string containing the link's URL.",
-                            "type": "string",
-                            "format": "uri-reference"
-                        },
-                        "meta": {
-                            "$ref": "#/definitions/meta"
-                        }
-                    }
-                }
-            ]
-        },
-
-        "attributes": {
-            "description": "Members of the attributes object (\"attributes\") represent information about the resource object in which it's defined.",
-            "type": "object",
-            "patternProperties": {
-                "^[a-zA-Z0-9](?:[-\\w]*[a-zA-Z0-9])?$": {
-                    "description": "Attributes may contain any valid JSON value."
-                }
-            },
-            "not": {
-                "anyOf": [
-                    {"required": ["relationships"]},
-                    {"required": ["links"]},
-                    {"required": ["id"]},
-                    {"required": ["type"]}
-                ]
-            },
-            "additionalProperties": false
-        },
-
-        "relationships": {
-            "description": "Members of the relationships object (\"relationships\") represent references from the resource object in which it's defined to other resource objects.",
-            "type": "object",
-            "patternProperties": {
-                "^[a-zA-Z0-9](?:[-\\w]*[a-zA-Z0-9])?$": {
-                    "properties": {
-                        "links": {
-                            "$ref": "#/definitions/relationshipLinks"
-                        },
-                        "data": {
-                            "description": "Member, whose value represents \"resource linkage\".",
-                            "oneOf": [
-                                {
-                                    "$ref": "#/definitions/relationshipToOne"
-                                },
-                                {
-                                    "$ref": "#/definitions/relationshipToMany"
-                                }
-                            ]
-                        },
-                        "meta": {
-                            "$ref": "#/definitions/meta"
-                        }
-                    },
-                    "anyOf": [
-                        {"required": ["data"]},
-                        {"required": ["meta"]},
-                        {"required": ["links"]}
-                    ],
-                    "not": {
-                        "anyOf": [
-                            {"required": ["id"]},
-                            {"required": ["type"]}
-                        ]
-                    },
-                    "additionalProperties": false
-                }
->>>>>>> 3bd38252
-            },
-          ],
+          oneOf: [{ $ref: "#/definitions/link" }, { type: "null" }],
         },
         last: {
           description: "The last page of data",
-          oneOf: [
-            {
-              type: "string",
-              format: "uri",
-            },
-            {
-              type: "null",
-            },
-<<<<<<< HEAD
-          ],
+          oneOf: [{ $ref: "#/definitions/link" }, { type: "null" }],
         },
         prev: {
           description: "The previous page of data",
-          oneOf: [
-            {
-              type: "string",
-              format: "uri",
-            },
-            {
-              type: "null",
-=======
-            "additionalProperties": false
-        },
-        "pagination": {
-            "type": "object",
-            "properties": {
-                "first": {
-                    "description": "The first page of data",
-                    "oneOf": [
-                        { "$ref": "#/definitions/link" },
-                        { "type": "null" }
-                    ]
-                },
-                "last": {
-                    "description": "The last page of data",
-                    "oneOf": [
-                        { "$ref": "#/definitions/link" },
-                        { "type": "null" }
-                    ]
-                },
-                "prev": {
-                    "description": "The previous page of data",
-                    "oneOf": [
-                        { "$ref": "#/definitions/link" },
-                        { "type": "null" }
-                    ]
-                },
-                "next": {
-                    "description": "The next page of data",
-                    "oneOf": [
-                        { "$ref": "#/definitions/link" },
-                        { "type": "null" }
-                    ]
-                }
-            }
-        },
-
-        "jsonapi": {
-            "description": "An object describing the server's implementation",
-            "type": "object",
-            "properties": {
-                "version": {
-                    "type": "string"
-                },
-                "meta": {
-                    "$ref": "#/definitions/meta"
-                }
-            },
-            "additionalProperties": false
-        },
-
-        "error": {
-            "type": "object",
-            "properties": {
-                "id": {
-                    "description": "A unique identifier for this particular occurrence of the problem.",
-                    "type": "string"
-                },
-                "links": {
-                    "$ref": "#/definitions/links"
-                },
-                "status": {
-                    "description": "The HTTP status code applicable to this problem, expressed as a string value.",
-                    "type": "string"
-                },
-                "code": {
-                    "description": "An application-specific error code, expressed as a string value.",
-                    "type": "string"
-                },
-                "title": {
-                    "description": "A short, human-readable summary of the problem. It **SHOULD NOT** change from occurrence to occurrence of the problem, except for purposes of localization.",
-                    "type": "string"
-                },
-                "detail": {
-                    "description": "A human-readable explanation specific to this occurrence of the problem.",
-                    "type": "string"
-                },
-                "source": {
-                    "type": "object",
-                    "properties": {
-                        "pointer": {
-                            "description": "A JSON Pointer [RFC6901] to the associated entity in the request document [e.g. \"/data\" for a primary data object, or \"/data/attributes/title\" for a specific attribute].",
-                            "type": "string"
-                        },
-                        "parameter": {
-                            "description": "A string indicating which query parameter caused the error.",
-                            "type": "string"
-                        }
-                    }
-                },
-                "meta": {
-                    "$ref": "#/definitions/meta"
-                }
->>>>>>> 3bd38252
-            },
-          ],
+          oneOf: [{ $ref: "#/definitions/link" }, { type: "null" }],
         },
         next: {
           description: "The next page of data",
-          oneOf: [
-            {
-              type: "string",
-              format: "uri",
-            },
-            {
-              type: "null",
-            },
-          ],
-        },
-      },
-    },
+          oneOf: [{ $ref: "#/definitions/link" }, { type: "null" }],
+        },
+      },
+    },
+
     jsonapi: {
       description: "An object describing the server's implementation",
       type: "object",
@@ -653,6 +324,7 @@
       },
       additionalProperties: false,
     },
+
     error: {
       type: "object",
       properties: {
@@ -719,7 +391,11 @@
   this.should = chai.should();
   this.expect = chai.expect;
   this.Ajv = require("ajv");
-  this.ajv = new Ajv({ $data: true, allErrors: true, extendRefs: true, verbose: true });
+  this.ajv = new Ajv({ $data: true, allErrors: true, verbose: true, strict: false });
+  const addFormats = require("ajv-formats");
+  addFormats(this.ajv);
+  const draft6MetaSchema = require("ajv/dist/refs/json-schema-draft-06.json");
+  this.ajv.addMetaSchema(draft6MetaSchema);
   this.validate_func = ajv.compile(json_api_schema);
   this.validate = validate_json;
   this.host = "localhost:8989/v1";
@@ -760,39 +436,11 @@
     },
   };
 
-<<<<<<< HEAD
   this.startMaxScale = function (done) {
     child_process.execFile("./start_maxscale.sh", function (err, stdout, stderr) {
       if (process.env.MAXSCALE_DIR == null) {
         throw new Error("MAXSCALE_DIR is not set");
       }
-=======
-module.exports = function() {
-    this.fs = require("fs")
-    this.request = require("request-promise-native")
-    this.chai = require("chai")
-    this.assert = require("assert")
-    this.chaiAsPromised = require("chai-as-promised")
-    chai.use(chaiAsPromised)
-    this.should = chai.should()
-    this.expect = chai.expect
-    this.Ajv = require("ajv")
-    this.ajv = new Ajv({$data: true, allErrors: true, verbose: true, strict: false})
-    const addFormats = require("ajv-formats")
-    addFormats(this.ajv)
-    const draft6MetaSchema = require("ajv/dist/refs/json-schema-draft-06.json")
-    this.ajv.addMetaSchema(draft6MetaSchema)
-    this.validate_func = ajv.compile(json_api_schema)
-    this.validate = validate_json
-    this.credentials = "admin:mariadb"
-    this.host = "localhost:8989/v1"
-    this.base_url = "http://" + this.credentials + "@" + this.host
-    this.startMaxScale = function(done) {
-        child_process.execFile("./start_maxscale.sh", function(err, stdout, stderr) {
-            if (process.env.MAXSCALE_DIR == null) {
-                throw new Error("MAXSCALE_DIR is not set");
-            }
->>>>>>> 3bd38252
 
       done();
     });
