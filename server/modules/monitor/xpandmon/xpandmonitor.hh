--- conflicted
+++ resolved
@@ -193,9 +193,6 @@
     MYSQL*                   m_pHub_con {nullptr};
     sqlite3*                 m_pDb {nullptr};
     std::vector<SERVER*>     m_cluster_servers;
-<<<<<<< HEAD
     bool                     m_is_group_change {false};
-=======
     mxs::ConfigParameters    m_extra;
->>>>>>> b027ee57
 };