--- conflicted
+++ resolved
@@ -198,9 +198,12 @@
     return obj;
 }
 
-<<<<<<< HEAD
 bool GaleraMonitor::post_configure()
-=======
+{
+    m_info.clear();
+    return true;
+}
+
 std::string GaleraMonitor::annotate_state_change(mxs::MonitorServer* server)
 {
     std::ostringstream ss;
@@ -246,13 +249,6 @@
     }
 
     return ss.str();
-}
-
-bool GaleraMonitor::configure(const mxs::ConfigParameters* params)
->>>>>>> c417c449
-{
-    m_info.clear();
-    return true;
 }
 
 bool GaleraMonitor::has_sufficient_permissions()
