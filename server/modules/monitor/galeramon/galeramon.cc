/*
 * Copyright (c) 2016 MariaDB Corporation Ab
 *
 * Use of this software is governed by the Business Source License included
 * in the LICENSE.TXT file and at www.mariadb.com/bsl11.
 *
 * Change Date: 2026-06-06
 *
 * On the date above, in accordance with the Business Source License, use
 * of this software will be governed by version 2 or later of the General
 * Public License.
 */

/**
 * @file galera_mon.c - A MySQL Galera cluster monitor
 */

#define MXS_MODULE_NAME "galeramon"

#include "galeramon.hh"
#include <stdio.h>
#include <stdlib.h>
#include <string.h>
#include <mysql.h>
#include <mysqld_error.h>
#include <maxbase/alloc.h>
#include <maxscale/config.hh>
#include <maxscale/dcb.hh>
#include <maxscale/modinfo.hh>
#include <maxscale/mysql_utils.hh>
#include <maxscale/secrets.hh>
#include <maxsql/mariadb.hh>
#include <maxsql/mariadb_connector.hh>

#define DONOR_NODE_NAME_MAX_LEN 60
#define DONOR_LIST_SET_VAR      "SET GLOBAL wsrep_sst_donor = \""

using maxscale::MonitorServer;

/** Log a warning when a bad 'wsrep_local_index' is found */
static bool warn_erange_on_local_index = true;

static MonitorServer* set_cluster_master(MonitorServer*, MonitorServer*, int);
static int            compare_node_index(const void*, const void*);
static int            compare_node_priority(const void*, const void*);
static bool           using_xtrabackup(MonitorServer* database, const char* server_string);

GaleraMonitor::GaleraMonitor(const std::string& name, const std::string& module)
    : MonitorWorkerSimple(name, module)
    , m_disableMasterFailback(0)
    , m_availableWhenDonor(0)
    , m_disableMasterRoleSetting(0)
    , m_root_node_as_master(false)
    , m_use_priority(false)
    , m_set_donor_nodes(false)
    , m_log_no_members(false)
    , m_cluster_size(0)
{
}

GaleraMonitor::~GaleraMonitor()
{
}

// static
GaleraMonitor* GaleraMonitor::create(const std::string& name, const std::string& module)
{
    return new GaleraMonitor(name, module);
}

json_t* GaleraMonitor::diagnostics() const
{
    json_t* rval = MonitorWorker::diagnostics();
    json_object_set_new(rval, "disable_master_failback", json_boolean(m_disableMasterFailback));
    json_object_set_new(rval, "disable_master_role_setting", json_boolean(m_disableMasterRoleSetting));
    json_object_set_new(rval, "root_node_as_master", json_boolean(m_root_node_as_master));
    json_object_set_new(rval, "use_priority", json_boolean(m_use_priority));
    json_object_set_new(rval, "set_donor_nodes", json_boolean(m_set_donor_nodes));

    if (!m_cluster_uuid.empty())
    {
        json_object_set_new(rval, "cluster_uuid", json_string(m_cluster_uuid.c_str()));
        json_object_set_new(rval, "cluster_size", json_integer(m_cluster_size));
    }

    json_t* arr = json_array();
    std::lock_guard<std::mutex> guard(m_lock);

    for (auto ptr : servers())
    {
        auto it = m_prev_info.find(ptr);

        if (it != m_prev_info.end())
        {
            json_t* obj = json_object();
            json_object_set_new(obj, "name", json_string(it->first->server->name()));
            json_object_set_new(obj, "gtid_current_pos", json_string(it->second.gtid_current_pos.c_str()));
            json_object_set_new(obj, "gtid_binlog_pos", json_string(it->second.gtid_binlog_pos.c_str()));
            json_object_set_new(obj, "read_only", json_boolean(it->second.read_only));
            json_object_set_new(obj, "server_id", json_integer(it->second.server_id));
            json_object_set_new(obj, "master_id", json_integer(it->second.master_id));
            json_array_append_new(arr, obj);
        }
    }

    json_object_set_new(rval, "server_info", arr);

    return rval;
}

json_t* GaleraMonitor::diagnostics(MonitorServer* server) const
{
    json_t* obj = json_object();

    std::lock_guard<std::mutex> guard(m_lock);
    auto it = m_prev_info.find(server);

    if (it != m_prev_info.end())
    {
        json_object_set_new(obj, "name", json_string(it->first->server->name()));
        json_object_set_new(obj, "gtid_current_pos", json_string(it->second.gtid_current_pos.c_str()));
        json_object_set_new(obj, "gtid_binlog_pos", json_string(it->second.gtid_binlog_pos.c_str()));
        json_object_set_new(obj, "read_only", json_boolean(it->second.read_only));
        json_object_set_new(obj, "server_id", json_integer(it->second.server_id));
        json_object_set_new(obj, "master_id", json_integer(it->second.master_id));

        std::vector<std::string> states;
        const auto& comment = it->second.comment;

        if (!comment.empty() && comment != "Synced")
        {
            // The Synced state is still functional in 6 as readconnroute has it as one of the values for
            // `router_options`. This should be changed so that the Running state is only assigned for Galera
            // nodes that can actually be used for routing.
            states.push_back(comment);
        }

        if (m_disableMasterFailback && server->server->is_master() && it->second.local_index != 0)
        {
            states.push_back("Master Stickiness");
        }

        if (!states.empty())
        {
            json_object_set_new(obj, "state_details", json_string(mxb::join(states, ", ").c_str()));
        }
    }

    return obj;
}

bool GaleraMonitor::configure(const mxs::ConfigParameters* params)
{
    if (!MonitorWorkerSimple::configure(params))
    {
        return false;
    }

    m_disableMasterFailback = params->get_bool("disable_master_failback");
    m_availableWhenDonor = params->get_bool("available_when_donor");
    m_disableMasterRoleSetting = params->get_bool("disable_master_role_setting");
    m_root_node_as_master = params->get_bool("root_node_as_master");
    m_use_priority = params->get_bool("use_priority");
    m_set_donor_nodes = params->get_bool("set_donor_nodes");
    m_log_no_members = true;

    /* Reset all data in the hashtable */
    m_info.clear();

    return true;
}

bool GaleraMonitor::has_sufficient_permissions()
{
    return test_permissions("SHOW STATUS LIKE 'wsrep_local_state'");
}

void get_gtid(MonitorServer* srv, GaleraNode* info)
{
    if (mxs_mysql_query(srv->con,
                        "SELECT @@gtid_current_pos, @@gtid_binlog_pos, @@read_only, @@server_id") == 0)
    {
        if (auto result = mysql_store_result(srv->con))
        {
            mxq::MariaDBQueryResult res(result);

            if (res.next_row())
            {
                info->gtid_current_pos = res.get_string(0);
                info->gtid_binlog_pos = res.get_string(1);
                info->read_only = res.get_bool(2);
                info->server_id = res.get_int(3);
            }
        }
    }
}

void get_slave_status(MonitorServer* srv, GaleraNode* info)
{
    if (mxs_mysql_query(srv->con, "SHOW SLAVE STATUS") == 0)
    {
        if (auto result = mysql_store_result(srv->con))
        {
            mxq::MariaDBQueryResult res(result);

            if (res.next_row() && res.get_string("Slave_SQL_Running") == "Yes")
            {
                info->master_id = res.get_int("Master_Server_Id");
            }
        }
    }
}

void GaleraMonitor::update_server_status(MonitorServer* monitored_server)
{
    MYSQL_ROW row;
    MYSQL_RES* result;

    std::string server_string = monitored_server->server->info().version_string();

    /* Check if the the Galera FSM shows this node is joined to the cluster */
    const char* where =
        " WHERE Variable_name IN"
        " ('wsrep_cluster_state_uuid',"
        " 'wsrep_cluster_size',"
        " 'wsrep_local_index',"
        " 'wsrep_local_state',"
        " 'wsrep_local_state_comment',"
        " 'wsrep_desync',"
        " 'wsrep_ready',"
        " 'wsrep_sst_donor_rejects_queries',"
        " 'wsrep_reject_queries')";

    GaleraNode info = {};

    for (std::string cluster_member : {"SHOW STATUS", "SHOW VARIABLES"})
    {
        cluster_member += where;

        if (mxs_mysql_query(monitored_server->con, cluster_member.c_str()) == 0
            && (result = mysql_store_result(monitored_server->con)) != NULL)
        {
            if (mysql_field_count(monitored_server->con) < 2)
            {
                mysql_free_result(result);
                MXS_ERROR("Unexpected result for \"%s\". "
                          "Expected 2 columns. MySQL Version: %s",
                          cluster_member.c_str(),
                          server_string.c_str());
                return;
            }
            while ((row = mysql_fetch_row(result)))
            {
                if (strcasecmp(row[0], "wsrep_cluster_size") == 0)
                {
                    info.cluster_size = atoi(row[1]);
                }

                if (strcasecmp(row[0], "wsrep_local_index") == 0)
                {
                    char* endchar;
                    long local_index = strtol(row[1], &endchar, 10);
                    if (*endchar != '\0'
                        || (errno == ERANGE && (local_index == LONG_MAX || local_index == LONG_MIN)))
                    {
                        if (warn_erange_on_local_index)
                        {
                            MXS_WARNING("Invalid 'wsrep_local_index' on server '%s': %s",
                                        monitored_server->server->name(),
                                        row[1]);
                            warn_erange_on_local_index = false;
                        }
                        local_index = -1;
                        /* Force joined = 0 */
                        info.joined = 0;
                    }

                    info.local_index = local_index;
                }

                mxb_assert(row[0] && row[1]);

                if (strcasecmp(row[0], "wsrep_local_state") == 0)
                {
                    if (strcmp(row[1], "4") == 0)
                    {
                        info.joined = 1;
                    }
                    /* Check if the node is a donor and is using xtrabackup, in this case it can stay alive */
                    else if (strcmp(row[1], "2") == 0 && m_availableWhenDonor == 1
                             && using_xtrabackup(monitored_server, server_string.c_str()))
                    {
                        info.joined = 1;
                    }
                    else
                    {
                        /* Force joined = 0 */
                        info.joined = 0;
                    }

                    info.local_state = atoi(row[1]);
                }

                if (strcasecmp(row[0], "wsrep_local_state_comment") == 0)
                {
                    info.comment = row[1];

                    // The comment sometimes contains extra information. Leave that out as we're only
                    // interested in the string form of the local state.
                    auto pos = info.comment.find(':');

                    if (pos != std::string::npos)
                    {
                        info.comment.erase(pos);
                    }
                }

                /* Node is in desync - lets take it offline */
                if (strcasecmp(row[0], "wsrep_desync") == 0)
                {
                    if (config_truth_value(row[1]))
                    {
                        info.joined = 0;
                    }
                }

                /* Node rejects queries - lets take it offline */
                if (strcasecmp(row[0], "wsrep_reject_queries") == 0)
                {
                    if (strcasecmp(row[1], "ALL") == 0 || strcasecmp(row[1], "ALL_KILL") == 0)
                    {
                        info.joined = 0;
                    }
                }

                /* Node rejects queries - lets take it offline */
                if (strcasecmp(row[0], "wsrep_sst_donor_rejects_queries") == 0)
                {
                    if (config_truth_value(row[1]))
                    {
                        info.joined = 0;
                    }
                }

                /* Node is not ready - lets take it offline */
                if (strcasecmp(row[0], "wsrep_ready") == 0)
                {
                    if (!config_truth_value(row[1]))
                    {
                        info.joined = 0;
                    }
                }

                if (strcasecmp(row[0], "wsrep_cluster_state_uuid") == 0 && row[1] && *row[1])
                {
                    info.cluster_uuid = row[1];
                }
            }

            mysql_free_result(result);
        }
        else
        {
            monitored_server->mon_report_query_error();
            return;
        }
    }

    get_gtid(monitored_server, &info);
    get_slave_status(monitored_server, &info);
    monitored_server->node_id = info.joined ? info.local_index : -1;

    m_info[monitored_server] = info;

    calculate_cluster();
}

void GaleraMonitor::calculate_cluster()
{
    std::unordered_map<std::string, int> clusters;

    for (const auto& a : m_info)
    {
        clusters[a.second.cluster_uuid]++;
    }

    auto it = std::max_element(
        clusters.begin(), clusters.end(),
        [](const typename decltype(clusters)::value_type& a,
           const typename decltype(clusters)::value_type& b) {
            return a.second == b.second ? a.first < b.first : a.second < b.second;
        });

    if (it != clusters.end())
    {
        m_cluster_uuid = it->first;
        m_cluster_size = it->second;
    }
}

void GaleraMonitor::pre_tick()
{
    // Store the info of the previous tick in case it's used for diagnostics
    std::lock_guard<std::mutex> guard(m_lock);
    m_prev_info = std::move(m_info);
    m_info.clear();
}

void GaleraMonitor::post_tick()
{
    int is_cluster = 0;

    /* Try to set a Galera cluster based on
     * UUID and cluster_size each node reports:
     * no multiple clusters UUID are allowed.
     */
    set_galera_cluster();

    /*
     * Let's select a master server:
     * it could be the candidate master following MXS_MIN(node_id) rule or
     * the server that was master in the previous monitor polling cycle
     * Decision depends on master_stickiness value set in configuration
     */

    /* get the candidate master, following MXS_MIN(node_id) rule */
    MonitorServer* candidate_master = get_candidate_master();

    m_master = set_cluster_master(m_master, candidate_master, m_disableMasterFailback);

    for (auto ptr : servers())
    {
<<<<<<< HEAD
        const int repl_bits = (SERVER_SLAVE | SERVER_MASTER);
=======
        // Although there's some replication lag in Galera, this isn't currently measured and having it be 0
        // seconds is better than having it as undefined. Otherwise, using max_slave_replication_lag in
        // readwritesplit causes the whole cluster to become unavailable.
        ptr->server->set_replication_lag(0);

        const int repl_bits = (SERVER_SLAVE | SERVER_MASTER | SERVER_MASTER_STICKINESS);
>>>>>>> f959444b
        if ((ptr->pending_status & SERVER_JOINED) && !m_disableMasterRoleSetting)
        {
            if (ptr != m_master)
            {
                /* set the Slave role and clear master stickiness */
                ptr->clear_pending_status(repl_bits);
                ptr->set_pending_status(SERVER_SLAVE);
            }
            else
            {
                if (candidate_master
                    && m_master->node_id != candidate_master->node_id)
                {
                    /* set master role and master stickiness */
                    ptr->clear_pending_status(repl_bits);
                    ptr->set_pending_status(SERVER_MASTER);
                }
                else
                {
                    /* set master role and clear master stickiness */
                    ptr->clear_pending_status(repl_bits);
                    ptr->set_pending_status(SERVER_MASTER);
                }
            }

            is_cluster++;
        }
        else if (int master_id = m_info[ptr].master_id)
        {
            ptr->clear_pending_status(repl_bits);

            if (std::any_of(m_info.begin(), m_info.end(), [master_id](decltype(m_info)::const_reference r) {
                                return r.first->pending_status & SERVER_JOINED
                                && r.second.server_id == master_id;
                            }))
            {
                ptr->set_pending_status(SERVER_SLAVE);
            }
        }
        else
        {
            ptr->clear_pending_status(repl_bits);
            ptr->set_pending_status(0);
        }
    }

    if (is_cluster == 0 && m_log_no_members)
    {
        MXS_ERROR("There are no cluster members");
        m_log_no_members = false;
    }
    else
    {
        if (is_cluster > 0 && m_log_no_members == 0)
        {
            MXS_NOTICE("Found cluster members");
            m_log_no_members = true;
        }
    }

    /* Set the global var "wsrep_sst_donor"
     * with a sorted list of "wsrep_node_name" for slave nodes
     */
    if (m_set_donor_nodes)
    {
        update_sst_donor_nodes(is_cluster);
    }
}

static bool using_xtrabackup(MonitorServer* database, const char* server_string)
{
    bool rval = false;
    MYSQL_RES* result;

    if (mxs_mysql_query(database->con, "SHOW VARIABLES LIKE 'wsrep_sst_method'") == 0
        && (result = mysql_store_result(database->con)) != NULL)
    {
        if (mysql_field_count(database->con) < 2)
        {
            mysql_free_result(result);
            MXS_ERROR("Unexpected result for \"SHOW VARIABLES LIKE "
                      "'wsrep_sst_method'\". Expected 2 columns."
                      " MySQL Version: %s",
                      server_string);
            return false;
        }

        MYSQL_ROW row;

        while ((row = mysql_fetch_row(result)))
        {
            if (row[1] && (strcmp(row[1], "xtrabackup") == 0
                           || strcmp(row[1], "mariabackup") == 0
                           || strcmp(row[1], "xtrabackup-v2") == 0))
            {
                rval = true;
            }
        }
        mysql_free_result(result);
    }
    else
    {
        database->mon_report_query_error();
    }

    return rval;
}

/**
 * get candidate master from all nodes
 *
 * The current available rule: get the server with MXS_MIN(node_id)
 * node_id comes from 'wsrep_local_index' variable
 *
 * @param   servers The monitored servers list
 * @return  The candidate master on success, NULL on failure
 */
MonitorServer* GaleraMonitor::get_candidate_master()
{
    MonitorServer* candidate_master = NULL;
    long min_id = -1;
    int minval = INT_MAX;

    /* set min_id to the lowest value of moitor_servers->server->node_id */
    for (auto moitor_servers : servers())
    {
        if (!moitor_servers->server->is_in_maint()
            && (moitor_servers->pending_status & SERVER_JOINED))
        {
            int64_t priority = moitor_servers->server->priority();

            if (m_use_priority && priority != 0)
            {
                /** The priority is valid */
                if (priority > 0 && priority < minval)
                {
                    minval = priority;
                    candidate_master = moitor_servers;
                }
            }
            else if (moitor_servers->node_id >= 0)
            {
                if (m_use_priority && candidate_master
                    && candidate_master->server->priority() > 0)
                {
                    // Current candidate has priority but this node doesn't, current candidate is better
                    continue;
                }

                // Server priorities are not in use or no candidate has been found
                if (min_id < 0 || moitor_servers->node_id < min_id)
                {
                    min_id = moitor_servers->node_id;
                    candidate_master = moitor_servers;
                }
            }
        }
    }

    if (!m_use_priority && !m_disableMasterFailback
        && m_root_node_as_master && min_id > 0)
    {
        /** The monitor couldn't find the node with wsrep_local_index of 0.
         * This means that we can't connect to the root node of the cluster.
         *
         * If the node is down, the cluster would recalculate the index values
         * and we would find it. In this case, we just can't connect to it.
         */

        candidate_master = NULL;
    }

    return candidate_master;
}

/**
 * set the master server in the cluster
 *
 * master could be the last one from previous monitor cycle Iis running) or
 * the candidate master.
 * The selection is based on the configuration option mapped to master_stickiness
 * The candidate master may change over time due to
 * 'wsrep_local_index' value change in the Galera Cluster
 * Enabling master_stickiness will avoid master change unless a failure is spotted
 *
 * @param   current_master Previous master server
 * @param   candidate_master The candidate master server accordingly to the selection rule
 * @return  The  master node pointer (could be NULL)
 */
static MonitorServer* set_cluster_master(MonitorServer* current_master,
                                         MonitorServer* candidate_master,
                                         int master_stickiness)
{
    /*
     * if current master is not set or master_stickiness is not enable
     * just return candidate_master.
     */
    if (current_master == NULL || master_stickiness == 0)
    {
        return candidate_master;
    }
    else
    {
        /*
         * if current_master is still a cluster member use it
         *
         */
        if ((current_master->pending_status & SERVER_JOINED)
            && (!current_master->server->is_in_maint()))
        {
            return current_master;
        }
        else
        {
            return candidate_master;
        }
    }
}

/**
 * Set the global variable wsrep_sst_donor in the cluster
 *
 * The monitor user must have the privileges for setting global vars.
 *
 * Galera monitor fetches from each joined slave node the var 'wsrep_node_name'
 * A list of nodes is automatically build and it's sorted by wsrep_local_index DESC
 * or by priority ASC if use_priority option is set.
 *
 * The list is then added to SET GLOBAL VARIABLE wrep_sst_donor =
 * The variable must be sent to all slave nodes.
 *
 * All slave nodes have a sorted list of nodes tht can be used as donor nodes.
 *
 * If there is only one node the funcion returns,
 *
 * @param   mon        The monitor handler
 * @param   is_cluster The number of joined nodes
 */
void GaleraMonitor::update_sst_donor_nodes(int is_cluster)
{
    MYSQL_ROW row;
    MYSQL_RES* result;
    bool ignore_priority = true;

    if (is_cluster == 1)
    {
        return;     // Only one server in the cluster: update_sst_donor_nodes is not performed
    }

    unsigned int found_slaves = 0;
    MonitorServer* node_list[is_cluster - 1];
    /* Donor list size = DONOR_LIST_SET_VAR + n_hosts * max_host_len + n_hosts + 1 */

    char* donor_list = static_cast<char*>(MXB_CALLOC(1,
                                                     strlen(DONOR_LIST_SET_VAR)
                                                     + is_cluster * DONOR_NODE_NAME_MAX_LEN
                                                     + is_cluster + 1));

    if (donor_list == NULL)
    {
        MXS_ERROR("can't execute update_sst_donor_nodes() due to memory allocation error");
        return;
    }

    strcpy(donor_list, DONOR_LIST_SET_VAR);

    /* Create an array of slave nodes */
    for (auto ptr : servers())
    {
        if ((ptr->pending_status & SERVER_JOINED) && (ptr->pending_status & SERVER_SLAVE))
        {
            node_list[found_slaves] = (MonitorServer*)ptr;
            found_slaves++;

            /* Check the server parameter "priority"
             * If no server has "priority" set, then
             * the server list will be order by default method.
             */

            if (m_use_priority && ptr->server->priority() > 0)
            {
                ignore_priority = false;
            }
        }
    }

    /* Set order type */
    bool sort_order = (!ignore_priority) && (int)m_use_priority;

    /* Sort the array */
    qsort(node_list,
          found_slaves,
          sizeof(MonitorServer*),
          sort_order ? compare_node_priority : compare_node_index);

    /* Select nodename from each server and append it to node_list */
    for (unsigned int k = 0; k < found_slaves; k++)
    {
        MonitorServer* ptr = node_list[k];

        /* Get the Galera node name */
        if (mxs_mysql_query(ptr->con, "SHOW VARIABLES LIKE 'wsrep_node_name'") == 0
            && (result = mysql_store_result(ptr->con)) != NULL)
        {
            if (mysql_field_count(ptr->con) == 2)
            {
                while ((row = mysql_fetch_row(result)))
                {
                    strncat(donor_list, row[1], DONOR_NODE_NAME_MAX_LEN);
                    strcat(donor_list, ",");
                }
            }
            else
            {
                MXS_ERROR("Unexpected result for \"SHOW VARIABLES LIKE 'wsrep_node_name'\". "
                          "Expected 2 columns");
            }

            mysql_free_result(result);
        }
        else
        {
            ptr->mon_report_query_error();
        }
    }

    int donor_list_size = strlen(donor_list);
    if (donor_list[donor_list_size - 1] == ',')
    {
        donor_list[donor_list_size - 1] = '\0';
    }

    strcat(donor_list, "\"");

    /* Set now rep_sst_donor in each slave node */
    for (unsigned int k = 0; k < found_slaves; k++)
    {
        MonitorServer* ptr = node_list[k];
        if (mxs_mysql_query(ptr->con, donor_list) != 0)
        {
            ptr->mon_report_query_error();
        }
    }

    MXB_FREE(donor_list);
}

/**
 * Compare routine for slave nodes sorted by 'wsrep_local_index'
 *
 * The default order is DESC.
 *
 * Nodes with lowest 'wsrep_local_index' value
 * are at the end of the list.
 *
 * @param   a        Pointer to array value
 * @param   b        Pointer to array value
 * @return  A number less than, threater than or equal to 0
 */

static int compare_node_index(const void* a, const void* b)
{
    const MonitorServer* s_a = *(MonitorServer* const*)a;
    const MonitorServer* s_b = *(MonitorServer* const*)b;

    // Order is DESC: b - a
    return s_b->node_id - s_a->node_id;
}

/**
 * Compare routine for slave nodes sorted by node priority
 *
 * The default order is DESC.
 *
 * Some special cases, i.e: no give priority, or 0 value
 * are handled.
 *
 * Note: the master selection algorithm is:
 * node with lowest priority value and > 0
 *
 * This sorting function will add master candidates
 * at the end of the list.
 *
 * @param   a        Pointer to array value
 * @param   b        Pointer to array value
 * @return  A number less than, threater than or equal to 0
 */

static int compare_node_priority(const void* a, const void* b)
{
    const MonitorServer* s_a = *(MonitorServer* const*)a;
    const MonitorServer* s_b = *(MonitorServer* const*)b;
    int pri_val_a = s_a->server->priority();
    int pri_val_b = s_b->server->priority();
    bool have_a = pri_val_a > 0;
    bool have_b = pri_val_b > 0;

    /**
     * Check priority parameter:
     *
     * Return a - b in case of issues
     */
    if (!have_a && have_b)
    {
        MXS_DEBUG("Server %s has no given priority. It will be at the beginning of the list",
                  s_a->server->name());
        return -(INT_MAX - 1);
    }
    else if (have_a && !have_b)
    {
        MXS_DEBUG("Server %s has no given priority. It will be at the beginning of the list",
                  s_b->server->name());
        return INT_MAX - 1;
    }
    else if (!have_a && !have_b)
    {
        MXS_DEBUG("Servers %s and %s have no given priority. They be at the beginning of the list",
                  s_a->server->name(),
                  s_b->server->name());
        return 0;
    }

    /* Return a - b in case of issues */
    if ((pri_val_a < INT_MAX && pri_val_a > 0) && !(pri_val_b < INT_MAX && pri_val_b > 0))
    {
        return pri_val_a;
    }
    else if (!(pri_val_a < INT_MAX && pri_val_a > 0) && (pri_val_b < INT_MAX && pri_val_b > 0))
    {
        return -pri_val_b;
    }
    else if (!(pri_val_a < INT_MAX && pri_val_a > 0) && !(pri_val_b < INT_MAX && pri_val_b > 0))
    {
        return 0;
    }

    // The order is DESC: b -a
    return pri_val_b - pri_val_a;
}

/**
 * Only set the servers as joined if they are a part of the largest cluster
 */
void GaleraMonitor::set_galera_cluster()
{
    for (auto it = m_info.begin(); it != m_info.end(); it++)
    {
        if (it->second.joined && it->second.cluster_uuid == m_cluster_uuid)
        {
            it->first->set_pending_status(SERVER_JOINED);
        }
        else
        {
            it->first->clear_pending_status(SERVER_JOINED);
        }
    }
}

bool GaleraMonitor::can_be_disabled(const MonitorServer& server, DisableType type,
                                    std::string* errmsg_out) const
{
    // If the server is the master, it cannot be drained. It can be set to maintenance, though.
    bool rval = true;
    if (type == DisableType::DRAIN && status_is_master(server.server->status()))
    {
        rval = false,
        *errmsg_out = "The server is master, so it cannot be set to draining mode.";
    }
    return rval;
}


/**
 * The module entry point routine. It is this routine that
 * must populate the structure that is referred to as the
 * "module object", this is a structure with the set of
 * external entry points for this module.
 *
 * @return The module object
 */
extern "C" MXS_MODULE* MXS_CREATE_MODULE()
{
    static MXS_MODULE info =
    {
        mxs::MODULE_INFO_VERSION,
        MXS_MODULE_NAME,
        mxs::ModuleType::MONITOR,
        mxs::ModuleStatus::GA,
        MXS_MONITOR_VERSION,
        "A Galera cluster monitor",
        "V2.0.0",
        MXS_NO_MODULE_CAPABILITIES,
        &maxscale::MonitorApi<GaleraMonitor>::s_api,
        NULL,
        NULL,
        NULL,
        NULL,
        {
            {"disable_master_failback",             MXS_MODULE_PARAM_BOOL,  "false"},
            {"available_when_donor",                MXS_MODULE_PARAM_BOOL,  "false"},
            {"disable_master_role_setting",         MXS_MODULE_PARAM_BOOL,  "false"},
            {"root_node_as_master",                 MXS_MODULE_PARAM_BOOL,  "false"},
            {"use_priority",                        MXS_MODULE_PARAM_BOOL,  "false"},
            {"set_donor_nodes",                     MXS_MODULE_PARAM_BOOL,  "false"},
            {MXS_END_MODULE_PARAMS}
        }
    };

    return &info;
}<|MERGE_RESOLUTION|>--- conflicted
+++ resolved
@@ -430,16 +430,12 @@
 
     for (auto ptr : servers())
     {
-<<<<<<< HEAD
-        const int repl_bits = (SERVER_SLAVE | SERVER_MASTER);
-=======
         // Although there's some replication lag in Galera, this isn't currently measured and having it be 0
         // seconds is better than having it as undefined. Otherwise, using max_slave_replication_lag in
         // readwritesplit causes the whole cluster to become unavailable.
         ptr->server->set_replication_lag(0);
 
-        const int repl_bits = (SERVER_SLAVE | SERVER_MASTER | SERVER_MASTER_STICKINESS);
->>>>>>> f959444b
+        const int repl_bits = (SERVER_SLAVE | SERVER_MASTER);
         if ((ptr->pending_status & SERVER_JOINED) && !m_disableMasterRoleSetting)
         {
             if (ptr != m_master)
