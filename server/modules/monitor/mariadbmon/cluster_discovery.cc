/*
 * Copyright (c) 2018 MariaDB Corporation Ab
 * Copyright (c) 2023 MariaDB plc, Finnish Branch
 *
 * Use of this software is governed by the Business Source License included
 * in the LICENSE.TXT file and at www.mariadb.com/bsl11.
 *
 * Change Date: 2027-10-10
 *
 * On the date above, in accordance with the Business Source License, use
 * of this software will be governed by version 2 or later of the General
 * Public License.
 */

#include "mariadbmon.hh"

#include <algorithm>
#include <string>
#include <queue>
#include <maxbase/format.hh>
#include <maxbase/host.hh>

using std::string;
using maxbase::string_printf;
using LockType = MariaDBServer::LockType;
using namespace std::chrono_literals;

namespace
{
using VisitorFunc = std::function<bool (MariaDBServer*)>;   // Used by graph search

enum class SlaveMode {ACTIVE_REPL, ALL};
/**
 * Generic depth-first search. Iterates through the root and its child nodes (slaves) and runs
 * 'visitor' on the nodes. 'NodeData::reset_indexes()' should be ran before this function
 * depending on if previous node visits should be omitted or not.
 *
 * @param root Starting server. The server and all its slaves are visited.
 * @param visitor Function to run on a node when visiting it. If it returns true,
 * the search is continued to the children of the node.
 * @param slave_mode Expand active slaves only or include broken slaves
 */
void topology_DFS(MariaDBServer* root, VisitorFunc& visitor, SlaveMode slave_mode)
{
    int next_index = NodeData::INDEX_FIRST;
    // This lambda is recursive, so its type needs to be defined and it needs to "capture itself".
    std::function<void(MariaDBServer*, VisitorFunc&)> topology_DFS_visit =
<<<<<<< HEAD
        [&topology_DFS_visit, &next_index](MariaDBServer* node, VisitorFunc& vis) {
=======
        [&topology_DFS_visit, &next_index, slave_mode](MariaDBServer* node, VisitorFunc& visitor) {
>>>>>>> 9246b7e9
        mxb_assert(node->m_node.index == NodeData::INDEX_NOT_VISITED);
        node->m_node.index = next_index++;
        if (vis(node))
        {
            for (MariaDBServer* slave : node->m_node.children)
            {
                if (slave->m_node.index == NodeData::INDEX_NOT_VISITED)
                {
                    topology_DFS_visit(slave, vis);
                }
            }

            if (slave_mode == SlaveMode::ALL)
            {
                for (MariaDBServer* slave : node->m_node.children_failed)
                {
                    topology_DFS_visit(slave, visitor);
                }
            }
        }
    };

    topology_DFS_visit(root, visitor);
}
}

/**
 * @brief Visit a node in the graph
 *
 * This function is the main function used to determine whether the node is a part of a cycle. It is
 * an implementation of the Tarjan's strongly connected component algorithm. All one node cycles are
 * ignored since normal master-slave monitoring handles that.
 *
 * Tarjan's strongly connected component algorithm:
 * https://en.wikipedia.org/wiki/Tarjan%27s_strongly_connected_components_algorithm
 *
 * @param node Target server/node
 * @param stack The stack used by the algorithm, contains nodes which have not yet been assigned a cycle
 * @param next_ind Visitation index of next node
 * @param next_cycle Index of next found cycle
 */
void MariaDBMonitor::tarjan_scc_visit_node(MariaDBServer* node, ServerArray* stack, int* next_ind,
                                           int* next_cycle)
{
    /** Assign an index to this node */
    NodeData& node_info = node->m_node;
    auto ind = *next_ind;
    node_info.index = ind;
    node_info.lowest_index = ind;
    *next_ind = ind + 1;

    if (node_info.parents.empty())
    {
        /* This node/server does not replicate from any node, it can't be a part of a cycle. Don't even
         * bother pushing it to the stack. */
    }
    else
    {
        // Has master servers, need to investigate.
        stack->push_back(node);
        node_info.in_stack = true;

        for (MariaDBServer* parent : node_info.parents)
        {
            NodeData& parent_node = parent->m_node;
            if (parent_node.index == NodeData::INDEX_NOT_VISITED)
            {
                /** Node has not been visited, so recurse. */
                tarjan_scc_visit_node(parent, stack, next_ind, next_cycle);
                node_info.lowest_index = std::min(node_info.lowest_index, parent_node.lowest_index);
            }
            else if (parent_node.in_stack)
            {
                /* The parent node has been visited and is still on the stack. We have a cycle. */
                node_info.lowest_index = std::min(node_info.lowest_index, parent_node.index);
            }

            /* The else-clause here can be omitted, since in that case the parent has been visited,
             * but is not in the current stack. This means that while there is a route from this
             * node to the parent, there is no route from the parent to this node. No cycle. */
        }

        /* At the end of a visit to node, leave this node on the stack if it has a path to a node earlier
         * on the stack (index > lowest_index). Otherwise, start popping elements. */
        if (node_info.index == node_info.lowest_index)
        {
            int cycle_size = 0;     // Keep track of cycle size since we don't mark one-node cycles.
            auto cycle_ind = *next_cycle;
            while (true)
            {
                mxb_assert(!stack->empty());
                MariaDBServer* cycle_server = stack->back();
                NodeData& cycle_node = cycle_server->m_node;
                stack->pop_back();
                cycle_node.in_stack = false;
                cycle_size++;
                if (cycle_node.index == node_info.index)    // Last node in cycle
                {
                    if (cycle_size > 1)
                    {
                        cycle_node.cycle = cycle_ind;
                        ServerArray& members = m_cycles[cycle_ind];     // Creates array if didn't exist
                        members.push_back(cycle_server);
                        // Sort the cycle members according to monitor config order.
                        std::sort(members.begin(), members.end(),
                                  [](const MariaDBServer* lhs, const MariaDBServer* rhs) -> bool {
                            return lhs->m_config_index < rhs->m_config_index;
                        });
                        // All cycle elements popped. Next cycle...
                        *next_cycle = cycle_ind + 1;
                    }
                    break;
                }
                else
                {
                    cycle_node.cycle = cycle_ind;   // Has more nodes, mark cycle.
                    ServerArray& members = m_cycles[cycle_ind];
                    members.push_back(cycle_server);
                }
            }
        }
    }
}

/**
 * Use slave status and server id information to build the replication graph. Needs to be called whenever
 * topology has changed, or it's suspected.
 */
void MariaDBMonitor::build_replication_graph()
{
    const bool use_hostnames = m_settings.assume_unique_hostnames;
    // First, reset all node data.
    for (MariaDBServer* server : m_servers)
    {
        server->m_node.reset_indexes();
        server->m_node.reset_results();
    }

    for (auto slave : m_servers)
    {
        /* Check all slave connections of all servers. Connections are added even if one or both endpoints
         * are down or in maintenance. */
        for (auto& slave_conn : slave->m_slave_status)
        {
            slave_conn.master_server = nullptr;
            /* IF THIS PART IS CHANGED, CHANGE THE COMPARISON IN 'sstatus_arrays_topology_equal'
             * (in MariaDBServer) accordingly so that any possible topology changes are detected. */

            /* Mark a server as "failed child" if just one of IO or SQL threads is running. This prevents
             * such a server being emergency promoted if master goes down (MXS-4798, case 4 in
             * master_is_valid()). Emergency promotion is still possible if both threads are shut down,
             * i.e. STOP SLAVE */
            bool slave_io_on = slave_conn.slave_io_running != SlaveStatus::SLAVE_IO_NO;
            if (slave_io_on || slave_conn.slave_sql_running)
            {
                bool slave_threads_running = slave_io_on && slave_conn.slave_sql_running;
                // Looks promising, check hostname or server id.
                MariaDBServer* found_master = nullptr;
                bool is_external = false;
                if (use_hostnames)
                {
                    found_master = get_server(slave_conn.settings.master_endpoint);
                    if (!found_master)
                    {
                        // Must be an external server.
                        is_external = true;
                    }
                }
                else
                {
                    /* Cannot trust hostname:port since network may be complicated. Instead,
                     * trust the "Master_Server_Id"-field of the SHOW SLAVE STATUS output if
                     * the slave connection has been seen connected before. This means that
                     * the graph will miss slave-master relations that have not connected
                     * while the monitor has been running.
                     *
                     * TODO: This data should be saved so that monitor restarts do not lose
                     * this information. */
                    if (slave_conn.master_server_id >= 0 && slave_conn.seen_connected)
                    {
                        // Valid slave connection, find the MariaDBServer with the matching server id.
                        found_master = get_server(slave_conn.master_server_id);
                        if (!found_master)
                        {
                            /* Likely an external master. It's possible that the master is a monitored
                             * server which has not been queried yet and the monitor does not know its
                             * id. */
                            is_external = true;
                        }
                    }
                }

                // Valid slave connection, find the MariaDBServer with this id.
                if (found_master)
                {
                    if (slave_threads_running)
                    {
                        /* Building the parents-array is not strictly required as the same data is in
                         * the children-array. This construction is more for convenience and faster
                         * access later on. */
                        slave->m_node.parents.push_back(found_master);
                        found_master->m_node.children.push_back(slave);
                        slave_conn.master_server = found_master;
                    }
                    else
                    {
                        slave->m_node.parents_failed.push_back(found_master);
                        found_master->m_node.children_failed.push_back(slave);
                    }
                }
                else if (is_external && slave_threads_running)
                {
                    // This is an external master connection. Save just the master id for now.
                    // TODO: Save host:port instead
                    slave->m_node.external_masters.push_back(slave_conn.master_server_id);
                }
            }
        }
    }
}

/**
 * @brief Find the strongly connected components in the replication tree graph
 *
 * Each replication cluster is a directed graph made out of replication
 * trees. If this graph has strongly connected components (more generally
 * cycles), it is considered a multi-master cluster due to the fact that there
 * are multiple nodes where the data can originate.
 *
 * Detecting the cycles in the graph allows this monitor to better understand
 * the relationships between the nodes. All nodes that are a part of a cycle can
 * be labeled as master nodes. This information will later be used to choose the
 * right master where the writes should go.
 *
 * This function also populates the MYSQL_SERVER_INFO structures group
 * member. Nodes in a group get a positive group ID where the nodes not in a
 * group get a group ID of 0.
 */
void MariaDBMonitor::find_graph_cycles()
{
    m_cycles.clear();
    // The next items need to be passed around in the recursive calls to keep track of algorithm state.
    ServerArray stack;
    int index = NodeData::INDEX_FIRST;      /* Node visit index */
    int cycle = NodeData::CYCLE_FIRST;      /* If cycles are found, the nodes in the cycle are given an
                                             * identical
                                             * cycle index. */

    for (MariaDBServer* server : m_servers)
    {
        /** Index is 0, this node has not yet been visited. */
        if (server->m_node.index == NodeData::INDEX_NOT_VISITED)
        {
            tarjan_scc_visit_node(server, &stack, &index, &cycle);
        }
    }
}

/**
 * Find the server with the best reach in the candidates-array. Running state or 'read_only' is ignored by
 * this method.
 *
 * @param candidates Which servers to check. All servers in the array will have their 'reach' calculated
 * @return The best server out of the candidates
 */
MariaDBServer* MariaDBMonitor::find_best_reach_server(const ServerArray& candidates)
{
    mxb_assert(!candidates.empty());
    MariaDBServer* best_reach = nullptr;
    /* Search for the server with the best reach. */
    for (MariaDBServer* candidate : candidates)
    {
        calculate_node_reach(candidate);
        // This is the first valid node or this node has better reach than the so far best found ...
        if (best_reach == nullptr || (candidate->m_node.reach > best_reach->m_node.reach))
        {
            best_reach = candidate;
        }
    }

    return best_reach;
}

/**
 * Find the best master server in the cluster. This method should only be called when the monitor
 * is starting, a cluster operation (e.g. failover) has occurred or the user has changed something on
 * the current master making it unsuitable. Because of this, the method can be quite vocal and not
 * consider the previous master.
 *
 * @param req_running Should non-running candidates be accepted
 * @param msg_out Message output. Includes explanations on why potential candidates were not selected.
 * @return The master with most slaves
 */
MariaDBServer* MariaDBMonitor::find_topology_master_server(RequireRunning req_running, string* msg_out)
{
    /* Finding the best master server may get somewhat tricky if the graph is complicated. The general
     * criteria for the best master is that it reaches the most slaves (possibly in multiple layers and
     * cycles). To avoid having to calculate this reachability (doable by a recursive search) to all nodes,
     * let's use the knowledge that the best master is either a server with no masters (external ones don't
     * count) or is part of a cycle with no out-cycle masters.
     *
     * Master candidates must be writable and not in maintenance to be eligible. Running candidates are
     * preferred. A downed candidate is accepted only if no current master exists. A downed master can
     * be failovered later. */

    ServerArray master_candidates;

    // Helper function for finding normal master candidates.
    auto search_outside_cycles = [this, &master_candidates](RequireRunning require_running,
                                                            DelimitedPrinter& topo_messages) {
        for (MariaDBServer* server : m_servers)
        {
            if (server->m_node.parents.empty() && server->m_node.parents_failed.empty())
            {
                string why_not;
                if (is_candidate_valid(server, require_running, &why_not))
                {
                    master_candidates.push_back(server);
                }
                else
                {
                    topo_messages.cat(why_not);
                }
            }
        }
    };

    // Helper function for finding master candidates inside cycles.
    auto search_inside_cycles = [this, &master_candidates](RequireRunning require_running,
                                                           DelimitedPrinter& topo_messages) {
        // For each cycle, it's enough to take one sample server, as all members of a cycle have the
        // same reach. The sample server needs to be valid, though.
        for (auto& iter : m_cycles)
        {
            ServerArray& cycle_members = iter.second;
            // Check that no server in the cycle is replicating from outside the cycle. This requirement
            // is analogous with the same requirement for non-cycle servers.
            if (!cycle_has_master_server(cycle_members))
            {
                // Find a valid candidate from the cycle.
                MariaDBServer* cycle_cand = nullptr;
                for (MariaDBServer* elem : cycle_members)
                {
                    mxb_assert(elem->m_node.cycle != NodeData::CYCLE_NONE);
                    if (is_candidate_valid(elem, require_running))
                    {
                        cycle_cand = elem;
                        break;
                    }
                }
                if (cycle_cand)
                {
                    master_candidates.push_back(cycle_cand);
                }
                else
                {
                    // No single server in the cycle was viable. Go through the cycle again and construct
                    // a message explaining why.
                    string server_names = monitored_servers_to_string(cycle_members);
                    string msg_start = string_printf(
                        "No valid primary server could be found in the cycle with servers %s:",
                        server_names.c_str());

                    DelimitedPrinter cycle_invalid_msg("\n");
                    cycle_invalid_msg.cat(msg_start);
                    for (MariaDBServer* elem : cycle_members)
                    {
                        string server_msg;
                        is_candidate_valid(elem, require_running, &server_msg);
                        cycle_invalid_msg.cat(server_msg);
                    }
                    cycle_invalid_msg.cat("");          // Adds a linebreak
                    topo_messages.cat(cycle_invalid_msg.message());
                }
            }
        }
    };

    // Normally, do not accept downed servers as master.
    DelimitedPrinter topo_messages_reject_down("\n");
    search_outside_cycles(RequireRunning::REQUIRED, topo_messages_reject_down);
    search_inside_cycles(RequireRunning::REQUIRED, topo_messages_reject_down);

    MariaDBServer* best_candidate = nullptr;
    string messages;
    if (!master_candidates.empty())
    {
        // Found one or more candidates. Select the best one and output the messages.
        best_candidate = find_best_reach_server(master_candidates);
        messages = topo_messages_reject_down.message();
    }
    else if (req_running == RequireRunning::OPTIONAL)
    {
        // If no candidate was found and the caller allows, we get desperate and allow a downed server
        // to be selected. This is required for the case when MaxScale is started while the master is
        // already down. Failover may be able to fix the situation if settings allow it or
        // if activated manually.
        DelimitedPrinter topo_messages_accept_down("\n");
        search_outside_cycles(RequireRunning::OPTIONAL, topo_messages_accept_down);
        search_inside_cycles(RequireRunning::OPTIONAL, topo_messages_accept_down);
        if (!master_candidates.empty())
        {
            // Found one or more candidates which are down. Select the best one. Instead of the original
            // messages, output the messages without complaints that a server is down. The caller
            // should detect and explain that a non-running server was selected.
            best_candidate = find_best_reach_server(master_candidates);
            messages = topo_messages_accept_down.message();
        }
        else
        {
            // Still no luck. Output the messages from the first run since these explain if any potential
            // candidates were down.
            messages = topo_messages_reject_down.message();
        }
    }

    if (msg_out)
    {
        *msg_out = messages;
    }
    return best_candidate;
}

/**
 * Calculate the total number of reachable child (slave) nodes for the given node. A
 * node can reach itself if it's running. Slaves are counted if they are running.
 * The result is saved into the node data.
 *
 * @param search_root Start point of the search
 */
void MariaDBMonitor::calculate_node_reach(MariaDBServer* search_root)
{
    // Reset indexes since they will be reused.
    reset_node_index_info();

    int reach = 0;
    VisitorFunc visitor = [&reach](MariaDBServer* node) -> bool {
        bool node_running = node->is_running();
        if (node_running)
        {
            reach++;
        }
        // The node is expanded if it's running.
        return node_running;
    };

    topology_DFS(search_root, visitor, SlaveMode::ACTIVE_REPL);
    search_root->m_node.reach = reach;
}

/**
 * Calculate the total number of running slaves that the node has. The node itself can be down.
 * Slaves are counted even if they are connected through an inactive relay. This function counts
 * even bad slaves that are not really replicating (io or sql thread stopped, but not both). This
 * logic is valid as the function is only used in checking master validity.
 *
 * @param node The node to calculate for
 * @return The number of running slaves
 */
int MariaDBMonitor::running_slaves(MariaDBServer* search_root)
{
    // Reset indexes since they will be reused.
    reset_node_index_info();

    int n_running_slaves = 0;
    VisitorFunc visitor = [this, &n_running_slaves](MariaDBServer* node) -> bool {
        // Only consider the slave totally down if it has been that way long enough.
        if (node->is_running() || node->mon_err_count < m_settings.failcount)
        {
            n_running_slaves++;
        }
        // The node is always expanded.
        return true;
    };

    topology_DFS(search_root, visitor, SlaveMode::ALL);
    return n_running_slaves;
}

/**
 * Assign replication role status bits to the servers in the cluster. Starts from the cluster master server.
 * Also updates replication lag.
 */
void MariaDBMonitor::assign_server_roles()
{
    // Remove any existing [Master], [Slave] etc flags from 'm_pending_status', they are still available in
    // 'm_prev_status'.
    const uint64_t remove_bits = SERVER_MASTER | SERVER_SLAVE | SERVER_RELAY | SERVER_BLR;
    for (auto server : m_servers)
    {
        server->clear_status(remove_bits);
        server->m_replication_lag = mxs::Target::RLAG_UNDEFINED;
    }

    // Check the the master node, label it as the [Master] if it meets the requirements. It must at least
    // be running and writable.
    if (m_master)
    {
        if (m_master->is_running())
        {
            // Master gets replication lag 0 even if it's replicating from an external server.
            m_master->m_replication_lag = 0;

            // Check that all master requirements are fulfilled.
            bool master_conds_ok = true;
            const auto master_conds = m_settings.master_conds;
            const bool req_connecting_slave = master_conds & MasterConds::MCOND_CONNECTING_S;
            const bool req_connected_slave = master_conds & MasterConds::MCOND_CONNECTED_S;
            const bool req_running_slave = master_conds & MasterConds::MCOND_RUNNING_S;
            if (req_connecting_slave || req_connected_slave || req_running_slave)
            {
                // Check that at least one slave fulfills the given conditions. Only check immediate slaves,
                // not slaves behind relays.
                bool slave_found = false;
                for (const auto slave : m_master->m_node.children)
                {
                    auto* slave_conn = slave->slave_connection_status(m_master);
                    bool is_connected = (slave_conn->slave_io_running == SlaveStatus::SLAVE_IO_YES);
                    bool is_running = slave->is_running();
                    // If slave is not connected, check that the failure is not due to credentials failure.
                    bool user_ok = is_connected
                        || !mxs::MonitorServer::is_access_denied_error(slave_conn->last_io_errno);

                    // req_connecting_slave is always met by m_node->children
                    bool slave_is_ok = user_ok && !((req_connected_slave && !is_connected)
                        || (req_running_slave && !is_running));
                    if (slave_is_ok)
                    {
                        slave_found = true;
                        break;
                    }
                }

                if (!slave_found)
                {
                    master_conds_ok = false;
                }
            }

            if (master_conds_ok && (master_conds & MasterConds::MCOND_COOP_M) && is_slave_maxscale()
                && !m_master->marked_as_master())
            {
                // Master was not marked as such by primary monitor.
                master_conds_ok = false;
            }

            // Master may never have read-only. Also, binlogrouter cannot get master-status.
            if (master_conds_ok && !m_master->is_read_only() && m_master->is_database())
            {
                m_master->set_status(SERVER_MASTER);
            }
        }

        // Run another graph search, this time assigning slaves.
        reset_node_index_info();
        assign_slave_and_relay_master();
    }
}

/**
 * Check if the servers replicating from the given node qualify for [Slave] and mark them. Continue the
 * search to any found slaves. Also updates replication lag.
 */
void MariaDBMonitor::assign_slave_and_relay_master()
{
    mxb_assert(m_master->m_node.index == NodeData::INDEX_NOT_VISITED);
    // Combines a node with its connection state. The state tracks whether there is a series of
    // running slave connections all the way to the master server. If even one server is down or
    // a connection is broken in the series, the link is considered stale.
    struct QueueElement
    {
        MariaDBServer* node;
        bool           active_link;
    };

    auto compare = [](const QueueElement& left, const QueueElement& right) {
        return !left.active_link && right.active_link;
    };
    /* 'open_set' contains the nodes which the search should expand to. It's a priority queue so that nodes
     * with a functioning chain of slave connections to the master are processed first. Only after all such
     * nodes have been processed does the search expand to downed or disconnected nodes. */
    std::priority_queue<QueueElement, std::vector<QueueElement>, decltype(compare)> open_set(compare);

    const auto slave_conds = m_settings.slave_conds;
    const bool req_running_master = slave_conds & SlaveConds::SCOND_RUNNING_M;
    const bool req_writable_master = slave_conds & SlaveConds::SCOND_WRITABLE_M;
    const bool req_coop_master = slave_conds & SlaveConds::SCOND_COOP_M;

    // First, check conditions that immediately prevent any [Slave]s from being tagged:
    // 1) Require writable master yet master is not a valid master.
    // 2) Require master set by primary monitor in a co-op situation yet none found.
    // 3) Require running master yet master is down.
    if ((req_writable_master && !m_master->is_master())
        || (req_coop_master && is_slave_maxscale() && !m_master->marked_as_master())
        || (req_running_master && m_master->is_down()))
    {
        return;
    }

    // Second, check if the start node itself should be labeled [Slave]. This is the case if the master
    // fulfills general slave requirements but is not labeled [Master]. Binlogrouter may get [Slave] for now,
    // is removed later.
    if (m_master->is_running() && !m_master->is_master())
    {
        m_master->set_status(SERVER_SLAVE);
    }

    // Begin by adding the starting node to the open_set. Then keep running until no more nodes can be found.
    QueueElement start = {m_master, m_master->is_running()};
    open_set.push(start);
    int next_index = NodeData::INDEX_FIRST;
    const bool allow_stale_slaves = !(slave_conds & SlaveConds::SCOND_LINKED_M);

    while (!open_set.empty())
    {
        auto parent = open_set.top().node;
        // If the node is not running or does not have an active link to master,
        // it can only have "stale slaves". Such slaves are assigned if
        // the slave connection has been observed to have worked before.
        bool parent_has_live_link = open_set.top().active_link && !parent->is_down();
        open_set.pop();

        if (parent->m_node.index != NodeData::INDEX_NOT_VISITED)
        {
            // This node has already been processed and can be skipped. The same node
            // can be in the open set multiple times if it has multiple slave connections.
            continue;
        }
        else
        {
            parent->m_node.index = next_index++;
        }

        bool has_running_slaves = false;
        for (MariaDBServer* slave : parent->m_node.children)
        {
            // If the slave has an index, it has already been visited and labelled master/slave.
            // Even when this is the case, the node has to be checked to get correct
            // [Relay Master] labels.

            // Need to differentiate between stale and running slave connections.
            bool found_slave_conn = false;  // slave->parent connection exists
            bool conn_is_live = false;      // live connection chain slave->cluster_master exists
            auto sstatus = slave->slave_connection_status(parent);
            if (sstatus)
            {
                if (sstatus->slave_io_running == SlaveStatus::SLAVE_IO_YES)
                {
                    found_slave_conn = true;
                    // Would it be possible to have the parent down while IO is still connected?
                    // Perhaps, if the slave is slow to update the connection status.
                    conn_is_live = parent_has_live_link && slave->is_running();
                }
                else if (sstatus->slave_io_running == SlaveStatus::SLAVE_IO_CONNECTING
                         && !mxs::MonitorServer::is_access_denied_error(sstatus->last_io_errno))
                {
                    found_slave_conn = true;
                }
            }

            // If the slave had a valid connection, label it as a slave and add it to the open set if not
            // yet visited.
            if (found_slave_conn && (conn_is_live || allow_stale_slaves))
            {
                bool slave_is_running = slave->is_running();
                if (slave_is_running)
                {
                    has_running_slaves = true;
                }
                if (slave->m_node.index == NodeData::INDEX_NOT_VISITED)
                {
                    // Add the slave server to the priority queue to a position depending on the master
                    // link status. It will be expanded later in the loop.
                    open_set.push({slave, conn_is_live});

                    // The slave only gets the slave flags if it's running.
                    // TODO: If slaves with broken links should be given different flags, add that here.
                    if (slave_is_running)
                    {
                        slave->set_status(SERVER_SLAVE);
                        // Write the replication lag for this slave. It may have multiple slave connections,
                        // in which case take the smallest value. This only counts the slave connections
                        // leading to the master or a relay.
                        int64_t curr_rlag = slave->m_replication_lag;
                        int64_t new_rlag = sstatus->seconds_behind_master;
                        if (new_rlag != mxs::Target::RLAG_UNDEFINED
                            && (curr_rlag == mxs::Target::RLAG_UNDEFINED || new_rlag < curr_rlag))
                        {
                            slave->m_replication_lag = new_rlag;
                        }
                    }
                }
            }
        }

        // Finally, if the node itself is a running slave and has slaves of its own, label it as relay.
        if (parent != m_master && parent_has_live_link
            && parent->has_status(SERVER_SLAVE | SERVER_RUNNING) && has_running_slaves)
        {
            parent->set_status(SERVER_RELAY);
        }

        // If the node is a binlogrouter and has slave-status, remove slave and relay, and add blr-status.
        if (parent->server_type() == ServerType::BLR && parent->has_status(SERVER_SLAVE))
        {
            parent->clear_status(SERVER_SLAVE | SERVER_RELAY);
            parent->set_status(SERVER_BLR);
        }
    }
}

/**
 * Is the current master server still valid or should a new one be selected?
 *
 * @param reason_out If master is not valid, the reason is printed here.
 * @return True, if master is ok. False if the current master has changed in a way that
 * a new master should be selected.
 */
bool MariaDBMonitor::master_is_valid(std::string* reason_out)
{
    bool is_valid = true;
    string reason;
    // The master server of the cluster needs to be re-calculated in the following cases:

    // 1) There is no master. This typically only applies when MaxScale is first ran.
    if (!m_master)
    {
        is_valid = false;
    }
    // 2) read_only has been activated on the master. If 'enforce_writable_master' is on, allow a read_only
    // master.
    else if (m_master->is_running() && m_master->is_read_only() && !m_settings.enforce_writable_master)
    {
        is_valid = false;
        reason = "it is in read-only mode";
    }
    // 3) Master lock status is not properly set.
    else if (is_slave_maxscale() && m_master->is_running() && !m_master->marked_as_master(&reason))
    {
        is_valid = false;
    }
    // 4) The master has been down for more than failcount iterations and there is no hope of any kind of
    //    failover fixing the situation. The master is a hopeless one if it has been down for a while and
    //    has no running slaves, not even behind relays.
    //
    //    This condition should account for the situation when a dba or another MaxScale performs a failover
    //    and moves all the running slaves under another master. If even one running slave remains, the switch
    //    will not happen.
    else if (m_master->is_down() && m_master->mon_err_count > m_settings.failcount
             && running_slaves(m_master) == 0)
    {
        is_valid = false;
        reason = string_printf("it has been down over %ld (failcount) monitor updates and "
                               "it does not have any running slaves",
                               m_settings.failcount);
    }

    // Next, test topology changes which may lead to a master change. Only valid when master is running.
    if (is_valid && m_master->is_running())
    {
        // 5) The master was a non-replicating master (not in a cycle) but now has a slave connection.
        if (m_master_cycle_status.cycle_id == NodeData::CYCLE_NONE)
        {
            // The master should not have a master of its own.
            if (!m_master->m_node.parents.empty())
            {
                is_valid = false;
                reason = "it has started replicating from another server in the cluster";
            }
        }
        // 6) The master was part of a cycle but is no longer, or one of the servers in the cycle is
        //    replicating from a server outside the cycle.
        else
        {
            /* The master was previously in a cycle. Compare the current cycle to the previous data and see
             * if the cycle is still the best multimaster group. */
            int current_cycle_id = m_master->m_node.cycle;

            // 6a) The master is no longer in a cycle.
            if (current_cycle_id == NodeData::CYCLE_NONE)
            {
                is_valid = false;
                ServerArray& old_members = m_master_cycle_status.cycle_members;
                string server_names_old = monitored_servers_to_string(old_members);
                reason = "it is no longer in the multimaster group (" + server_names_old + ")";
            }
            // 6b) The master is still in a cycle but the cycle has gained a master outside of the cycle.
            else
            {
                ServerArray& current_members = m_cycles[current_cycle_id];
                if (cycle_has_master_server(current_members))
                {
                    is_valid = false;
                    string server_names_current = monitored_servers_to_string(current_members);
                    reason = "a server in the primary's multiprimary group (" + server_names_current
                        + ") is replicating from a server not in the group";
                }
            }
        }
    }

    *reason_out = reason;
    return is_valid;
}

/**
 * Check if any of the servers in the cycle is replicating from a server not in the cycle. External masters
 * do not count.
 *
 * @param cycle The cycle to check
 * @return True if a server is replicating from a master not in the same cycle
 */
bool MariaDBMonitor::cycle_has_master_server(ServerArray& cycle_servers)
{
    mxb_assert(!cycle_servers.empty());
    bool outside_replication = false;
    int cycle_id = cycle_servers.front()->m_node.cycle;

    for (MariaDBServer* server : cycle_servers)
    {
        for (MariaDBServer* master : server->m_node.parents)
        {
            if (master->m_node.cycle != cycle_id)
            {
                // Cycle member is replicating from a server that is not in the current cycle. The
                // cycle is not a valid "master" cycle.
                outside_replication = true;
                break;
            }
        }
    }

    return outside_replication;
}

void MariaDBMonitor::update_topology()
{
    if (m_cluster_topology_changed)
    {
        // Server IDs may have changed.
        m_servers_by_id.clear();
        for (auto server : m_servers)
        {
            if (server->m_server_id != SERVER_ID_UNKNOWN)
            {
                m_servers_by_id[server->m_server_id] = server;
            }
        }

        build_replication_graph();
        find_graph_cycles();
    }

    /* Check if a failover/switchover was performed last loop and the master should change.
     * In this case, update the master and its cycle info here. */
    if (m_next_master)
    {
        assign_new_master(m_next_master);
        m_next_master = nullptr;
    }

    if (m_cluster_topology_changed || !m_master || !m_master->is_usable()
        || (is_slave_maxscale() && !m_master->marked_as_master()))
    {
        update_master();
    }
}

void MariaDBMonitor::update_master()
{
    // Check if current master is still valid.
    string reason_not_valid;
    bool current_is_ok = master_is_valid(&reason_not_valid);

    if (current_is_ok)
    {
        // Current master is still ok. If topology has changed, check which server looks like the best master
        // and alert if it's not the current master. Don't change yet.
        m_warn_current_master_invalid = true;
        if (m_cluster_topology_changed)
        {
            // Update master cycle info in case it has changed.
            update_master_cycle_info();
            MariaDBServer* master_cand = find_topology_master_server(RequireRunning::REQUIRED);
            // master_cand can be null if e.g. current master is down.
            if (master_cand && (master_cand != m_master))
            {
                // This is unlikely to be printed continuously because of the topology-change requirement.
                MXB_WARNING("'%s' is a better primary candidate than the current primary '%s'. "
                            "Primary will change when '%s' is no longer a valid primary.",
                            master_cand->name(), m_master->name(), m_master->name());
            }
        }
    }
    else if (m_master)
    {
        // Current master is faulty and swapping to a better, running server is allowed.
        string topology_messages;
        MariaDBServer* master_cand = find_topology_master_server(RequireRunning::REQUIRED,
                                                                 &topology_messages);
        m_warn_cannot_find_master = true;
        if (master_cand)
        {
            if (master_cand != m_master)
            {
                // We have another master to swap to. The messages give the impression that new master
                // selection has not yet happened, but this is just for clarity for the user.
                mxb_assert(!reason_not_valid.empty());
                MXB_WARNING("The current primary server '%s' is no longer valid because %s. "
                            "Selecting new primary server.",
                            m_master->name(), reason_not_valid.c_str());

                // At this point, print messages explaining why any/other possible master servers
                // weren't picked.
                if (!topology_messages.empty())
                {
                    MXB_WARNING("%s", topology_messages.c_str());
                }

                MXB_NOTICE("Setting '%s' as primary.", master_cand->name());
                // Change the master, even though this may break replication.
                assign_new_master(master_cand);
            }
            else if (m_cluster_topology_changed)
            {
                // Tried to find another master but the current one is still the best. This is typically
                // caused by a topology change. The check on 'm_cluster_topology_changed' should stop this
                // message from printing repeatedly.
                MXB_WARNING("Attempted to find a replacement for the current primary server '%s' because %s, "
                            "but '%s' is still the best primary server.",
                            m_master->name(), reason_not_valid.c_str(), m_master->name());

                if (!topology_messages.empty())
                {
                    MXB_WARNING("%s", topology_messages.c_str());
                }
                // The following updates some data on the master.
                assign_new_master(master_cand);
            }
        }
        else if (m_warn_current_master_invalid)
        {
            // No alternative master. Keep current status and print warnings.
            // This situation may stick so only print the messages once.
            mxb_assert(!reason_not_valid.empty());
            MXB_WARNING("The current primary server '%s' is no longer valid because %s, "
                        "but there is no valid alternative to swap to.",
                        m_master->name(), reason_not_valid.c_str());
            if (!topology_messages.empty())
            {
                MXB_WARNING("%s", topology_messages.c_str());
            }
            m_warn_current_master_invalid = false;
        }
    }
    else
    {
        // This happens only when starting from scratch before a master has been selected.
        // Accept either a running or downed master, preferring running servers.
        string topology_messages;
        MariaDBServer* master_cand = find_topology_master_server(RequireRunning::OPTIONAL,
                                                                 &topology_messages);
        if (master_cand)
        {
            MXB_NOTICE("Selecting new primary server.");
            if (master_cand->is_down())
            {
                const char msg[] = "No running primary candidates detected and no primary currently set. "
                                   "Accepting a non-running server as primary.";
                MXB_WARNING("%s", msg);
            }

            if (!topology_messages.empty())
            {
                MXB_WARNING("%s", topology_messages.c_str());
            }

            MXB_NOTICE("Setting '%s' as primary.", master_cand->name());
            assign_new_master(master_cand);
        }
        else if (m_warn_cannot_find_master)
        {
            // No current master and could not select another. This situation may stick so only print once.
            MXB_WARNING("Tried to find a primary but no valid primary found.");
            if (!topology_messages.empty())
            {
                MXB_WARNING("%s", topology_messages.c_str());
            }
            m_warn_cannot_find_master = false;
        }
    }
}

void MariaDBMonitor::set_low_disk_slaves_maintenance()
{
    // Only set pure slave and standalone servers to maintenance.
    for (MariaDBServer* server : m_servers)
    {
        if (server->is_low_on_disk_space() && server->is_usable()
            && !server->is_master() && !server->is_relay_master())
        {
            // TODO: Handle relays somehow, e.g. switch with a slave
            MXB_WARNING("Setting '%s' to maintenance because it is low on disk space.", server->name());
            server->set_status(SERVER_MAINT);
        }
    }
}

bool MariaDBMonitor::is_candidate_valid(MariaDBServer* cand, RequireRunning req_running, string* why_not)
{
    bool is_valid = true;
    DelimitedPrinter reasons(" and ");
    if (cand->is_in_maintenance())
    {
        is_valid = false;
        reasons.cat("it's in maintenance");
    }

    if (cand->is_read_only())
    {
        is_valid = false;
        reasons.cat("it's read_only");
    }

    if (req_running == RequireRunning::REQUIRED && cand->is_down())
    {
        is_valid = false;
        reasons.cat("it's down");
    }

    // Check the following only if the other requirements are fulfilled.
    if (is_valid && is_slave_maxscale())
    {
        // Locks are in use and this is a slave MaxScale. In this case, only a candidate clearly marked as
        // master by the primary MaxScale is a valid candidate. Both locks must be owned by the primary
        // MaxScale and by the same connection.
        string reason;
        if (!cand->marked_as_master(&reason))
        {
            is_valid = false;
            reasons.cat(reason);
        }
    }

    if (!is_valid && why_not)
    {
        *why_not = string_printf("'%s' is not a valid master candidate because %s.",
                                 cand->name(), reasons.message().c_str());
    }
    return is_valid;
}

/**
 * Updates the cluster level lock status. If server locks are free, try to acquire.
 */
void MariaDBMonitor::update_cluster_lock_status()
{
    if (server_locks_in_use())
    {
        const bool had_lock_majority = is_cluster_owner();

        int server_locks_free = 0;
        int server_locks_held = 0;
        int master_locks_held = 0;
        int running_servers = 0;

        for (MariaDBServer* server : m_servers)
        {
            auto lockstatus = server->lock_status(MariaDBServer::LockType::SERVER);
            server_locks_held += lockstatus.status() == ServerLock::Status::OWNED_SELF;
            server_locks_free += lockstatus.status() == ServerLock::Status::FREE;
            master_locks_held += server->lock_owned(MariaDBServer::LockType::MASTER);
            running_servers += server->is_running();
        }

        // Check if the monitor has a majority of locks. Either require majority of running servers or
        // majority of all.
        int required_for_majority = -1;
        if (m_settings.require_server_locks == LOCKS_MAJORITY_RUNNING)
        {
            required_for_majority = (running_servers / 2 + 1);
        }
        else
        {
            required_for_majority = (m_servers.size() / 2 + 1);
        }

        // Check if this monitor can obtain lock majority.
        if (server_locks_free > 0 && (server_locks_held + server_locks_free >= required_for_majority))
        {
            /**
             *  This MaxScale can obtain or already has lock majority. Try to acquire free locks if
             *  1) some time has passed since last locking attempt
             *  2) or this is the master MaxScale, yet lacks some locks. A secondary MaxScale should not
             *  try to repeatedly acquire locks as this could prevent the primary from getting majority.
             */
            if (had_lock_majority || try_acquire_locks_this_tick())
            {
                // Get as many locks as possible.
                server_locks_held += get_free_locks();
            }
        }
        const bool have_lock_majority = (server_locks_held >= required_for_majority);

        // If situation changed, log it. Also, if monitor gained lock majority, delay automatic cluster
        // operations for a while so that the other monitor(s) have time to detect the new situation.
        if (have_lock_majority != had_lock_majority)
        {
            bool cluster_ops_on = cluster_ops_configured();
            if (have_lock_majority)
            {
                if (cluster_ops_on)
                {
                    MXB_NOTICE("'%s' acquired the exclusive lock on a majority of its servers. "
                               "Configured automatic cluster manipulation operations (e.g. failover) can be "
                               "performed in %li monitor ticks.", name(), m_settings.failcount);
                }
                else
                {
                    MXB_NOTICE("'%s' acquired the exclusive lock on a majority of its servers. "
                               "Manual cluster manipulation operations (e.g. failover) can be performed.",
                               name());
                }
                // Delay automatic operations regardless of if they are configured, as the configuration
                // could change on any tick.
                delay_auto_cluster_ops(Log::OFF);
            }
            else
            {
                if (cluster_ops_on)
                {
                    MXB_WARNING("'%s' lost the exclusive lock on a majority of its servers. "
                                "Configured automatic cluster manipulation operations (e.g. failover) "
                                "can not be performed.", name());
                }
                else
                {
                    MXB_WARNING("'%s' lost the exclusive lock on a majority of its servers. "
                                "Manual cluster manipulation operations (e.g. failover) "
                                "can not be performed.", name());
                }
            }
        }

        // Release locks if no majority. This gives another MaxScale the chance to get them. Should be a
        // rare occurrence.
        int total_locks = server_locks_held + master_locks_held;
        if (!have_lock_majority && total_locks > 0)
        {
            MXB_WARNING("'%s' holds %i lock(s) without lock majority, and will release them. "
                        "The monitor of the primary MaxScale must have failed to acquire all server locks.",
                        name(), total_locks);
            for (MariaDBServer* server : m_servers)
            {
                server->release_all_locks();
            }
        }
        m_locks_info.have_lock_majority.store(have_lock_majority, std::memory_order_relaxed);
    }
}

int MariaDBMonitor::get_free_locks()
{
    ServerArray targets;
    for (auto server : m_servers)
    {
        if (server->serverlock_status().is_free())
        {
            targets.push_back(server);
        }
    }

    std::atomic_int locks_acquired {0};
    auto get_lock_task = [&locks_acquired](MariaDBServer* server) {
        locks_acquired += server->get_lock(LockType::SERVER);
    };
    execute_task_on_servers(get_lock_task, targets);
    return locks_acquired;
}

MariaDBMonitor::DNSResolver::StringSet MariaDBMonitor::DNSResolver::resolve_server(const string& host)
{
    auto now = mxb::Clock::now();
    const auto MAX_AGE = 5min;      // Refresh interval for cache entries.
    auto recent_time = now - MAX_AGE;
    DNSResolver::StringSet rval;

    auto iter = m_mapping.find(host);
    if (iter == m_mapping.end() || iter->second.timestamp < recent_time)
    {
        // Map did not have a record, or it was too old. In either case, generate a new one.
        DNSResolver::StringSet addresses;
        string error_msg;
        bool dns_success = mxb::name_lookup(host, &addresses, &error_msg);
        if (!dns_success)
        {
            MXB_ERROR("Could not resolve host '%s'. %s", host.c_str(), error_msg.c_str());
        }
        // If dns failed, the array will be empty. Add/replace the element anyway to prevent repeated lookups.
        m_mapping[host] = {addresses, now};
        rval = std::move(addresses);
    }
    else
    {
        // Return recent value.
        rval = iter->second.addresses;
    }
    return rval;
}<|MERGE_RESOLUTION|>--- conflicted
+++ resolved
@@ -45,11 +45,7 @@
     int next_index = NodeData::INDEX_FIRST;
     // This lambda is recursive, so its type needs to be defined and it needs to "capture itself".
     std::function<void(MariaDBServer*, VisitorFunc&)> topology_DFS_visit =
-<<<<<<< HEAD
-        [&topology_DFS_visit, &next_index](MariaDBServer* node, VisitorFunc& vis) {
-=======
-        [&topology_DFS_visit, &next_index, slave_mode](MariaDBServer* node, VisitorFunc& visitor) {
->>>>>>> 9246b7e9
+        [&topology_DFS_visit, &next_index, slave_mode](MariaDBServer* node, VisitorFunc& vis) {
         mxb_assert(node->m_node.index == NodeData::INDEX_NOT_VISITED);
         node->m_node.index = next_index++;
         if (vis(node))
@@ -66,7 +62,7 @@
             {
                 for (MariaDBServer* slave : node->m_node.children_failed)
                 {
-                    topology_DFS_visit(slave, visitor);
+                    topology_DFS_visit(slave, vis);
                 }
             }
         }
