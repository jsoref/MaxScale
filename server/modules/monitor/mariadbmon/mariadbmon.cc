--- conflicted
+++ resolved
@@ -482,42 +482,6 @@
  */
 bool MariaDBMonitor::post_configure()
 {
-<<<<<<< HEAD
-=======
-    if (!MonitorWorker::configure(params))
-    {
-        return false;
-    }
-
-    m_settings.shared.ignore_external_masters = params->get_bool("ignore_external_masters");
-    m_settings.assume_unique_hostnames = params->get_bool(CN_ASSUME_UNIQUE_HOSTNAMES);
-    m_settings.failcount = params->get_integer(CN_FAILCOUNT);
-    m_settings.failover_timeout = params->get_duration<std::chrono::seconds>(CN_FAILOVER_TIMEOUT).count();
-    m_settings.switchover_timeout = params->get_duration<std::chrono::seconds>(CN_SWITCHOVER_TIMEOUT).count();
-    m_settings.auto_failover = params->get_bool(CN_AUTO_FAILOVER);
-    m_settings.auto_rejoin = params->get_bool(CN_AUTO_REJOIN);
-    m_settings.enforce_read_only_slaves = params->get_bool(CN_ENFORCE_READONLY);
-    m_settings.enforce_writable_master = params->get_bool(ENFORCE_WRITABLE_MASTER);
-    m_settings.enforce_simple_topology = params->get_bool(CN_ENFORCE_SIMPLE_TOPOLOGY);
-    m_settings.verify_master_failure = params->get_bool(CN_VERIFY_MASTER_FAILURE);
-    m_settings.master_failure_timeout =
-        params->get_duration<std::chrono::seconds>(CN_MASTER_FAILURE_TIMEOUT).count();
-    m_settings.shared.promotion_sql_file = params->get_string(CN_PROMOTION_SQL_FILE);
-    m_settings.shared.demotion_sql_file = params->get_string(CN_DEMOTION_SQL_FILE);
-    m_settings.switchover_on_low_disk_space = params->get_bool(CN_SWITCHOVER_ON_LOW_DISK_SPACE);
-    m_settings.maintenance_on_low_disk_space = params->get_bool(CN_MAINTENANCE_ON_LOW_DISK_SPACE);
-    m_settings.shared.handle_event_scheduler = params->get_bool(CN_HANDLE_EVENTS);
-    m_settings.shared.replication_ssl = params->get_bool(CN_REPLICATION_MASTER_SSL);
-    m_settings.require_server_locks =
-        static_cast<RequireLocks>(params->get_enum(CLUSTER_OP_REQUIRE_LOCKS, require_lock_values));
-    m_settings.shared.server_locks_enabled = (m_settings.require_server_locks != RequireLocks::LOCKS_NONE);
-
-    m_settings.master_conds = params->get_enum(MASTER_CONDITIONS, master_conds_values);
-    m_settings.slave_conds = params->get_enum(SLAVE_CONDITIONS, slave_conds_values);
-
-    m_settings.script_max_rlag = params->get_integer(SCRIPT_MAX_RLAG);
-    m_settings.excluded_servers.clear();
->>>>>>> f1c6b448
     /* Reset all monitored state info. The server dependent values must be reset as servers could have been
      * added, removed and modified. */
     reset_server_info();
@@ -565,11 +529,6 @@
     if (auto server = get_server(srv))
     {
         result = server->to_json();
-<<<<<<< HEAD
-        json_object_set_new(result, "state_details", !server->m_node.external_masters.empty() ?
-                            json_string("Slave of External Server") : json_null());
-=======
->>>>>>> f1c6b448
     }
 
     return result;
