--- conflicted
+++ resolved
@@ -21,48 +21,9 @@
 #include <maxscale/paths.h>
 #include <maxscale/secrets.hh>
 #include <maxscale/utils.h>
-<<<<<<< HEAD
 
 using AuthRes = mariadb::ClientAuthenticator::AuthRes;
 using mariadb::UserEntry;
-=======
-#include <maxscale/routingworker.hh>
-
-#include <sstream>
-
-static void* mysql_auth_init(char** options);
-static bool  mysql_auth_set_protocol_data(DCB* dcb, GWBUF* buf);
-static bool  mysql_auth_is_client_ssl_capable(DCB* dcb);
-static int   mysql_auth_authenticate(DCB* dcb);
-static void  mysql_auth_free_client_data(DCB* dcb);
-static int   mysql_auth_load_users(Listener* port);
-static void* mysql_auth_create(void* instance);
-static void  mysql_auth_destroy(void* data);
-
-static int combined_auth_check(DCB* dcb,
-                               uint8_t* auth_token,
-                               size_t auth_token_len,
-                               MySQLProtocol* protocol,
-                               char* username,
-                               uint8_t* stage1_hash,
-                               char* database
-                               );
-static bool mysql_auth_set_client_data(MYSQL_session* client_data,
-                                       MySQLProtocol* protocol,
-                                       GWBUF* buffer);
-
-void    mysql_auth_diagnostic(DCB* dcb, Listener* port);
-json_t* mysql_auth_diagnostic_json(const Listener* port);
-
-int mysql_auth_reauthenticate(DCB* dcb,
-                              const char* user,
-                              uint8_t* token,
-                              size_t token_len,
-                              uint8_t* scramble,
-                              size_t scramble_len,
-                              uint8_t* output_token,
-                              size_t output_token_len);
->>>>>>> b555115f
 
 extern "C"
 {
@@ -264,63 +225,8 @@
     return buffer;
 }
 
-<<<<<<< HEAD
 MariaDBClientAuthenticator::MariaDBClientAuthenticator(MariaDBAuthenticatorModule* module)
     : ClientAuthenticatorT(module)
-=======
-static void log_auth_failure(DCB* dcb, int auth_ret)
-{
-    MYSQL_session* client_data = (MYSQL_session*)dcb->data;
-    std::ostringstream extra;
-
-    if (auth_ret == MXS_AUTH_FAILED_DB)
-    {
-        extra << "Unknown database: " << client_data->db;
-    }
-    else if (auth_ret == MXS_AUTH_FAILED_WRONG_PASSWORD)
-    {
-        extra << "Wrong password.";
-    }
-    else
-    {
-        extra << "User not found.";
-    }
-
-    std::ostringstream host;
-    host << "[" << dcb->remote << "]:" << dcb_get_port(dcb);
-
-    std::ostringstream db;
-
-    if (*client_data->db)
-    {
-        db << " to database '" << client_data->db << "'";
-    }
-
-    MXS_LOG_EVENT(maxscale::event::AUTHENTICATION_FAILURE,
-                  "%s: login attempt for user '%s'@%s%s, authentication failed. %s",
-                  dcb->service->name(), client_data->user, host.str().c_str(),
-                  db.str().c_str(), extra.str().c_str());
-
-    if (is_localhost_address(&dcb->ip) && !dcb->service->localhost_match_wildcard_host)
-    {
-        MXS_NOTICE("If you have a wildcard grant that covers this address, "
-                   "try adding 'localhost_match_wildcard_host=true' for "
-                   "service '%s'. ", dcb->service->name());
-    }
-}
-
-/**
- * @brief Authenticates a MySQL user who is a client to MaxScale.
- *
- * First call the SSL authentication function. Call other functions to validate
- * the user, reloading the user data if the first attempt fails.
- *
- * @param dcb Request handler DCB connected to the client
- * @return Authentication status
- * @note Authentication status codes are defined in maxscale/protocol/mysql.h
- */
-static int mysql_auth_authenticate(DCB* dcb)
->>>>>>> b555115f
 {
 }
 
@@ -360,7 +266,6 @@
 
     case State::AUTHSWITCH_SENT:
         {
-<<<<<<< HEAD
             // Client is replying to an AuthSwitch request. The packet should contain
             // the authentication token.
             if (gwbuf_length(buf) == MYSQL_HEADER_LEN + MYSQL_SCRAMBLE_LEN)
@@ -374,25 +279,6 @@
                 m_state = State::CHECK_TOKEN;
                 rval = ExchRes::READY;
             }
-=======
-            auth_ret = validate_mysql_user(instance,
-                                           dcb,
-                                           client_data,
-                                           protocol->scramble,
-                                           sizeof(protocol->scramble));
-        }
-
-        /* on successful authentication, set user into dcb field */
-        if (auth_ret == MXS_AUTH_SUCCEEDED)
-        {
-            auth_ret = MXS_AUTH_SUCCEEDED;
-            dcb->user = MXS_STRDUP_A(client_data->user);
-            /** Send an OK packet to the client */
-        }
-        else if (dcb->service->log_auth_warnings)
-        {
-            log_auth_failure(dcb, auth_ret);
->>>>>>> b555115f
         }
         break;
 
@@ -427,29 +313,22 @@
 
     if (auth_ret != AuthRes::SUCCESS && dcb->service()->config().log_auth_warnings)
     {
-        // The default failure is a `User not found` one
-        char extra[256] = "User not found.";
-
-        if (auth_ret == AuthRes::FAIL_WRONG_PW)
-        {
-            strcpy(extra, "Wrong password.");
-        }
+        std::string extra = auth_ret == AuthRes::FAIL_WRONG_PW ? "Wrong password." : "User not found.";
+        std::string db = !session->db.empty() ? " to database '" + session->db + "'" : "";
 
         MXS_LOG_EVENT(maxscale::event::AUTHENTICATION_FAILURE,
-                      "%s: login attempt for user '%s'@[%s]:%d, authentication failed. %s",
+                      "%s: login attempt for user '%s'@[%s]:%d%s, authentication failed. %s",
                       dcb->service()->name(),
                       session->user.c_str(),
                       dcb->remote().c_str(),
                       static_cast<ClientDCB*>(dcb)->port(),
-                      extra);
-
-        if (is_localhost_address(&dcb->ip())
-            && !dcb->service()->config().localhost_match_wildcard_host)
+                      db.c_str(), extra.c_str());
+
+        if (is_localhost_address(&dcb->ip()) && !dcb->service()->config().localhost_match_wildcard_host)
         {
             MXS_NOTICE("If you have a wildcard grant that covers this address, "
                        "try adding 'localhost_match_wildcard_host=true' for "
-                       "service '%s'. ",
-                       dcb->service()->name());
+                       "service '%s'. ", dcb->service()->name());
         }
     }
     return auth_ret;
