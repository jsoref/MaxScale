--- conflicted
+++ resolved
@@ -163,17 +163,8 @@
     case State::AUTHSWITCH_SENT:
         {
             // Client is replying to an AuthSwitch request. The packet should contain
-<<<<<<< HEAD
-            // the authentication token.
-            if (buf.length() == MYSQL_HEADER_LEN + MYSQL_SCRAMBLE_LEN)
-            {
-                auto& auth_token = auth_data.client_token;
-                auth_token.clear();
-                auth_token.resize(MYSQL_SCRAMBLE_LEN);
-                buf.copy_data(MYSQL_HEADER_LEN, MYSQL_SCRAMBLE_LEN, auth_token.data());
-=======
             // the authentication token or be empty if trying to log in without pw.
-            auto buflen = gwbuf_length(buf);
+            auto buflen = buf.length();
             auto has_token = buflen == (MYSQL_HEADER_LEN + MYSQL_SCRAMBLE_LEN);
             if (has_token || buflen == MYSQL_HEADER_LEN)
             {
@@ -181,13 +172,12 @@
                 if (has_token)
                 {
                     auth_token.resize(MYSQL_SCRAMBLE_LEN);
-                    gwbuf_copy_data(buf, MYSQL_HEADER_LEN, MYSQL_SCRAMBLE_LEN, auth_token.data());
+                    buf.copy_data(MYSQL_HEADER_LEN, MYSQL_SCRAMBLE_LEN, auth_token.data());
                 }
                 else
                 {
                     auth_token.clear();     // authenticating without password
                 }
->>>>>>> d97508ba
                 // Assume that correct authenticator is now used. If this is not the case,
                 // authentication will fail.
                 rval.status = ExchRes::Status::READY;
