/*
 * Copyright (c) 2016 MariaDB Corporation Ab
 *
 * Use of this software is governed by the Business Source License included
 * in the LICENSE.TXT file and at www.mariadb.com/bsl11.
 *
 * Change Date: 2023-01-01
 *
 * On the date above, in accordance with the Business Source License, use
 * of this software will be governed by version 2 or later of the General
 * Public License.
 */

#include "pam_instance.hh"

#include <string>
#include <string.h>
#include <maxscale/jansson.hh>
#include <maxscale/paths.h>
#include <maxscale/secrets.h>
#include <maxscale/mysql_utils.hh>

using std::string;

/**
 * Create an instance.
 *
 * @param options Listener options
 * @return New client authenticator instance or NULL on error
 */
PamInstance* PamInstance::create(char** options)
{
    // Name of the in-memory database.
    // TODO: Once Centos6 is no longer needed and Sqlite version 3.7+ can be assumed,
    // use a memory-only db with a URI filename (e.g. file:pam.db?mode=memory&cache=shared)
    const string pam_db_fname = string(get_cachedir()) + "/pam_db.sqlite3";
    // The table name where we store the users
    const string pam_table_name = "pam_users";
    /** Deletion statement for the in-memory table */
    const string drop_sql = string("DROP TABLE IF EXISTS ") + pam_table_name + ";";
    /** CREATE TABLE statement for the in-memory table */
    const string create_sql = string("CREATE TABLE ") + pam_table_name
        + " (" + FIELD_USER + " varchar(255), "
        + FIELD_HOST + " varchar(255), "
        + FIELD_DB + " varchar(255), "
        + FIELD_ANYDB + " boolean, "
        + FIELD_AUTHSTR + " text, "
        + FIELD_PROXY + " boolean);";

    if (sqlite3_threadsafe() == 0)
    {
        MXS_WARNING("SQLite3 was compiled with thread safety off. May cause "
                    "corruption of in-memory database.");
    }

    bool error = false;
    /* This handle may be used from multiple threads, set full mutex. */
    sqlite3* dbhandle = NULL;
<<<<<<< HEAD
    int db_flags = SQLITE_OPEN_READWRITE | SQLITE_OPEN_CREATE
        | SQLITE_OPEN_SHAREDCACHE | SQLITE_OPEN_FULLMUTEX;
=======
    int db_flags = SQLITE_OPEN_READWRITE | SQLITE_OPEN_CREATE |
                   SQLITE_OPEN_SHAREDCACHE | SQLITE_OPEN_FULLMUTEX;
>>>>>>> 3939fdec
    const char* filename = pam_db_fname.c_str();
    if (sqlite3_open_v2(filename, &dbhandle, db_flags, NULL) != SQLITE_OK)
    {
        // Even if the open failed, the handle may exist and an error message can be read.
        if (dbhandle)
        {
            MXS_ERROR(SQLITE_OPEN_FAIL, filename, sqlite3_errmsg(dbhandle));
        }
        else
        {
            // This means memory allocation failed.
            MXS_ERROR(SQLITE_OPEN_OOM, filename);
        }
        error = true;
    }

<<<<<<< HEAD
    char* err = NULL;
=======
    char *err = NULL;
>>>>>>> 3939fdec
    if (!error && sqlite3_exec(dbhandle, drop_sql.c_str(), NULL, NULL, &err) != SQLITE_OK)
    {
        MXS_ERROR("Failed to drop table: '%s'", err);
        sqlite3_free(err);
        error = true;
    }
    if (!error && sqlite3_exec(dbhandle, create_sql.c_str(), NULL, NULL, &err) != SQLITE_OK)
    {
        MXS_ERROR("Failed to create table: '%s'", err);
        sqlite3_free(err);
        error = true;
    }

<<<<<<< HEAD
    PamInstance* instance = NULL;
    if (!error
        && ((instance = new(std::nothrow) PamInstance(dbhandle, pam_db_fname, pam_table_name)) == NULL))
=======
    PamInstance *instance = NULL;
    if (!error &&
        ((instance = new (std::nothrow) PamInstance(dbhandle, pam_db_fname, pam_table_name)) == NULL))
>>>>>>> 3939fdec
    {
        error = true;
    }

    if (error)
    {
        // Close the handle even if never opened.
        sqlite3_close_v2(dbhandle);
    }
    return instance;
}

/**
 * Constructor.
 *
 * @param dbhandle Database handle
 * @param dbname Text-form name of @c dbhandle
 * @param tablename Name of table where authentication data is saved
 */
PamInstance::PamInstance(sqlite3* dbhandle, const string& dbname, const string& tablename)
    : m_dbname(dbname)
    , m_tablename(tablename)
    , m_dbhandle(dbhandle)
{
}

/**
 * @brief Add new PAM user entry to the internal user database
 *
 * @param user   Username
 * @param host   Host
 * @param db     Database
 * @param anydb  Global access to databases
 * @param pam_service The PAM service used
 * @param proxy  Is the user anonymous with a proxy grant
 */
void PamInstance::add_pam_user(const char* user, const char* host, const char* db, bool anydb,
                               const char* pam_service, bool proxy)
{
    /**
     * The insert query template which adds users to the pam_users table.
     *
     * Note that 'db' and 'pam_service' are strings that can be NULL and thus they have
     * no quotes around them. The quotes for strings are added in this function.
     */
    const string insert_sql_template =
        "INSERT INTO " + m_tablename + " VALUES ('%s', '%s', %s, '%s', %s, '%s')";

    /** Used for NULL value creation in the INSERT query */
    const char NULL_TOKEN[] = "NULL";
    string db_str;

    if (db)
    {
        db_str = string("'") + db + "'";
    }
    else
    {
        db_str = NULL_TOKEN;
    }

    string service_str;
    if (pam_service && *pam_service)
    {
        service_str = string("'") + pam_service + "'";
    }
    else
    {
        service_str = NULL_TOKEN;
    }

    size_t len = insert_sql_template.length() + strlen(user) + strlen(host) + db_str.length()
        + service_str.length() + 1;

    char insert_sql[len + 1];
    sprintf(insert_sql,
            insert_sql_template.c_str(),
            user, host,
            db_str.c_str(), anydb ? "1" : "0",
            service_str.c_str(),
            proxy ? "1" : "0");

    char* err;
    if (sqlite3_exec(m_dbhandle, insert_sql, NULL, NULL, &err) != SQLITE_OK)
    {
        MXS_ERROR("Failed to insert user: %s", err);
        sqlite3_free(err);
    }
    else
    {
        if (proxy)
        {
            MXS_INFO("Added anonymous PAM user ''@'%s' with proxy grants using service %s.",
                     host, service_str.c_str());
        }
        else
        {
            MXS_INFO("Added normal PAM user '%s'@'%s' using service %s.", user, host, service_str.c_str());
        }
    }
}

/**
 * @brief Delete old users from the database
 */
void PamInstance::delete_old_users()
{
    /** Delete query used to clean up the database before loading new users */
    const string delete_query = "DELETE FROM " + m_tablename;
    char* err;
    if (sqlite3_exec(m_dbhandle, delete_query.c_str(), NULL, NULL, &err) != SQLITE_OK)
    {
        MXS_ERROR("Failed to delete old users: %s", err);
        sqlite3_free(err);
    }
}

/**
 * @brief Populates the internal user database by reading from one of the backend servers
 *
 * @param service The service the users should be read from
 *
 * @return MXS_AUTH_LOADUSERS_OK on success, MXS_AUTH_LOADUSERS_ERROR on error
 */
int PamInstance::load_users(SERVICE* service)
{
    /** Query that gets all users that authenticate via the pam plugin */
    const char PAM_USERS_QUERY[] =
        "SELECT u.user, u.host, d.db, u.select_priv, u.authentication_string FROM "
        "mysql.user AS u LEFT JOIN mysql.db AS d ON (u.user = d.user AND u.host = d.host) WHERE "
        "(u.plugin = 'pam' AND (d.db IS NOT NULL OR u.select_priv = 'Y')) "
        "UNION "
        "SELECT u.user, u.host, t.db, u.select_priv, u.authentication_string FROM "
        "mysql.user AS u LEFT JOIN mysql.tables_priv AS t ON (u.user = t.user AND u.host = t.host) WHERE "
        "(u.plugin = 'pam' AND t.db IS NOT NULL AND u.select_priv = 'N') "
        "ORDER BY user";
#if defined (SS_DEBUG)
    const unsigned int PAM_USERS_QUERY_NUM_FIELDS = 5;
#endif

    const char* user;
    const char* password;
    serviceGetUser(service, &user, &password);
    int rval = MXS_AUTH_LOADUSERS_ERROR;
    char* pw;

    if ((pw = decrypt_password(password)))
    {
        for (SERVER_REF* servers = service->dbref; servers; servers = servers->next)
        {
            MYSQL* mysql = mysql_init(NULL);
            if (mxs_mysql_real_connect(mysql, servers->server, user, pw))
            {
                if (mysql_query(mysql, PAM_USERS_QUERY))
                {
                    MXS_ERROR("Failed to query server '%s' for PAM users: '%s'.",
                              servers->server->name(), mysql_error(mysql));
                }
                else
                {
                    MYSQL_RES* res = mysql_store_result(mysql);
                    delete_old_users();
                    if (res)
                    {
                        mxb_assert(mysql_num_fields(res) == PAM_USERS_QUERY_NUM_FIELDS);
                        MYSQL_ROW row;
                        while ((row = mysql_fetch_row(res)))
                        {
                            add_pam_user(row[0], row[1],                                // user, host
                                         row[2], row[3] && strcasecmp(row[3], "Y") == 0,// db, anydb
                                         row[4],                                        // pam service
                                         false);                                        // not a proxy
                        }
                        mysql_free_result(res);
                    }

                    if (fetch_anon_proxy_users(servers->server, mysql))
                    {
                        rval = MXS_AUTH_LOADUSERS_OK;
                    }
                }
                mysql_close(mysql);

                if (rval == MXS_AUTH_LOADUSERS_OK)
                {
                    break;
                }
            }
        }
        MXS_FREE(pw);
    }
    return rval;
}

void PamInstance::diagnostic(DCB* dcb)
{
    json_t* array = diagnostic_json();
    mxb_assert(json_is_array(array));

    string result, separator;
    size_t index;
    json_t* value;
    json_array_foreach(array, index, value)
    {
        // Only print user@host for the non-json version, as this should fit nicely on the console. Add the
        // other fields if deemed useful.
        const char* user = json_string_value(json_object_get(value, FIELD_USER.c_str()));
        const char* host = json_string_value(json_object_get(value, FIELD_HOST.c_str()));
        if (user && host)
        {
            result += separator + user + "@" + host;
            separator = " ";
        }
    }

    if (!result.empty())
    {
        dcb_printf(dcb, "%s", result.c_str());
    }
    json_decref(array);
}

static int diag_cb_json(void* data, int columns, char** row, char** field_names)
{
    mxb_assert(columns == NUM_FIELDS);
    json_t* obj = json_object();
    for (int i = 0; i < columns; i++)
    {
        json_object_set_new(obj, field_names[i], json_string(row[i]));
    }
    json_t* arr = static_cast<json_t*>(data);
    json_array_append_new(arr, obj);
    return 0;
}

json_t* PamInstance::diagnostic_json()
{
    json_t* rval = json_array();
    char* err;
    string select = "SELECT * FROM " + m_tablename + ";";
    if (sqlite3_exec(m_dbhandle, select.c_str(), diag_cb_json, rval, &err) != SQLITE_OK)
    {
        MXS_ERROR("Failed to print users: %s", err);
        sqlite3_free(err);
    }

    return rval;
}

bool PamInstance::fetch_anon_proxy_users(SERVER* server, MYSQL* conn)
{
    bool success = true;
    const char ANON_USER_QUERY[] = "SELECT host,authentication_string FROM mysql.user WHERE "
                                   "(plugin = 'pam' AND user = '');";

    const char GRANT_PROXY[] = "GRANT PROXY ON";

    // Query for the anonymous user which is used with group mappings
    if (mysql_query(conn, ANON_USER_QUERY))
    {
        MXS_ERROR("Failed to query server '%s' for anonymous PAM users: '%s'.",
                  server->name(), mysql_error(conn));
        success = false;
    }
    else
    {
        // Temporary storage of host,authentication_string for anonymous pam users.
        std::vector<std::pair<string, string>> anon_users_info;
        MYSQL_RES* res = mysql_store_result(conn);
        if (res)
        {
            MYSQL_ROW row;
            while ((row = mysql_fetch_row(res)))
            {
                string host = row[0] ? row[0] : "";
                string auth_str = row[1] ? row[1] : "";
                anon_users_info.push_back(std::make_pair(host, auth_str));
            }
            mysql_free_result(res);
        }

        if (!anon_users_info.empty())
        {
            MXS_INFO("Found %lu anonymous PAM user(s). Checking them for proxy grants.",
                     anon_users_info.size());
        }

        for (const auto& elem : anon_users_info)
        {
            string query = "SHOW GRANTS FOR ''@'" + elem.first + "';";
            // Check that the anon user has a proxy grant.
            if (mysql_query(conn, query.c_str()))
            {
                MXS_ERROR("Failed to query server '%s' for grants of anonymous PAM user ''@'%s': '%s'.",
                          server->name(), elem.first.c_str(), mysql_error(conn));
                success = false;
            }
            else
            {
                if ((res = mysql_store_result(conn)))
                {
                    // The user may have multiple proxy grants, but is only added once.
                    MYSQL_ROW row;
                    while ((row = mysql_fetch_row(res)))
                    {
                        if (row[0] && strncmp(row[0], GRANT_PROXY, sizeof(GRANT_PROXY) - 1) == 0)
                        {
                            add_pam_user("", elem.first.c_str(),    // user, host
                                         NULL, false,               // Unused
                                         elem.second.c_str(), true);// service, proxy
                            break;
                        }
                    }
                    mysql_free_result(res);
                }
            }
        }
    }

    return success;
}<|MERGE_RESOLUTION|>--- conflicted
+++ resolved
@@ -56,13 +56,8 @@
     bool error = false;
     /* This handle may be used from multiple threads, set full mutex. */
     sqlite3* dbhandle = NULL;
-<<<<<<< HEAD
-    int db_flags = SQLITE_OPEN_READWRITE | SQLITE_OPEN_CREATE
-        | SQLITE_OPEN_SHAREDCACHE | SQLITE_OPEN_FULLMUTEX;
-=======
     int db_flags = SQLITE_OPEN_READWRITE | SQLITE_OPEN_CREATE |
                    SQLITE_OPEN_SHAREDCACHE | SQLITE_OPEN_FULLMUTEX;
->>>>>>> 3939fdec
     const char* filename = pam_db_fname.c_str();
     if (sqlite3_open_v2(filename, &dbhandle, db_flags, NULL) != SQLITE_OK)
     {
@@ -79,11 +74,7 @@
         error = true;
     }
 
-<<<<<<< HEAD
-    char* err = NULL;
-=======
     char *err = NULL;
->>>>>>> 3939fdec
     if (!error && sqlite3_exec(dbhandle, drop_sql.c_str(), NULL, NULL, &err) != SQLITE_OK)
     {
         MXS_ERROR("Failed to drop table: '%s'", err);
@@ -97,15 +88,9 @@
         error = true;
     }
 
-<<<<<<< HEAD
-    PamInstance* instance = NULL;
-    if (!error
-        && ((instance = new(std::nothrow) PamInstance(dbhandle, pam_db_fname, pam_table_name)) == NULL))
-=======
     PamInstance *instance = NULL;
     if (!error &&
         ((instance = new (std::nothrow) PamInstance(dbhandle, pam_db_fname, pam_table_name)) == NULL))
->>>>>>> 3939fdec
     {
         error = true;
     }
