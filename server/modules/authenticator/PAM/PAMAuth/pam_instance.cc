/*
 * Copyright (c) 2016 MariaDB Corporation Ab
 *
 * Use of this software is governed by the Business Source License included
 * in the LICENSE.TXT file and at www.mariadb.com/bsl11.
 *
 * Change Date: 2022-01-01
 *
 * On the date above, in accordance with the Business Source License, use
 * of this software will be governed by version 2 or later of the General
 * Public License.
 */

#include "pam_instance.hh"

#include <string>
#include <string.h>
#include <maxscale/jansson.hh>
<<<<<<< HEAD
#include <maxscale/log.h>
#include <maxscale/secrets.h>
#include <maxscale/mysql_utils.h>

#define DEFAULT_PAM_DATABASE_NAME "file:pam.db?mode=memory&cache=shared"
#define DEFAULT_PAM_TABLE_NAME    "pam_users"
=======
#include <maxscale/log_manager.h>
#include <maxscale/paths.h>
#include <maxscale/secrets.h>
#include <maxscale/mysql_utils.h>

>>>>>>> b4289224
using std::string;

/**
 * Create an instance.
 *
 * @param options Listener options
 * @return New client authenticator instance or NULL on error
 */
PamInstance* PamInstance::create(char** options)
{
<<<<<<< HEAD
    /** Name of the in-memory database */
    const string pam_db_name = DEFAULT_PAM_DATABASE_NAME;
    /** The table name where we store the users */
    const string pam_table_name = DEFAULT_PAM_TABLE_NAME;
    /** Deletion statement for the in-memory table */
    const string drop_sql = string("DROP TABLE IF EXISTS ") + pam_table_name + ";";
=======
    // Name of the in-memory database.
    // TODO: Once Centos6 is no longer needed and Sqlite version 3.7+ can be assumed,
    // use a memory-only db with a URI filename (e.g. file:pam.db?mode=memory&cache=shared)
    const string pam_db_fname = string(get_cachedir()) + "/pam_db.sqlite3";
    // The table name where we store the users
    const string pam_table_name = "pam_users";
>>>>>>> b4289224
    /** CREATE TABLE statement for the in-memory table */
    const string create_sql = string("CREATE TABLE ") + pam_table_name
        + " (" + FIELD_USER + " varchar(255), "
        + FIELD_HOST + " varchar(255), "
        + FIELD_DB + " varchar(255), "
        + FIELD_ANYDB + " boolean, "
        + FIELD_AUTHSTR + " text, "
        + FIELD_PROXY + " boolean);";

    if (sqlite3_threadsafe() == 0)
    {
        MXS_WARNING("SQLite3 was compiled with thread safety off. May cause "
                    "corruption of in-memory database.");
    }

    bool error = false;
    /* This handle may be used from multiple threads, set full mutex. */
    sqlite3* dbhandle = NULL;
<<<<<<< HEAD
    int db_flags = SQLITE_OPEN_URI | SQLITE_OPEN_READWRITE | SQLITE_OPEN_CREATE
        | SQLITE_OPEN_SHAREDCACHE | SQLITE_OPEN_FULLMUTEX;
    if (sqlite3_open_v2(pam_db_name.c_str(), &dbhandle, db_flags, NULL) != SQLITE_OK)
=======
    int db_flags =  SQLITE_OPEN_READWRITE | SQLITE_OPEN_CREATE |
                   SQLITE_OPEN_SHAREDCACHE | SQLITE_OPEN_FULLMUTEX;
    const char* filename = pam_db_fname.c_str();
    if (sqlite3_open_v2(filename, &dbhandle, db_flags, NULL) != SQLITE_OK)
>>>>>>> b4289224
    {
        // Even if the open failed, the handle may exist and an error message can be read.
        if (dbhandle)
        {
            MXS_ERROR(SQLITE_OPEN_FAIL, filename, sqlite3_errmsg(dbhandle));
        }
        else
        {
            // This means memory allocation failed.
            MXS_ERROR(SQLITE_OPEN_OOM, filename);
        }
        error = true;
    }

<<<<<<< HEAD
    char* err;
    if (!error && sqlite3_exec(dbhandle, drop_sql.c_str(), NULL, NULL, &err) != SQLITE_OK)
    {
        MXS_ERROR("Failed to drop table: '%s'", err);
        sqlite3_free(err);
        error = true;
    }
=======
    char *err = NULL;
>>>>>>> b4289224
    if (!error && sqlite3_exec(dbhandle, create_sql.c_str(), NULL, NULL, &err) != SQLITE_OK)
    {
        MXS_ERROR("Failed to create table: '%s'", err);
        sqlite3_free(err);
        error = true;
    }

<<<<<<< HEAD
    PamInstance* instance = NULL;
    if (!error
        && ((instance = new(std::nothrow) PamInstance(dbhandle, pam_db_name, pam_table_name)) == NULL))
=======
    PamInstance *instance = NULL;
    if (!error &&
        ((instance = new (std::nothrow) PamInstance(dbhandle, pam_db_fname, pam_table_name)) == NULL))
    {
        error = true;
    }

    if (error)
>>>>>>> b4289224
    {
        // Close the handle even if never opened.
        sqlite3_close_v2(dbhandle);
    }
    return instance;
}

/**
 * Constructor.
 *
 * @param dbhandle Database handle
 * @param dbname Text-form name of @c dbhandle
 * @param tablename Name of table where authentication data is saved
 */
PamInstance::PamInstance(sqlite3* dbhandle, const string& dbname, const string& tablename)
    : m_dbname(dbname)
    , m_tablename(tablename)
    , m_dbhandle(dbhandle)
{
}

/**
 * @brief Add new PAM user entry to the internal user database
 *
 * @param user   Username
 * @param host   Host
 * @param db     Database
 * @param anydb  Global access to databases
 * @param pam_service The PAM service used
 * @param proxy  Is the user anonymous with a proxy grant
 */
void PamInstance::add_pam_user(const char* user, const char* host, const char* db, bool anydb,
                               const char* pam_service, bool proxy)
{
    /**
     * The insert query template which adds users to the pam_users table.
     *
     * Note that 'db' and 'pam_service' are strings that can be NULL and thus they have
     * no quotes around them. The quotes for strings are added in this function.
     */
    const string insert_sql_template =
        "INSERT INTO " + m_tablename + " VALUES ('%s', '%s', %s, '%s', %s, '%s')";

    /** Used for NULL value creation in the INSERT query */
    const char NULL_TOKEN[] = "NULL";
    string db_str;

    if (db)
    {
        db_str = string("'") + db + "'";
    }
    else
    {
        db_str = NULL_TOKEN;
    }

    string service_str;
    if (pam_service && *pam_service)
    {
        service_str = string("'") + pam_service + "'";
    }
    else
    {
        service_str = NULL_TOKEN;
    }

    size_t len = insert_sql_template.length() + strlen(user) + strlen(host) + db_str.length()
        + service_str.length() + 1;

    char insert_sql[len + 1];
    sprintf(insert_sql,
            insert_sql_template.c_str(),
            user, host,
            db_str.c_str(), anydb ? "1" : "0",
            service_str.c_str(),
            proxy ? "1" : "0");

    char* err;
    if (sqlite3_exec(m_dbhandle, insert_sql, NULL, NULL, &err) != SQLITE_OK)
    {
        MXS_ERROR("Failed to insert user: %s", err);
        sqlite3_free(err);
    }
    else
    {
        if (proxy)
        {
            MXS_INFO("Added anonymous PAM user ''@'%s' with proxy grants using service %s.",
                     host, service_str.c_str());
        }
        else
        {
            MXS_INFO("Added normal PAM user '%s'@'%s' using service %s.", user, host, service_str.c_str());
        }
    }
}

/**
 * @brief Delete old users from the database
 */
void PamInstance::delete_old_users()
{
    /** Delete query used to clean up the database before loading new users */
    const string delete_query = "DELETE FROM " + m_tablename;
    char* err;
    if (sqlite3_exec(m_dbhandle, delete_query.c_str(), NULL, NULL, &err) != SQLITE_OK)
    {
        MXS_ERROR("Failed to delete old users: %s", err);
        sqlite3_free(err);
    }
}

/**
 * @brief Populates the internal user database by reading from one of the backend servers
 *
 * @param service The service the users should be read from
 *
 * @return MXS_AUTH_LOADUSERS_OK on success, MXS_AUTH_LOADUSERS_ERROR on error
 */
int PamInstance::load_users(SERVICE* service)
{
    /** Query that gets all users that authenticate via the pam plugin */
    const char PAM_USERS_QUERY[] =
        "SELECT u.user, u.host, d.db, u.select_priv, u.authentication_string FROM "
        "mysql.user AS u LEFT JOIN mysql.db AS d ON (u.user = d.user AND u.host = d.host) WHERE "
        "(u.plugin = 'pam' AND (d.db IS NOT NULL OR u.select_priv = 'Y')) "
        "UNION "
        "SELECT u.user, u.host, t.db, u.select_priv, u.authentication_string FROM "
        "mysql.user AS u LEFT JOIN mysql.tables_priv AS t ON (u.user = t.user AND u.host = t.host) WHERE "
        "(u.plugin = 'pam' AND t.db IS NOT NULL AND u.select_priv = 'N') "
        "ORDER BY user";
#if defined (SS_DEBUG)
    const unsigned int PAM_USERS_QUERY_NUM_FIELDS = 5;
#endif

    const char* user;
    const char* password;
    serviceGetUser(service, &user, &password);
    int rval = MXS_AUTH_LOADUSERS_ERROR;
    char* pw;

    if ((pw = decrypt_password(password)))
    {
        for (SERVER_REF* servers = service->dbref; servers; servers = servers->next)
        {
            MYSQL* mysql = mysql_init(NULL);
            if (mxs_mysql_real_connect(mysql, servers->server, user, pw))
            {
                if (mysql_query(mysql, PAM_USERS_QUERY))
                {
                    MXS_ERROR("Failed to query server '%s' for PAM users: '%s'.",
                              servers->server->name, mysql_error(mysql));
                }
                else
                {
                    MYSQL_RES* res = mysql_store_result(mysql);
                    delete_old_users();
                    if (res)
                    {
                        mxb_assert(mysql_num_fields(res) == PAM_USERS_QUERY_NUM_FIELDS);
                        MYSQL_ROW row;
                        while ((row = mysql_fetch_row(res)))
                        {
                            add_pam_user(row[0], row[1], // user, host
                                         row[2], row[3] && strcasecmp(row[3], "Y") == 0, // db, anydb
                                         row[4], // pam service
                                         false); // not a proxy
                        }
                        mysql_free_result(res);
                    }

                    if (fetch_anon_proxy_users(servers->server, mysql))
                    {
                        rval = MXS_AUTH_LOADUSERS_OK;
                    }
                }
                mysql_close(mysql);

                if (rval == MXS_AUTH_LOADUSERS_OK)
                {
                    break;
                }
            }
        }
        MXS_FREE(pw);
    }
    return rval;
}

void PamInstance::diagnostic(DCB* dcb)
{
    json_t* array = diagnostic_json();
    mxb_assert(json_is_array(array));

    string result, separator;
    size_t index;
    json_t* value;
    json_array_foreach(array, index, value)
    {
        // Only print user@host for the non-json version, as this should fit nicely on the console. Add the
        // other fields if deemed useful.
        const char* user = json_string_value(json_object_get(value, FIELD_USER.c_str()));
        const char* host = json_string_value(json_object_get(value, FIELD_HOST.c_str()));
        if (user && host)
        {
            result += separator + user + "@" + host;
            separator = " ";
        }
    }

    if (!result.empty())
    {
        dcb_printf(dcb, "%s", result.c_str());
    }
    json_decref(array);
}

static int diag_cb_json(void* data, int columns, char** row, char** field_names)
{
    mxb_assert(columns == NUM_FIELDS);
    json_t* obj = json_object();
    for (int i = 0; i < columns; i++)
    {
        json_object_set_new(obj, field_names[i], json_string(row[i]));
    }
    json_t* arr = static_cast<json_t*>(data);
    json_array_append_new(arr, obj);
    return 0;
}

json_t* PamInstance::diagnostic_json()
{
    json_t* rval = json_array();
    char* err;
    string select = "SELECT * FROM " + m_tablename + ";";
    if (sqlite3_exec(m_dbhandle, select.c_str(), diag_cb_json, rval, &err) != SQLITE_OK)
    {
        MXS_ERROR("Failed to print users: %s", err);
        sqlite3_free(err);
    }

    return rval;
}

bool PamInstance::fetch_anon_proxy_users(SERVER* server, MYSQL* conn)
{
    bool success = true;
    const char ANON_USER_QUERY[] = "SELECT host,authentication_string FROM mysql.user WHERE "
                                   "(plugin = 'pam' AND user = '');";

    const char GRANT_PROXY[] = "GRANT PROXY ON";

    // Query for the anonymous user which is used with group mappings
    if (mysql_query(conn, ANON_USER_QUERY))
    {
        MXS_ERROR("Failed to query server '%s' for anonymous PAM users: '%s'.",
                  server->name, mysql_error(conn));
        success = false;
    }
    else
    {
        // Temporary storage of host,authentication_string for anonymous pam users.
        std::vector<std::pair<string, string>> anon_users_info;
        MYSQL_RES* res = mysql_store_result(conn);
        if (res)
        {
            MYSQL_ROW row;
            while ((row = mysql_fetch_row(res)))
            {
                string host = row[0] ? row[0] : "";
                string auth_str = row[1] ? row[1] : "";
                anon_users_info.push_back(std::make_pair(host, auth_str));
            }
            mysql_free_result(res);
        }

        if (!anon_users_info.empty())
        {
             MXS_INFO("Found %lu anonymous PAM user(s). Checking them for proxy grants.",
                      anon_users_info.size());
        }

        for (const auto& elem : anon_users_info)
        {
            string query =  "SHOW GRANTS FOR ''@'" + elem.first + "';";
            // Check that the anon user has a proxy grant.
            if (mysql_query(conn, query.c_str()))
            {
                MXS_ERROR("Failed to query server '%s' for grants of anonymous PAM user ''@'%s': '%s'.",
                          server->name, elem.first.c_str(), mysql_error(conn));
                success = false;
            }
            else
            {
                if ((res = mysql_store_result(conn)))
                {
                    // The user may have multiple proxy grants, but is only added once.
                    MYSQL_ROW row;
                    while ((row = mysql_fetch_row(res)))
                    {
                        if (row[0] && strncmp(row[0], GRANT_PROXY, sizeof(GRANT_PROXY) - 1) == 0)
                        {
                            add_pam_user("", elem.first.c_str(), // user, host
                                         NULL, false, // Unused
                                         elem.second.c_str(), true); // service, proxy
                            break;
                        }
                    }
                    mysql_free_result(res);
                }
            }
        }
    }

    return success;
}<|MERGE_RESOLUTION|>--- conflicted
+++ resolved
@@ -16,20 +16,11 @@
 #include <string>
 #include <string.h>
 #include <maxscale/jansson.hh>
-<<<<<<< HEAD
 #include <maxscale/log.h>
-#include <maxscale/secrets.h>
-#include <maxscale/mysql_utils.h>
-
-#define DEFAULT_PAM_DATABASE_NAME "file:pam.db?mode=memory&cache=shared"
-#define DEFAULT_PAM_TABLE_NAME    "pam_users"
-=======
-#include <maxscale/log_manager.h>
 #include <maxscale/paths.h>
 #include <maxscale/secrets.h>
 #include <maxscale/mysql_utils.h>
 
->>>>>>> b4289224
 using std::string;
 
 /**
@@ -40,21 +31,14 @@
  */
 PamInstance* PamInstance::create(char** options)
 {
-<<<<<<< HEAD
-    /** Name of the in-memory database */
-    const string pam_db_name = DEFAULT_PAM_DATABASE_NAME;
-    /** The table name where we store the users */
-    const string pam_table_name = DEFAULT_PAM_TABLE_NAME;
-    /** Deletion statement for the in-memory table */
-    const string drop_sql = string("DROP TABLE IF EXISTS ") + pam_table_name + ";";
-=======
     // Name of the in-memory database.
     // TODO: Once Centos6 is no longer needed and Sqlite version 3.7+ can be assumed,
     // use a memory-only db with a URI filename (e.g. file:pam.db?mode=memory&cache=shared)
     const string pam_db_fname = string(get_cachedir()) + "/pam_db.sqlite3";
     // The table name where we store the users
     const string pam_table_name = "pam_users";
->>>>>>> b4289224
+    /** Deletion statement for the in-memory table */
+    const string drop_sql = string("DROP TABLE IF EXISTS ") + pam_table_name + ";";
     /** CREATE TABLE statement for the in-memory table */
     const string create_sql = string("CREATE TABLE ") + pam_table_name
         + " (" + FIELD_USER + " varchar(255), "
@@ -73,16 +57,10 @@
     bool error = false;
     /* This handle may be used from multiple threads, set full mutex. */
     sqlite3* dbhandle = NULL;
-<<<<<<< HEAD
-    int db_flags = SQLITE_OPEN_URI | SQLITE_OPEN_READWRITE | SQLITE_OPEN_CREATE
+    int db_flags =  SQLITE_OPEN_READWRITE | SQLITE_OPEN_CREATE
         | SQLITE_OPEN_SHAREDCACHE | SQLITE_OPEN_FULLMUTEX;
-    if (sqlite3_open_v2(pam_db_name.c_str(), &dbhandle, db_flags, NULL) != SQLITE_OK)
-=======
-    int db_flags =  SQLITE_OPEN_READWRITE | SQLITE_OPEN_CREATE |
-                   SQLITE_OPEN_SHAREDCACHE | SQLITE_OPEN_FULLMUTEX;
     const char* filename = pam_db_fname.c_str();
     if (sqlite3_open_v2(filename, &dbhandle, db_flags, NULL) != SQLITE_OK)
->>>>>>> b4289224
     {
         // Even if the open failed, the handle may exist and an error message can be read.
         if (dbhandle)
@@ -97,17 +75,13 @@
         error = true;
     }
 
-<<<<<<< HEAD
-    char* err;
+    char* err = NULL;
     if (!error && sqlite3_exec(dbhandle, drop_sql.c_str(), NULL, NULL, &err) != SQLITE_OK)
     {
         MXS_ERROR("Failed to drop table: '%s'", err);
         sqlite3_free(err);
         error = true;
     }
-=======
-    char *err = NULL;
->>>>>>> b4289224
     if (!error && sqlite3_exec(dbhandle, create_sql.c_str(), NULL, NULL, &err) != SQLITE_OK)
     {
         MXS_ERROR("Failed to create table: '%s'", err);
@@ -115,20 +89,14 @@
         error = true;
     }
 
-<<<<<<< HEAD
     PamInstance* instance = NULL;
     if (!error
-        && ((instance = new(std::nothrow) PamInstance(dbhandle, pam_db_name, pam_table_name)) == NULL))
-=======
-    PamInstance *instance = NULL;
-    if (!error &&
-        ((instance = new (std::nothrow) PamInstance(dbhandle, pam_db_fname, pam_table_name)) == NULL))
+        && ((instance = new(std::nothrow) PamInstance(dbhandle, pam_db_fname, pam_table_name)) == NULL))
     {
         error = true;
     }
 
     if (error)
->>>>>>> b4289224
     {
         // Close the handle even if never opened.
         sqlite3_close_v2(dbhandle);
