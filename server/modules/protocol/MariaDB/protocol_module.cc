/*
 * Copyright (c) 2019 MariaDB Corporation Ab
 * Copyright (c) 2023 MariaDB plc, Finnish Branch
 *
 * Use of this software is governed by the Business Source License included
 * in the LICENSE.TXT file and at www.mariadb.com/bsl11.
 *
 * Change Date: 2027-10-10
 *
 * On the date above, in accordance with the Business Source License, use
 * of this software will be governed by version 2 or later of the General
 * Public License.
 */
#include <maxscale/protocol/mariadb/module_names.hh>
#define MXB_MODULE_NAME MXS_MARIADB_PROTOCOL_NAME

#include "protocol_module.hh"
#include <maxbase/format.hh>
#include <maxscale/built_in_modules.hh>
#include <maxscale/cn_strings.hh>
#include <maxscale/listener.hh>
#include <maxscale/protocol/mariadb/backend_connection.hh>
#include <maxscale/protocol/mariadb/client_connection.hh>
#include <maxscale/protocol/mariadb/mariadbparser.hh>
#include "user_data.hh"

using std::string;

namespace
{
<<<<<<< HEAD
const char DEFAULT_PP_NAME[] = "pp_sqlite";

struct ThisUnit
{
    MariaDBParser* pParser = nullptr;
} this_unit;

mxs::config::Specification s_spec(MXB_MODULE_NAME, mxs::config::Specification::PROTOCOL);
=======
mxs::config::Specification s_spec(MXB_MODULE_NAME, mxs::config::Specification::PROTOCOL, MXB_MODULE_NAME);

mxs::config::ParamBool s_allow_replication(
    &s_spec, "allow_replication", "Allow use of the replication protocol through this listener", true);
}

ProtocolConfig::ProtocolConfig(const std::string& name)
    : mxs::config::Configuration(name, &s_spec)
    , allow_replication(this, &s_allow_replication)
{
>>>>>>> 10679445
}

//
// MariaDBParser
//
MariaDBParser& MariaDBParser::get()
{
    mxb_assert(this_unit.pParser);

    return *this_unit.pParser;
}

//
// MySQLProtocolModule
//
MySQLProtocolModule::MySQLProtocolModule(const std::string& name)
    : m_config(name)
{
}

MySQLProtocolModule* MySQLProtocolModule::create(const std::string& name, mxs::Listener*)
{
    return new MySQLProtocolModule(name);
}

mxs::config::Configuration& MySQLProtocolModule::getConfiguration()
{
    return m_config;
}

std::unique_ptr<mxs::ClientConnection>
MySQLProtocolModule::create_client_protocol(MXS_SESSION* session, mxs::Component* component)
{
    const auto& cnf = *session->service->config();
    std::unique_ptr<mxs::ClientConnection> new_client_proto;
    std::unique_ptr<MYSQL_session> mdb_session(new(std::nothrow) MYSQL_session(cnf.max_sescmd_history,
                                                                               cnf.prune_sescmd_history,
                                                                               cnf.disable_sescmd_history));
    if (mdb_session)
    {
        auto& search_sett = mdb_session->user_search_settings;
        search_sett.listener = m_user_search_settings;
        search_sett.service.allow_root_user = cnf.enable_root;

        auto def_sqlmode = session->listener_data()->m_default_sql_mode;
        mdb_session->set_autocommit(def_sqlmode != mxs::Parser::SqlMode::ORACLE);

        mdb_session->remote = session->client_remote();

        session->set_protocol_data(std::move(mdb_session));

        auto client = std::make_unique<MariaDBClientConnection>(session, component);

        if (!m_config.allow_replication.get())
        {
            client->set_allow_replication(false);
        }

        new_client_proto = std::move(client);
    }
    return new_client_proto;
}

std::string MySQLProtocolModule::auth_default() const
{
    return MXS_MARIADBAUTH_AUTHENTICATOR_NAME;
}

GWBUF MySQLProtocolModule::make_error(int errnum, const std::string& sqlstate,
                                      const std::string& message) const
{
    return mariadb::create_error_packet(0, errnum, sqlstate.c_str(), message.c_str());
}

std::string_view MySQLProtocolModule::get_sql(const GWBUF& packet) const
{
    return mariadb::get_sql(packet);
}

std::string MySQLProtocolModule::describe(const GWBUF& packet, int sql_max_len) const
{
    return get_description(packet, sql_max_len);
}

//static
std::string MySQLProtocolModule::get_description(const GWBUF& packet, int body_max_len)
{
    if (packet.length() < MYSQL_HEADER_LEN + 1)
    {
        return "";
    }

    unsigned char command = packet[4];

    MariaDBParser& p = MariaDBParser::get();
    std::string type_mask = mxs::Parser::type_mask_to_string(p.get_type_mask(const_cast<GWBUF&>(packet)));

    const char* pSql;
    int len;
    std::string sql;
    if (mxs_mysql_is_ps_command(command))
    {
        sql = "ID: " + std::to_string(mxs_mysql_extract_ps_id(packet));
        pSql = sql.c_str();
        len = sql.length();
    }
    else
    {
        std::string_view sv = mariadb::get_sql(packet);
        pSql = sv.data();
        len = sv.length();
    }

    if (len > body_max_len)
    {
        len = body_max_len;
    }

    const char* zType_mask = type_mask.empty() ? "N/A" : type_mask.c_str();
    const char* zHint = packet.hints().empty() ? "" : ", Hint:";
    const char* zHint_type = packet.hints().empty() ? "" : Hint::type_to_str(packet.hints()[0].type);

    return mxb::string_printf("cmd: (0x%02x) %s, plen: %u, type: %s, stmt: %.*s%s %s",
                              command,
                              mariadb::cmd_to_string(command),
                              MYSQL_GET_PACKET_LEN(&packet),
                              zType_mask,
                              len,
                              pSql,
                              zHint,
                              zHint_type);
}

GWBUF MySQLProtocolModule::make_query(std::string_view sql) const
{
    return mariadb::create_query(sql);
}

std::string MySQLProtocolModule::name() const
{
    return MXB_MODULE_NAME;
}

std::string MySQLProtocolModule::protocol_name() const
{
    return MXS_MARIADB_PROTOCOL_NAME;
}

std::unique_ptr<mxs::UserAccountManager> MySQLProtocolModule::create_user_data_manager()
{
    return std::unique_ptr<mxs::UserAccountManager>(new MariaDBUserManager());
}

std::unique_ptr<mxs::BackendConnection>
MySQLProtocolModule::create_backend_protocol(MXS_SESSION* session, SERVER* server, mxs::Component* component)
{
    return MariaDBBackendConnection::create(session, component, *server);
}

uint64_t MySQLProtocolModule::capabilities() const
{
    auto rval = mxs::ProtocolModule::CAP_BACKEND | mxs::ProtocolModule::CAP_AUTH_MODULES;
    // If passthrough auth is on, user account info is not required.
    if (!m_user_search_settings.passthrough_auth)
    {
        rval |= mxs::ProtocolModule::CAP_AUTHDATA;
    }
    return rval;
}

bool MySQLProtocolModule::read_authentication_options(mxs::ConfigParameters* params)
{
    bool error = false;
    if (!params->empty())
    {
        // Read any values recognized by the protocol itself and remove them. The leftovers are given to
        // authenticators.
        const string opt_cachedir = "cache_dir";
        const string opt_inject = "inject_service_user";
        const string opt_skip_auth = "skip_authentication";
        const string opt_match_host = "match_host";
        const string opt_lower_case = "lower_case_table_names";
        const char option_is_ignored[] = "Authenticator option '%s' is no longer supported and "
                                         "its value is ignored.";

        if (params->contains(opt_cachedir))
        {
            MXB_WARNING(option_is_ignored, opt_cachedir.c_str());
            params->remove(opt_cachedir);
        }
        if (params->contains(opt_inject))
        {
            MXB_WARNING(option_is_ignored, opt_inject.c_str());
            params->remove(opt_inject);
        }
        if (params->contains(opt_skip_auth))
        {
            m_user_search_settings.check_password = !params->get_bool(opt_skip_auth);
            params->remove(opt_skip_auth);
        }
        if (params->contains(opt_match_host))
        {
            m_user_search_settings.match_host_pattern = params->get_bool(opt_match_host);
            params->remove(opt_match_host);
        }

        if (params->contains(opt_lower_case))
        {
            // To match the server, the allowed values should be 0, 1 or 2. For backwards compatibility,
            // "true" and "false" should also apply, with "true" mapping to 1 and "false" to 0.
            long lower_case_mode = -1;
            auto lower_case_mode_str = params->get_string(opt_lower_case);
            if (lower_case_mode_str == "true")
            {
                lower_case_mode = 1;
            }
            else if (lower_case_mode_str == "false")
            {
                lower_case_mode = 0;
            }
            else if (!mxb::get_long(lower_case_mode_str, 10, &lower_case_mode))
            {
                lower_case_mode = -1;
            }

            switch (lower_case_mode)
            {
            case 0:
                m_user_search_settings.db_name_cmp_mode = UserDatabase::DBNameCmpMode::CASE_SENSITIVE;
                break;

            case 1:
                m_user_search_settings.db_name_cmp_mode = UserDatabase::DBNameCmpMode::LOWER_CASE;
                break;

            case 2:
                m_user_search_settings.db_name_cmp_mode = UserDatabase::DBNameCmpMode::CASE_INSENSITIVE;
                break;

            default:
                error = true;
                MXB_ERROR("Invalid authenticator option value for '%s': '%s'. Expected 0, 1, or 2.",
                          opt_lower_case.c_str(), lower_case_mode_str.c_str());
            }
            params->remove(opt_lower_case);
        }
    }
    return !error;
}

mxs::ProtocolModule::AuthenticatorList
MySQLProtocolModule::create_authenticators(const mxs::ConfigParameters& params)
{
    // If no authenticator is set, the default authenticator will be loaded.
    auto auth_names = params.get_string(CN_AUTHENTICATOR);
    auto auth_opts = params.get_string(CN_AUTHENTICATOR_OPTIONS);

    if (auth_names.empty())
    {
        auth_names = MXS_MARIADBAUTH_AUTHENTICATOR_NAME;
    }

    // Parse protocol-level authentication options + plugin options, the process and remove
    // the protocol-level options.
    auto [ok, auth_config] = mxs::parse_auth_options(auth_opts);
    if (!ok || !read_authentication_options(&auth_config))
    {
        return {};      // error
    }

    AuthenticatorList authenticators;
    auto auth_names_list = mxb::strtok(auth_names, ",");
    bool error = false;

    for (auto iter = auth_names_list.begin(); iter != auth_names_list.end() && !error; ++iter)
    {
        string auth_name = *iter;
        mxb::trim(auth_name);
        if (!auth_name.empty())
        {
            const char* auth_namez = auth_name.c_str();
            auto new_auth_module = mxs::authenticator_init(auth_name, &auth_config);
            if (new_auth_module)
            {
                // Check that the authenticator supports the protocol. Use case-insensitive comparison.
                auto supported_protocol = new_auth_module->supported_protocol();
                if (strcasecmp(MXB_MODULE_NAME, supported_protocol.c_str()) == 0)
                {
                    authenticators.push_back(move(new_auth_module));
                }
                else
                {
                    // When printing protocol name, print the name user gave in configuration file,
                    // not the effective name.
                    MXB_ERROR("Authenticator module '%s' expects to be paired with protocol '%s', "
                              "not with '%s'.",
                              auth_namez, supported_protocol.c_str(), MXB_MODULE_NAME);
                    error = true;
                }
            }
            else
            {
                MXB_ERROR("Failed to initialize authenticator module '%s'.", auth_namez);
                error = true;
            }
        }
        else
        {
            MXB_ERROR("'%s' is an invalid value for '%s'. The value should be a comma-separated "
                      "list of authenticators or a single authenticator.",
                      auth_names.c_str(), CN_AUTHENTICATOR);
            error = true;
        }
    }

    // All authenticators have been created. Any remaining settings in the config object are unrecognized.
    if (!error && !auth_config.empty())
    {
        error = true;
        for (const auto& elem : auth_config)
        {
            MXB_ERROR("Unrecognized authenticator option: '%s'", elem.first.c_str());
        }
    }

    if (!error)
    {
        // Check if any of the authenticators support anonymous users or if passthrough is enabled.
        for (const auto& auth_module : authenticators)
        {
            auto prot_auth_module = static_cast<mariadb::AuthenticatorModule*>(auth_module.get());
            auto caps = prot_auth_module->capabilities();

            if (caps & mariadb::AuthenticatorModule::CAP_ANON_USER)
            {
                m_user_search_settings.allow_anon_user = true;
            }
            if (caps & mariadb::AuthenticatorModule::CAP_PASSTHROUGH)
            {
                m_user_search_settings.passthrough_auth = true;
            }
        }

        // Passthrough authentication does not support multiple authenticators since we wouldn't know
        // which one to pick.
        if (m_user_search_settings.passthrough_auth && authenticators.size() > 1)
        {
            MXB_ERROR("Passthrough authentication mode is enabled for listener, but the listener has "
                      "multiple authenticators configured. Passthrough authentication only supports one "
                      "authenticator per listener.");
            error = true;
        }
    }

    if (error)
    {
        authenticators.clear();
    }
    return authenticators;
}

namespace
{
int module_init()
{
    mxb_assert(!this_unit.pParser);

    int rv = 1;

    const auto& config = mxs::Config::get();

    mxs::ParserPlugin* pPlugin = mxs::ParserPlugin::load(DEFAULT_PP_NAME);

    if (pPlugin)
    {
        MXB_NOTICE("Parser plugin loaded.");

        if (pPlugin->setup(config.qc_sql_mode))
        {
            auto& helper = MariaDBParser::Helper::get();

            this_unit.pParser = new MariaDBParser(pPlugin->create_parser(&helper));
            rv = 0;
        }
        else
        {
            mxs::ParserPlugin::unload(pPlugin);
        }
    }
    else
    {
        MXB_NOTICE("Could not load parser plugin.");
    }

    if (rv == 0)
    {
        rv = MariaDBClientConnection::module_init() ? 0 : 1;
    }

    return rv;
}

void module_finish()
{
    delete this_unit.pParser;
}
}

/**
 * Get MariaDBProtocol module info
 *
 * @return The module object
 */
MXS_MODULE* mariadbprotocol_info()
{
    static MXS_MODULE info =
    {
        mxs::MODULE_INFO_VERSION,
        MXB_MODULE_NAME,
        mxs::ModuleType::PROTOCOL,
        mxs::ModuleStatus::GA,
        MXS_PROTOCOL_VERSION,
        "The client to MaxScale MySQL protocol implementation",
        "V1.1.0",
        MXS_NO_MODULE_CAPABILITIES,
        &mxs::ProtocolApiGenerator<MySQLProtocolModule>::s_api,
        module_init,
        module_finish,
        nullptr,
        nullptr,
        &s_spec
    };

    return &info;
}<|MERGE_RESOLUTION|>--- conflicted
+++ resolved
@@ -28,7 +28,6 @@
 
 namespace
 {
-<<<<<<< HEAD
 const char DEFAULT_PP_NAME[] = "pp_sqlite";
 
 struct ThisUnit
@@ -36,8 +35,6 @@
     MariaDBParser* pParser = nullptr;
 } this_unit;
 
-mxs::config::Specification s_spec(MXB_MODULE_NAME, mxs::config::Specification::PROTOCOL);
-=======
 mxs::config::Specification s_spec(MXB_MODULE_NAME, mxs::config::Specification::PROTOCOL, MXB_MODULE_NAME);
 
 mxs::config::ParamBool s_allow_replication(
@@ -48,7 +45,6 @@
     : mxs::config::Configuration(name, &s_spec)
     , allow_replication(this, &s_allow_replication)
 {
->>>>>>> 10679445
 }
 
 //
