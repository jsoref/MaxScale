--- conflicted
+++ resolved
@@ -1395,8 +1395,7 @@
             errmsg += ": " + extra;
         }
 
-        MYSQL_session* client_data = static_cast<MYSQL_session*>(session->protocol_data());
-        send_mysql_err_packet(client_data->next_sequence, 0, 1927, "08S01", errmsg.c_str());
+        send_mysql_err_packet(m_session_data->next_sequence, 0, 1927, "08S01", errmsg.c_str());
     }
 
     // We simply close the session, this will propagate the closure to any
@@ -2332,7 +2331,6 @@
     bool success = false;
     bool is_large = false;
     {
-<<<<<<< HEAD
         const uint8_t* data = buffer.data();
         auto header = mariadb::get_header(data);
         m_command = MYSQL_GET_COMMAND(data);
@@ -2347,11 +2345,9 @@
     switch (m_command)
     {
     case MXS_COM_CHANGE_USER:
-=======
         update_sequence(buffer.get());
         m_session_data->next_sequence = m_sequence + 1;
 
->>>>>>> a7f78be8
         // Client sent a change-user-packet. Parse it but only route it once change-user completes.
         if (start_change_user(move(buffer)))
         {
