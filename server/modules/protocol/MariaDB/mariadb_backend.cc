--- conflicted
+++ resolved
@@ -304,20 +304,18 @@
  */
 void MariaDBBackendConnection::prepare_for_write(GWBUF* buffer)
 {
-<<<<<<< HEAD
-    TrackedQuery query(buffer);
-
-    if (m_reply.state() == ReplyState::DONE && m_track_queue.empty())
-=======
-    if ((m_session->capabilities() & RCAP_TYPE_REQUEST_TRACKING)
-        && !gwbuf_is_ignorable(buffer))
->>>>>>> c9d5a05f
-    {
-        track_query(query);
-    }
-    else
-    {
-        m_track_queue.push(std::move(query));
+    if (m_session->capabilities() & RCAP_TYPE_REQUEST_TRACKING)
+    {
+        TrackedQuery query(buffer);
+
+        if (m_reply.state() == ReplyState::DONE && m_track_queue.empty())
+        {
+            track_query(query);
+        }
+        else
+        {
+            m_track_queue.push(std::move(query));
+        }
     }
 
     // TODO: These probably should be stored in TrackedQuery as well
