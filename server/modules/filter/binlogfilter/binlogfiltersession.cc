--- conflicted
+++ resolved
@@ -398,25 +398,13 @@
                 break;
             }
         }
-<<<<<<< HEAD
-    }
-
-    // Also check for the default database in case the query has no tables in it. The dot at the end is
-    // required to distinct database names from table names.
-    if (tables.empty())
-    {
-        rval = should_skip(config, db + '.');
-=======
-
-        qc_free_table_names(names, n);
 
         // Also check for the default database in case the query has no tables in it. The dot at the end is
         // required to distinct database names from table names.
-        if (n == 0)
+        if (tables.empty())
         {
             rval = should_skip(config, db + '.');
         }
->>>>>>> b1961042
     }
 
     gwbuf_free(buf);
