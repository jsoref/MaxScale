/*
 * Copyright (c) 2016 MariaDB Corporation Ab
 * Copyright (c) 2023 MariaDB plc, Finnish Branch
 *
 * Use of this software is governed by the Business Source License included
 * in the LICENSE.TXT file and at www.mariadb.com/bsl11.
 *
 * Change Date: 2027-03-14
 *
 * On the date above, in accordance with the Business Source License, use
 * of this software will be governed by version 2 or later of the General
 * Public License.
 */

/**
 * @file qlafilter.cc - Quary Log All Filter
 *
 * QLA Filter - Query Log All. A simple query logging filter. All queries passing
 * through the filter are written to a text file.
 *
 * The filter makes no attempt to deal with query packets that do not fit
 * in a single GWBUF.
 */


#include "qlafilter.hh"

#include <cmath>
#include <errno.h>
#include <fcntl.h>
#include <time.h>
#include <stdio.h>
#include <inttypes.h>
#include <string.h>
#include <sstream>
#include <sys/time.h>
#include <fstream>
#include <sstream>
#include <string>

#include <maxbase/format.hh>
#include <maxscale/config2.hh>
#include <maxscale/json_api.hh>
#include <maxscale/modinfo.hh>
#include <maxscale/modulecmd.hh>
#include <maxscale/parser.hh>
#include <maxscale/service.hh>
#include <maxscale/protocol/mariadb/protocol_classes.hh>

using std::string;

namespace
{

uint64_t CAPABILITIES = RCAP_TYPE_STMT_INPUT;

const char HEADER_ERROR[] = "Failed to print header to file %s. Error %i: '%s'.";

namespace cfg = mxs::config;

cfg::Specification s_spec(MXB_MODULE_NAME, cfg::Specification::FILTER);

cfg::ParamEnum<QlaInstance::DurationMultiplier> s_duration_multiplier(
    &s_spec, "duration_unit", "Duration in milliseconds (ms) or microseconds (us)",
    {
        {QlaInstance::DurationMultiplier::DURATION_IN_MILLISECONDS, "ms"},
        {QlaInstance::DurationMultiplier::DURATION_IN_MILLISECONDS, "milliseconds"},
        {QlaInstance::DurationMultiplier::DURATION_IN_MICROSECONDS, "us"},
        {QlaInstance::DurationMultiplier::DURATION_IN_MICROSECONDS, "microseconds"},
    },
    QlaInstance::DurationMultiplier::DURATION_IN_MILLISECONDS,
    cfg::Param::AT_RUNTIME);

cfg::ParamBool s_use_canonical_form(
    &s_spec, "use_canonical_form", "Write queries in canonical form", false,
    cfg::Param::AT_RUNTIME);

cfg::ParamRegex s_match(
    &s_spec, "match", "Only log queries matching this pattern", "",
    cfg::Param::AT_RUNTIME);

cfg::ParamRegex s_exclude(
    &s_spec, "exclude", "Exclude queries matching this pattern from the log", "",
    cfg::Param::AT_RUNTIME);

cfg::ParamString s_user(
    &s_spec, "user", "Log queries only from this user", "",
    cfg::Param::AT_RUNTIME);

cfg::ParamRegex s_user_match(
    &s_spec, "user_match", "Log queries only from users that match this pattern", "",
    cfg::Param::AT_RUNTIME);

cfg::ParamRegex s_user_exclude(
    &s_spec, "user_exclude", "Exclude queries from users that match this pattern", "",
    cfg::Param::AT_RUNTIME);

cfg::ParamRegex s_source_match(
    &s_spec, "source_match", "Log queries only from hosts that match this pattern", "",
    cfg::Param::AT_RUNTIME);

cfg::ParamRegex s_source_exclude(
    &s_spec, "source_exclude", "Exclude queries from hosts that match this pattern", "",
    cfg::Param::AT_RUNTIME);

cfg::ParamString s_source(
    &s_spec, "source", "Log queries only from this network address", "",
    cfg::Param::AT_RUNTIME);

cfg::ParamString s_filebase(
    &s_spec, "filebase", "The basename of the output file",
    cfg::Param::AT_RUNTIME);

cfg::ParamEnumMask<uint32_t> s_options(
    &s_spec, "options", "Regular expression options",
    {
        {0, "case"},
        {PCRE2_CASELESS, "ignorecase"},
        {PCRE2_EXTENDED, "extended"},
    },
    0,
    cfg::Param::AT_RUNTIME);

cfg::ParamEnumMask<uint32_t> s_log_type(
    &s_spec, "log_type", "The type of log file to use",
    {
        {QlaInstance::LOG_FILE_SESSION, "session"},
        {QlaInstance::LOG_FILE_UNIFIED, "unified"},
        {QlaInstance::LOG_FILE_STDOUT, "stdout"},
    },
    QlaInstance::LOG_FILE_SESSION,
    cfg::Param::AT_RUNTIME);

cfg::ParamEnumMask<int64_t> s_log_data(
    &s_spec, "log_data", "Type of data to log in the log files",
    {
        {QlaInstance::LOG_DATA_SERVICE, "service"},
        {QlaInstance::LOG_DATA_SESSION, "session"},
        {QlaInstance::LOG_DATA_DATE, "date"},
        {QlaInstance::LOG_DATA_USER, "user"},
        {QlaInstance::LOG_DATA_QUERY, "query"},
        {QlaInstance::LOG_DATA_REPLY_TIME, "reply_time"},
        {QlaInstance::LOG_DATA_TOTAL_REPLY_TIME, "total_reply_time"},
        {QlaInstance::LOG_DATA_DEFAULT_DB, "default_db"},
        {QlaInstance::LOG_DATA_NUM_ROWS, "num_rows"},
        {QlaInstance::LOG_DATA_REPLY_SIZE, "reply_size"},
        {QlaInstance::LOG_DATA_TRANSACTION, "transaction"},
        {QlaInstance::LOG_DATA_TRANSACTION_DUR, "transaction_time"},
        {QlaInstance::LOG_DATA_NUM_WARNINGS, "num_warnings"},
        {QlaInstance::LOG_DATA_ERR_MSG, "error_msg"},
        {QlaInstance::LOG_DATA_SERVER, "server"},
    },
    QlaInstance::LOG_DATA_DATE | QlaInstance::LOG_DATA_USER | QlaInstance::LOG_DATA_QUERY,
    cfg::Param::AT_RUNTIME);

cfg::ParamString s_newline_replacement(
    &s_spec, "newline_replacement", "Value used to replace newlines", " ",
    cfg::Param::AT_RUNTIME);

cfg::ParamString s_separator(
    &s_spec, "separator", "Defines the separator between elements of a log entry", ",",
    cfg::Param::AT_RUNTIME);

cfg::ParamBool s_flush(
    &s_spec, "flush", "Flush log files after every write", false,
    cfg::Param::AT_RUNTIME);

cfg::ParamBool s_append(
    &s_spec, "append", "Append new entries to log files instead of overwriting them", true,
    cfg::Param::AT_RUNTIME);

auto open_file(const std::string& filename, std::ios_base::openmode mode)
{
    return SFile(new LogFile {filename, mode});
}

void print_string_replace_newlines(const char* sql_string, size_t sql_str_len,
                                   const char* rep_newline, std::stringstream* output);

bool check_replace_file(const string& filename, SFile* psFile);
}

QlaInstance::QlaInstance(const string& name)
    : m_settings(name, this)
    , m_name(name)
{
    m_qlalog.start();
}

QlaInstance::Settings::Settings(const std::string& name, QlaInstance* instance)
    : mxs::config::Configuration(name, &s_spec)
    , m_instance(instance)
{
    add_native(&Settings::m_v, &Values::duration_multiplier, &s_duration_multiplier);
    add_native(&Settings::m_v, &Values::use_canonical_form, &s_use_canonical_form);
    add_native(&Settings::m_v, &Values::filebase, &s_filebase);
    add_native(&Settings::m_v, &Values::flush_writes, &s_flush);
    add_native(&Settings::m_v, &Values::append, &s_append);
    add_native(&Settings::m_v, &Values::query_newline, &s_newline_replacement);
    add_native(&Settings::m_v, &Values::separator, &s_separator);
    add_native(&Settings::m_v, &Values::user_name, &s_user);
    add_native(&Settings::m_v, &Values::source, &s_source);
    add_native(&Settings::m_v, &Values::match, &s_match);
    add_native(&Settings::m_v, &Values::exclude, &s_exclude);
    add_native(&Settings::m_v, &Values::options, &s_options);
    add_native(&Settings::m_v, &Values::user_match, &s_user_match);
    add_native(&Settings::m_v, &Values::user_exclude, &s_user_exclude);
    add_native(&Settings::m_v, &Values::source_match, &s_source_match);
    add_native(&Settings::m_v, &Values::source_exclude, &s_source_exclude);
    add_native(&Settings::m_v, &Values::log_file_data_flags, &s_log_data);
    add_native(&Settings::m_v, &Values::log_file_types, &s_log_type);
}

bool QlaInstance::Settings::post_configure(const std::map<std::string, mxs::ConfigParameters>& nested_params)
{
    mxb_assert(nested_params.empty());

    m_v.write_session_log = (m_v.log_file_types & LOG_FILE_SESSION);
    m_v.write_unified_log = (m_v.log_file_types & LOG_FILE_UNIFIED);
    m_v.write_stdout_log = (m_v.log_file_types & LOG_FILE_STDOUT);
    m_v.session_data_flags = m_v.log_file_data_flags & ~LOG_DATA_SESSION;
    m_v.exclude = mxs::config::RegexValue(m_v.exclude.pattern(), m_v.options);
    m_v.match = mxs::config::RegexValue(m_v.match.pattern(), m_v.options);
    m_v.user_match = mxs::config::RegexValue(m_v.user_match.pattern(), m_v.options);
    m_v.user_exclude = mxs::config::RegexValue(m_v.user_exclude.pattern(), m_v.options);
    m_v.source_match = mxs::config::RegexValue(m_v.source_match.pattern(), m_v.options);
    m_v.source_exclude = mxs::config::RegexValue(m_v.source_exclude.pattern(), m_v.options);
    return m_instance->post_configure();
}

QlaInstance::~QlaInstance()
{
    m_qlalog.stop();
}

QlaInstance::LogManager::~LogManager()
{
}

QlaFilterSession::QlaFilterSession(QlaInstance& instance, MXS_SESSION* session, SERVICE* service)
    : mxs::FilterSession(session, service)
    , m_log(instance.log())
    , m_user(session->user())
    , m_remote(session->client_remote())
    , m_service(session->service->name())
    , m_ses_id(session->id())
    , m_rotation_count(mxs_get_log_rotation_count())
{
}

QlaFilterSession::~QlaFilterSession()
{
}

bool QlaInstance::post_configure()
{
    bool ok = false;

    if (auto log = LogManager::create(m_settings.values(), m_qlalog))
    {
        m_log.assign(std::move(log));
        ok = true;
    }

    return ok;
}

// static
std::unique_ptr<QlaInstance::LogManager>
QlaInstance::LogManager::create(const QlaInstance::Settings::Values& settings, QlaLog& qlalog)
{
    std::unique_ptr<QlaInstance::LogManager> manager(new QlaInstance::LogManager(settings, qlalog));

    if (!manager->prepare())
    {
        manager.reset();
    }

    return manager;
}

QlaInstance::LogManager::LogManager(const QlaInstance::Settings::Values& settings, QlaLog& qlalog)
    : m_settings(settings)
    , m_rotation_count(mxs_get_log_rotation_count())
    , m_qlalog(qlalog)
{
    m_sUnified_file = std::make_shared<LogFile>();      // The shared_ptr is always valid
}

bool QlaInstance::LogManager::prepare()
{
    // Try to open the unified log file
    if (m_settings.write_unified_log)
    {
        m_unified_filename = m_settings.filebase + ".unified";
        // Open the file. It is only closed at program exit.
        if (!open_unified_logfile())
        {
            MXB_ERROR("Failed to open file '%s'. Error %i: '%s'.",
                      m_unified_filename.c_str(), errno, mxb_strerror(errno));
            return false;
        }
    }

    if (m_settings.write_stdout_log)
    {
        write_stdout_log_entry(generate_log_header(m_settings.log_file_data_flags));
    }

    return true;
}

QlaInstance* QlaInstance::create(const char* name)
{
    return new QlaInstance(name);
}

mxs::FilterSession* QlaInstance::newSession(MXS_SESSION* session, SERVICE* service)
{
    auto my_session = new(std::nothrow) QlaFilterSession(*this, session, service);
    if (my_session && !my_session->prepare())
    {
        delete my_session;
        my_session = nullptr;
    }

    return my_session;
}

bool QlaFilterSession::prepare()
{
    const auto& settings = m_log->settings();
    m_active = should_activate();

    bool error = false;

    if (m_active & settings.write_session_log)
    {
        // Only open the session file if the corresponding mode setting is used.
        m_filename = mxb::string_printf("%s.%" PRIu64, settings.filebase.c_str(), m_ses_id);
        m_sSession_file = m_log->open_session_log_file(m_filename);
        if (!m_sSession_file)
        {
            error = true;
        }
    }
    return !error;
}

bool QlaInstance::read_to_json(int start, int end, json_t** output) const
{
    bool rval = false;

    if (m_settings.values().write_unified_log)
    {
        rval = (*m_log)->read_to_json(start, end, output);
    }
    else
    {
        *output = mxs_json_error("Filter '%s' does not have unified log file enabled", m_name.c_str());
    }

    return rval;
}

bool QlaInstance::LogManager::read_to_json(int start, int end, json_t** output)
{
    bool rval = false;
    mxb_assert(m_sUnified_file->is_open() && !m_unified_filename.empty());
    std::ifstream file(m_unified_filename);

    if (file)
    {
        json_t* arr = json_array();
        // TODO: Add integer type to modulecmd
        int current = 0;

        /** Skip lines we don't want */
        for (std::string line; current < start && std::getline(file, line); current++)
        {
        }

        /** Read lines until either EOF or line count is reached */
        for (std::string line; std::getline(file, line) && (current < end || end == 0); current++)
        {
            json_array_append_new(arr, json_string(line.c_str()));
        }

        *output = arr;
        rval = true;
    }
    else
    {
        *output = mxs_json_error("Failed to open file '%s'", m_unified_filename.c_str());
    }

    return rval;
}

json_t* QlaInstance::diagnostics() const
{
    return json_null();
}

uint64_t QlaInstance::getCapabilities() const
{
    return CAPABILITIES;
}

json_t* QlaFilterSession::diagnostics() const
{
    json_t* rval = json_object();
    json_object_set_new(rval, "session_filename", json_string(m_filename.c_str()));
    return rval;
}

void QlaInstance::LogManager::check_reopen_file(const string& filename, uint64_t data_flags,
                                                SFile* psFile) const
{
    if (check_replace_file(filename, psFile))
    {
        // New file created, print the log header.
        string header = generate_log_header(data_flags);
        if (!write_to_logfile((*psFile)->log_stream, header))
        {
            MXB_ERROR(HEADER_ERROR, filename.c_str(), errno, mxb_strerror(errno));
        }
    }
    // Either the old file existed or file creation failed.
}

void QlaInstance::LogManager::check_reopen_session_file(const std::string& filename, SFile* psFile) const
{
    check_reopen_file(filename, m_settings.session_data_flags, psFile);
}

bool QlaInstance::LogManager::match_exclude(const char* sql, int len)
{
    return (!m_settings.match || m_settings.match.match(sql, (size_t)len))
           && (!m_settings.exclude || !m_settings.exclude.match(sql, (size_t)len));
}

/**
 * Write QLA log entry/entries to disk
 *
 * @params elems Log entry contents
 */
void QlaFilterSession::write_log_entries(const LogEventElems& elems)
{
    if (m_log->settings().write_session_log)
    {
        int global_rot_count = mxs_get_log_rotation_count();
        if (global_rot_count > m_rotation_count)
        {
            m_rotation_count = global_rot_count;
            m_log->check_reopen_session_file(m_filename, &m_sSession_file);
        }

        if (m_sSession_file)
        {
            string entry = generate_log_entry(m_log->settings().session_data_flags, elems);
            write_session_log_entry(entry);
        }
    }

    if (m_log->settings().write_unified_log || m_log->settings().write_stdout_log)
    {
        string unified_log_entry =
            generate_log_entry(m_log->settings().log_file_data_flags, elems);

        if (m_log->settings().write_unified_log)
        {
            m_log->write_unified_log_entry(unified_log_entry);
        }

        if (m_log->settings().write_stdout_log)
        {
            m_log->write_stdout_log_entry(unified_log_entry);
        }
    }
}

bool QlaFilterSession::routeQuery(GWBUF&& queue)
{
    std::string_view query = parser().get_sql(queue);

<<<<<<< HEAD
    if (m_active && !query.empty() && m_log->match_exclude(query.data(), query.length()))
=======
    if (m_active && modutil_extract_SQL(*queue, &query, &query_len)
        && (m_matched = m_log->match_exclude(query, query_len)))
>>>>>>> add1e134
    {
        const uint32_t data_flags = m_log->settings().log_file_data_flags;

        m_first_reply = true;
        m_qc_type_mask = 0;     // only set if needed

        m_sql = m_log->settings().use_canonical_form ?
            parser().get_canonical(queue) : parser().get_sql(queue);

        m_begin_time = m_pSession->worker()->epoll_tick_now();

        if (data_flags & (QlaInstance::LOG_DATA_TRANSACTION | QlaInstance::LOG_DATA_TRANSACTION_DUR))
        {
            m_qc_type_mask = parser().get_type_mask(queue);

            if (m_qc_type_mask & mxs::sql::TYPE_BEGIN_TRX)
            {
                m_trx_begin_time = m_begin_time;
            }
        }

        if (data_flags & QlaInstance::LOG_DATA_DATE)
        {
            using namespace std::chrono;
            auto now = wall_time::Clock::now();
            auto current_second = duration_cast<seconds>(now.time_since_epoch());
            if (current_second != m_last_wall_second)
            {
                m_last_wall_second = current_second;
                m_wall_time_str = wall_time::to_string(now, "%F %T");
            }
        }
    }
    /* Pass the query downstream */
    return mxs::FilterSession::routeQuery(std::move(queue));
}

bool QlaFilterSession::clientReply(GWBUF&& queue, const mxs::ReplyRoute& down, const mxs::Reply& reply)
{
    if (m_active)
    {
        if (m_first_reply)
        {
            m_first_response_time = m_pSession->worker()->epoll_tick_now();
            m_first_reply = false;
        }

        if (reply.is_complete() & m_matched)
        {
            LogEventElems elems(m_begin_time,
                                m_sql,
                                m_first_response_time,
                                m_pSession->worker()->epoll_tick_now(),
                                reply,
                                down);

            write_log_entries(elems);
        }
    }

    return mxs::FilterSession::clientReply(std::move(queue), down, reply);
}

SFile QlaInstance::LogManager::open_session_log_file(const string& filename) const
{
    return open_log_file(m_settings.session_data_flags, filename);
}

bool QlaInstance::LogManager::open_unified_logfile()
{
    m_sUnified_file = open_log_file(m_settings.log_file_data_flags, m_unified_filename);
    return m_sUnified_file->is_open();
}

/**
 * Open a log file for writing and print a header if file did not exist.
 *
 * @param   data_flags  Data save settings flags
 * @param   filename    Target file path
 * @return  A valid file on success, null otherwise.
 */
SFile QlaInstance::LogManager::open_log_file(uint64_t data_flags, const string& filename) const
{
    std::ifstream try_file(filename);
    bool file_existed = try_file.is_open();

    SFile sFile;
    if (m_settings.append == false)
    {
        // Just open the file (possibly overwriting) and then print header.
        file_existed = false;
        sFile = open_file(filename, std::ios_base::out);
    }
    else
    {
        if (try_file.is_open())
        {
            // set file_existed to false if the file is empty to generate the header
            file_existed = try_file.peek() != std::ifstream::traits_type::eof();
        }
        sFile = open_file(filename, std::ios_base::app);
    }

    if (!sFile->is_open())
    {
        MXB_ERROR("Failed to open file '%s'. Error %i: '%s'.", filename.c_str(), errno, mxb_strerror(errno));
    }
    else if (!file_existed && data_flags != 0)
    {
        string header = generate_log_header(data_flags);
        if (!write_to_logfile(sFile->log_stream, header))
        {
            MXB_ERROR(HEADER_ERROR, filename.c_str(), errno, mxb_strerror(errno));
        }
    }

    return sFile;
}

string QlaInstance::LogManager::generate_log_header(uint64_t data_flags) const
{
    // Print a header.
    const char SERVICE[] = "Service";
    const char SESSION[] = "Session";
    const char DATE[] = "Date";
    const char USERHOST[] = "User@Host";
    const char QUERY[] = "Query";
    const char REPLY_TIME[] = "Reply_time";
    const char TOTAL_REPLY_TIME[] = "Total_reply_time";
    const char DEFAULT_DB[] = "Default_db";
    const char NUM_ROWS[] = "Num_rows";
    const char REPLY_SIZE[] = "Reply_size";
    const char NUM_WARNINGS[] = "Num_warnings";
    const char ERR_MSG[] = "Error_msg";
    const char TRANSACTION[] = "Transaction";
    const char TRANSACTION_DUR[] = "Transaction_time";
    const char SERVER[] = "Server";

    std::stringstream header;
    string curr_sep;    // Use empty string as the first separator
    const string& real_sep = m_settings.separator;

    if (data_flags & LOG_DATA_SERVICE)
    {
        header << SERVICE;
        curr_sep = real_sep;
    }
    if (data_flags & LOG_DATA_SESSION)
    {
        header << curr_sep << SESSION;
        curr_sep = real_sep;
    }
    if (data_flags & LOG_DATA_DATE)
    {
        header << curr_sep << DATE;
        curr_sep = real_sep;
    }
    if (data_flags & LOG_DATA_USER)
    {
        header << curr_sep << USERHOST;
        curr_sep = real_sep;
    }
    if (data_flags & LOG_DATA_REPLY_TIME)
    {
        header << curr_sep << REPLY_TIME;
        curr_sep = real_sep;
    }
    if (data_flags & LOG_DATA_QUERY)
    {
        header << curr_sep << QUERY;
    }
    if (data_flags & LOG_DATA_DEFAULT_DB)
    {
        header << curr_sep << DEFAULT_DB;
    }
    if (data_flags & LOG_DATA_TOTAL_REPLY_TIME)
    {
        header << curr_sep << TOTAL_REPLY_TIME;
        curr_sep = real_sep;
    }
    if (data_flags & LOG_DATA_NUM_ROWS)
    {
        header << curr_sep << NUM_ROWS;
        curr_sep = real_sep;
    }
    if (data_flags & LOG_DATA_REPLY_SIZE)
    {
        header << curr_sep << REPLY_SIZE;
        curr_sep = real_sep;
    }
    if (data_flags & LOG_DATA_TRANSACTION)
    {
        header << curr_sep << TRANSACTION;
        curr_sep = real_sep;
    }
    if (data_flags & LOG_DATA_TRANSACTION_DUR)
    {
        header << curr_sep << TRANSACTION_DUR;
        curr_sep = real_sep;
    }
    if (data_flags & LOG_DATA_NUM_WARNINGS)
    {
        header << curr_sep << NUM_WARNINGS;
        curr_sep = real_sep;
    }
    if (data_flags & LOG_DATA_ERR_MSG)
    {
        header << curr_sep << ERR_MSG;
        curr_sep = real_sep;
    }
    if (data_flags & LOG_DATA_SERVER)
    {
        header << curr_sep << SERVER;
        curr_sep = real_sep;
    }
    header << '\n';
    return header.str();
}

string QlaFilterSession::generate_log_entry(uint64_t data_flags, const LogEventElems& elems)
{
    /* Printing to the file in parts would likely cause garbled printing if several threads write
     * simultaneously, so we have to first print to a string. */
    std::stringstream output;
    string curr_sep;    // Use empty string as the first separator
    const string& real_sep = m_log->settings().separator;

    if (data_flags & QlaInstance::LOG_DATA_SERVICE)
    {
        output << m_service;
        curr_sep = real_sep;
    }
    if (data_flags & QlaInstance::LOG_DATA_SESSION)
    {
        output << curr_sep << m_ses_id;
        curr_sep = real_sep;
    }
    if (data_flags & QlaInstance::LOG_DATA_DATE)
    {
        output << curr_sep << m_wall_time_str;
        curr_sep = real_sep;
    }
    if (data_flags & QlaInstance::LOG_DATA_USER)
    {
        output << curr_sep << m_user << "@" << m_remote;
        curr_sep = real_sep;
    }
    if (data_flags & QlaInstance::LOG_DATA_REPLY_TIME)
    {
        auto secs = mxb::to_secs(elems.first_response_time - elems.begin_time);
        output << curr_sep << int(m_log->settings().duration_multiplier * secs + 0.5);
        curr_sep = real_sep;
    }
    if (data_flags & QlaInstance::LOG_DATA_QUERY)
    {
        output << curr_sep;
        if (!m_log->settings().query_newline.empty())
        {
            print_string_replace_newlines(elems.sql.data(), elems.sql.length(),
                                          m_log->settings().query_newline.c_str(),
                                          &output);
        }
        else
        {
            // The newline replacement is an empty string so print the query as is
            output.write(elems.sql.data(), elems.sql.length());
        }
        curr_sep = real_sep;
    }
    if (data_flags & QlaInstance::LOG_DATA_DEFAULT_DB)
    {
        const auto& maria_ses = static_cast<const MYSQL_session&>(protocol_data());
        const char* db = maria_ses.current_db.empty() ? "(none)" : maria_ses.current_db.c_str();

        output << curr_sep << db;
        curr_sep = real_sep;
    }
    if (data_flags & QlaInstance::LOG_DATA_TOTAL_REPLY_TIME)
    {
        auto secs = mxb::to_secs(elems.last_response_time - elems.begin_time);
        output << curr_sep << int(m_log->settings().duration_multiplier * secs + 0.5);
        curr_sep = real_sep;
    }
    if (data_flags & QlaInstance::LOG_DATA_NUM_ROWS)
    {
        output << curr_sep << elems.reply.rows_read();
        curr_sep = real_sep;
    }
    if (data_flags & QlaInstance::LOG_DATA_REPLY_SIZE)
    {
        output << curr_sep << elems.reply.size();
        curr_sep = real_sep;
    }
    if (data_flags & QlaInstance::LOG_DATA_TRANSACTION)
    {
        output << curr_sep;
        if (m_qc_type_mask & mxs::sql::TYPE_BEGIN_TRX)
        {
            output << "BEGIN";
        }
        else if (m_qc_type_mask & mxs::sql::TYPE_COMMIT)
        {
            output << "COMMIT";
        }
        else if (m_qc_type_mask & mxs::sql::TYPE_ROLLBACK)
        {
            output << "ROLLBACK";
        }
        curr_sep = real_sep;
    }
    if (data_flags & QlaInstance::LOG_DATA_TRANSACTION_DUR)
    {
        output << curr_sep;
        if (m_qc_type_mask & mxs::sql::TYPE_COMMIT)
        {
            auto secs = mxb::to_secs(elems.last_response_time - m_trx_begin_time);
            output << int(m_log->settings().duration_multiplier * secs + 0.5);
        }
        curr_sep = real_sep;
    }
    if (data_flags & QlaInstance::LOG_DATA_NUM_WARNINGS)
    {
        output << curr_sep << elems.reply.num_warnings();
        curr_sep = real_sep;
    }
    if (data_flags & QlaInstance::LOG_DATA_ERR_MSG)
    {
        output << curr_sep;
        if (elems.reply.error())
        {
            output << elems.reply.error().message();
        }
        curr_sep = real_sep;
    }
    if (data_flags & QlaInstance::LOG_DATA_SERVER)
    {
        output << curr_sep;
        if (!elems.down.empty())
        {
            output << elems.down.front()->target()->name();
        }
        curr_sep = real_sep;
    }
    output << "\n";
    return output.str();
}

bool QlaInstance::LogManager::write_to_logfile(std::ofstream& of, const std::string& contents) const
{
    bool error = false;

    if (!(of << contents))
    {
        error = true;
    }
    else if (!error && m_settings.flush_writes)
    {
        if (!(of.flush()))
        {
            error = true;
        }
    }

    return !error;
}

/**
 * Write an entry to the session log file.
 *
 * @param   entry  Log entry contents
 */
void QlaFilterSession::write_session_log_entry(const string& entry)
{
    mxb_assert(m_sSession_file);
    if (!m_log->write_to_logfile(m_sSession_file->log_stream, entry))
    {
        if (!m_write_error_logged)
        {
            MXB_ERROR("Failed to write to session log file '%s'. Suppressing further similar warnings.",
                      m_filename.c_str());
            m_write_error_logged = true;
        }
    }
}

bool QlaFilterSession::should_activate()
{
    const auto& settings = m_log->settings();
    bool user_ok = true;
    bool host_ok = true;

    if (!settings.source.empty())
    {
        host_ok = m_remote == settings.source;
    }
    else if (settings.source_match || settings.source_exclude)
    {
        host_ok = (!settings.source_match || settings.source_match.match(m_remote))
            && (!settings.source_exclude || !settings.source_exclude.match(m_remote));
    }

    if (!settings.user_name.empty())
    {
        user_ok = m_user == settings.user_name;
    }
    else if (settings.user_match || settings.user_exclude)
    {
        user_ok = (!settings.user_match || settings.user_match.match(m_user))
            && (!settings.user_exclude || !settings.user_exclude.match(m_user));
    }

    return host_ok && user_ok;
}

/**
 * Write an entry to the shared log file.
 *
 * @param   entry  Log entry contents
 */
void QlaInstance::LogManager::write_unified_log_entry(const string& entry)
{
    int global_rot_count = mxs_get_log_rotation_count();
    if (global_rot_count > m_rotation_count)
    {
        m_rotation_count = global_rot_count;
        std::lock_guard<std::mutex> guard(m_file_lock);
        check_reopen_file(m_unified_filename, m_settings.log_file_data_flags, &m_sUnified_file);
    }

    auto pWorker = mxs::RoutingWorker::get_current();
    auto pShared_data = m_qlalog.get_shared_data_by_index(pWorker->index());
    pShared_data->send_update({m_sUnified_file, entry, m_settings.flush_writes});
}

/**
 * Write an entry to stdout.
 *
 * @param entry Log entry contents
 */
void QlaInstance::LogManager::write_stdout_log_entry(const string& entry) const
{
    std::cout << entry;

    if (m_settings.flush_writes)
    {
        std::cout.flush();
    }
}

namespace
{

void print_string_replace_newlines(const char* sql_string,
                                   size_t sql_str_len,
                                   const char* rep_newline,
                                   std::stringstream* output)
{
    mxb_assert(output);
    size_t line_begin = 0;
    size_t search_pos = 0;
    while (search_pos < sql_str_len)
    {
        int line_end_chars = 0;
        // A newline is either \r\n, \n or \r
        if (sql_string[search_pos] == '\r')
        {
            if (search_pos + 1 < sql_str_len && sql_string[search_pos + 1] == '\n')
            {
                // Got \r\n
                line_end_chars = 2;
            }
            else
            {
                // Just \r
                line_end_chars = 1;
            }
        }
        else if (sql_string[search_pos] == '\n')
        {
            // Just \n
            line_end_chars = 1;
        }

        if (line_end_chars > 0)
        {
            // Found line ending characters, write out the line excluding line end.
            output->write(&sql_string[line_begin], search_pos - line_begin);
            *output << rep_newline;
            // Next line begins after line end chars
            line_begin = search_pos + line_end_chars;
            // For \r\n, advance search_pos
            search_pos += line_end_chars - 1;
        }

        search_pos++;
    }

    // Print anything left
    if (line_begin < sql_str_len)
    {
        output->write(&sql_string[line_begin], sql_str_len - line_begin);
    }
}

/**
 * Open a file if it doesn't exist.
 *
 * @param filename Filename
 * @param ppFile Double pointer to old file. The file can be null.
 * @return True if new file was opened successfully. False, if file already existed or if new file
 * could not be opened. If false is returned, the caller should check that the file object exists.
 */
bool check_replace_file(const string& filename, SFile* psFile)
{
    const char retry_later[] = "Logging to file is disabled. The operation will be retried later.";

    // Check if file exists and create it if not.
    std::ifstream try_file(filename);
    bool newfile = !try_file.is_open();

    if (newfile)
    {
        *psFile = open_file(filename, std::ios_base::app);
        if (!(*psFile)->log_stream.is_open())
        {
            MXB_ERROR("Could not open log file '%s'. open() failed with error code %i: '%s'. %s",
                      filename.c_str(), errno, mxb_strerror(errno), retry_later);
        }
        MXB_INFO("Log file '%s' recreated.", filename.c_str());
    }

    return newfile;
}

bool cb_log(const MODULECMD_ARG* argv, json_t** output)
{
    mxb_assert(argv->argc > 0);
    mxb_assert(argv->argv[0].type.type == MODULECMD_ARG_FILTER);

    MXS_FILTER_DEF* filter = argv[0].argv->value.filter;
    QlaInstance* instance = reinterpret_cast<QlaInstance*>(filter_def_get_instance(filter));
    int start = argv->argc > 1 ? atoi(argv->argv[1].value.string) : 0;
    int end = argv->argc > 2 ? atoi(argv->argv[2].value.string) : 0;

    return instance->read_to_json(start, end, output);
}
}

/**
 * The module entry point routine.
 *
 * @return The module object
 */
extern "C" MXS_MODULE* MXS_CREATE_MODULE()
{
    modulecmd_arg_type_t args[] =
    {
        {
            MODULECMD_ARG_FILTER | MODULECMD_ARG_NAME_MATCHES_DOMAIN,
            "Filter to read logs from"
        },
        {
            MODULECMD_ARG_STRING | MODULECMD_ARG_OPTIONAL,
            "Start reading from this line"
        },
        {
            MODULECMD_ARG_STRING | MODULECMD_ARG_OPTIONAL,
            "Stop reading at this line (exclusive)"
        }
    };

    modulecmd_register_command(MXB_MODULE_NAME, "log", MODULECMD_TYPE_PASSIVE,
                               cb_log, 3, args,
                               "Show unified log file as a JSON array");

    static const char description[] = "A simple query logging filter";
    static MXS_MODULE info =
    {
        mxs::MODULE_INFO_VERSION,
        MXB_MODULE_NAME,
        mxs::ModuleType::FILTER,
        mxs::ModuleStatus::GA,
        MXS_FILTER_VERSION,
        description,
        "V1.1.1",
        CAPABILITIES,
        &mxs::FilterApi<QlaInstance>::s_api,
        nullptr,
        nullptr,
        nullptr,
        nullptr,
        &s_spec
    };

    return &info;
}<|MERGE_RESOLUTION|>--- conflicted
+++ resolved
@@ -484,12 +484,7 @@
 {
     std::string_view query = parser().get_sql(queue);
 
-<<<<<<< HEAD
-    if (m_active && !query.empty() && m_log->match_exclude(query.data(), query.length()))
-=======
-    if (m_active && modutil_extract_SQL(*queue, &query, &query_len)
-        && (m_matched = m_log->match_exclude(query, query_len)))
->>>>>>> add1e134
+    if (m_active && !query.empty() && (m_matched = m_log->match_exclude(query.data(), query.length())))
     {
         const uint32_t data_flags = m_log->settings().log_file_data_flags;
 
