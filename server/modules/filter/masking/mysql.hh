--- conflicted
+++ resolved
@@ -21,525 +21,7 @@
 #include <mysql.h>
 #include <maxsql/mariadb.hh>
 #include <maxscale/buffer.hh>
-<<<<<<< HEAD
 #include <maxscale/protocol/mariadb/mysql.hh>
-=======
-#include <maxscale/mysql_utils.hh>
-#include <maxscale/protocol/mariadb/mysql.hh>
-
-/**
- * @class LEncInt
- *
- * @c LEncInt is a thin wrapper around a MySQL length encoded integer
- * that makes it simple to extract length encoded integers from packets.
- */
-class LEncInt
-{
-public:
-    /**
-     * Constructor
-     *
-     * @param pData  Pointer to the beginning of an length encoded integer.
-     */
-    LEncInt(uint8_t* pData)
-    {
-        m_value = mxq::leint_value(pData);
-    }
-
-    /**
-     * Constructor
-     *
-     * @param pData  Pointer to a pointer to the beginning of an length
-     *               encoded integer. After the call, the pointer will be advanced
-     *               to point at the byte following the length encoded integer.
-     */
-    LEncInt(uint8_t** ppData)
-    {
-        size_t nBytes = mxq::leint_bytes(*ppData);
-        m_value = mxq::leint_value(*ppData);
-        *ppData += nBytes;
-    }
-
-    /**
-     * @return The value of the length encoded integer.
-     */
-    uint64_t value() const
-    {
-        return m_value;
-    }
-
-    /**
-     * @return The value of the length encoded integer.
-     */
-    operator uint64_t() const
-    {
-        return value();
-    }
-
-    /**
-     * Write the integer to an @c std::ostream.
-     *
-     * @param out  The stream.
-     *
-     * @return The stream provided as argument.
-     */
-    std::ostream& print(std::ostream& out) const
-    {
-        out << m_value;
-        return out;
-    }
-
-private:
-    uint64_t m_value;
-};
-
-/**
- * Stream the integer to an @c std::ostream.
- *
- * @param out  A stream.
- * @param i    A length encoded integer.
- *
- * @return The stream provided as argument.
- */
-inline std::ostream& operator<<(std::ostream& out, const LEncInt& i)
-{
-    return i.print(out);
-}
-
-/**
- * @class LEncString
- *
- * @c LEncString is a thin wrapper around a MySQL length encoded string
- * that makes it simpler to use length encoded strings in conjunction with
- * @c char* and @c std::string strings.
- */
-class LEncString
-{
-public:
-    /**
-     * @class iterator
-     *
-     * A _random access iterator_ to a @c LEncString.
-     */
-    class iterator : public std::iterator<std::random_access_iterator_tag
-                                          , char
-                                          , std::ptrdiff_t
-                                          , char*
-                                          , char&>
-    {
-    public:
-        iterator(char* pS)
-            : m_pS(pS)
-        {
-        }
-
-        iterator& operator++()
-        {
-            mxb_assert(m_pS);
-            ++m_pS;
-            return *this;
-        }
-
-        iterator operator++(int)
-        {
-            iterator rv(*this);
-            ++(*this);
-            return rv;
-        }
-
-        iterator operator+(ptrdiff_t n)
-        {
-            mxb_assert(m_pS);
-            iterator rv = m_pS;
-            rv += n;
-            return rv;
-        }
-
-        iterator& operator+=(ptrdiff_t n)
-        {
-            mxb_assert(m_pS);
-            m_pS += n;
-            return *this;
-        }
-
-        iterator& operator-=(ptrdiff_t n)
-        {
-            mxb_assert(m_pS);
-            m_pS -= n;
-            return *this;
-        }
-
-        ptrdiff_t operator-(const iterator& rhs) const
-        {
-            mxb_assert(m_pS);
-            mxb_assert(rhs.m_pS);
-            return m_pS - rhs.m_pS;
-        }
-
-        bool operator==(const iterator& rhs) const
-        {
-            return m_pS == rhs.m_pS;
-        }
-
-        bool operator!=(const iterator& rhs) const
-        {
-            return !(*this == rhs);
-        }
-
-        bool operator<(const iterator& rhs) const
-        {
-            return m_pS < rhs.m_pS;
-        }
-
-        bool operator<=(const iterator& rhs) const
-        {
-            return m_pS < rhs.m_pS;
-        }
-
-        bool operator>(const iterator& rhs) const
-        {
-            return m_pS > rhs.m_pS;
-        }
-
-        bool operator>=(const iterator& rhs) const
-        {
-            return m_pS > rhs.m_pS;
-        }
-
-        reference operator*()
-        {
-            mxb_assert(m_pS);
-            return *m_pS;
-        }
-
-        reference operator[](ptrdiff_t i)
-        {
-            mxb_assert(m_pS);
-            return m_pS[i];
-        }
-
-    private:
-        char* m_pS;
-    };
-
-    /**
-     * Constructor
-     *
-     * @param pData  Pointer to the beginning of a length encoded string
-     */
-    LEncString(uint8_t* pData, size_t length = std::numeric_limits<size_t>::max())
-    {
-        // NULL is sent as 0xfb. See https://dev.mysql.com/doc/internals/en/com-query-response.html
-        if (length != 0 && *pData != 0xfb)
-        {
-            m_pString = mxq::lestr_consume(&pData, &m_length);
-            mxb_assert(m_length <= length);
-        }
-        else
-        {
-            m_pString = NULL;
-            m_length = 0;
-        }
-    }
-
-    /**
-     * Constructor
-     *
-     * @param ppData  Pointer to a pointer to the beginning of a length
-     *                encoded string. After the call, the pointer will point
-     *                one past the end of the length encoded string.
-     */
-    LEncString(uint8_t** ppData, size_t length = std::numeric_limits<size_t>::max())
-    {
-        // NULL is sent as 0xfb. See https://dev.mysql.com/doc/internals/en/com-query-response.html
-        if (length != 0 && **ppData != 0xfb)
-        {
-            m_pString = mxq::lestr_consume(ppData, &m_length);
-            mxb_assert(m_length <= length);
-        }
-        else
-        {
-            m_pString = NULL;
-            m_length = 0;
-
-            if (length != 0)
-            {
-                ++(*ppData);
-            }
-        }
-    }
-
-    /**
-     * Returns an iterator to the beginning of the string.
-     *
-     * @return A random access iterator.
-     */
-    iterator begin()
-    {
-        return iterator(m_pString);
-    }
-
-    /**
-     * Returns an iterator one past the end of the string.
-     *
-     * @return A random access iterator.
-     */
-    iterator end()
-    {
-        return iterator(m_pString + m_length);
-    }
-
-    /**
-     * @return The length of the string.
-     */
-    size_t length() const
-    {
-        return m_length;
-    }
-
-    /**
-     * @return True if the string is empty, false otherwise.
-     */
-    bool empty() const
-    {
-        return m_length == 0;
-    }
-
-    /**
-     * Compare for equality in a case-sensitive fashion.
-     *
-     * @param s  The string to compare with.
-     *
-     * @return True, if the strings are equal.
-     */
-    bool eq(const LEncString& s) const
-    {
-        return m_length == s.m_length ? (memcmp(m_pString, s.m_pString, m_length) == 0) : false;
-    }
-
-    /**
-     * Compare for equality in case-insensitive fashion.
-     *
-     * @param s  The string to compare with.
-     *
-     * @return True, if the strings are equal.
-     */
-    bool case_eq(const LEncString& s) const
-    {
-        return m_length == s.m_length ? (strncasecmp(m_pString, s.m_pString, m_length) == 0) : false;
-    }
-
-    /**
-     * Compare for equality in a case-sensitive fashion
-     *
-     * @param s  The string to compare with.
-     *
-     * @return True, if the strings are equal.
-     */
-    bool eq(const char* zString) const
-    {
-        size_t length = strlen(zString);
-
-        return m_length == length ? (memcmp(m_pString, zString, m_length) == 0) : false;
-    }
-
-    /**
-     * Compare for equality in a case-insensitive fashion.
-     *
-     * @param s  The string to compare with.
-     *
-     * @return True, if the strings are equal.
-     */
-    bool case_eq(const char* zString) const
-    {
-        size_t length = strlen(zString);
-
-        return m_length == length ? (strncasecmp(m_pString, zString, m_length) == 0) : false;
-    }
-
-    /**
-     * Compare for equality in a case-sensitive fashion
-     *
-     * @param s  The string to compare with.
-     *
-     * @return True, if the strings are equal.
-     */
-    bool eq(const std::string& s) const
-    {
-        return m_length == s.length() ? (memcmp(m_pString, s.data(), m_length) == 0) : false;
-    }
-
-    /**
-     * Compare for equality in a case-insensitive fashion
-     *
-     * @param s  The string to compare with.
-     *
-     * @return True, if the strings are equal.
-     */
-    bool case_eq(const std::string& s) const
-    {
-        return m_length == s.length() ? (strncasecmp(m_pString, s.data(), m_length) == 0) : false;
-    }
-
-    /**
-     * Convert a @c LEncString to the equivalent @c std::string.
-     *
-     * @return An @c std::string
-     */
-    std::string to_string() const
-    {
-        if (m_pString)
-        {
-            return std::string(m_pString, m_length);
-        }
-        else
-        {
-            return std::string("NULL");
-        }
-    }
-
-    /**
-     * Print the string to a @c ostream.
-     *
-     * @param o  The @c ostream to print the string to.
-     *
-     * @return The stream provided as parameter.
-     */
-    std::ostream& print(std::ostream& o) const
-    {
-        o.write(m_pString, m_length);
-        return o;
-    }
-
-    /**
-     * Is NULL
-     *
-     * @return True, if the string represents a NULL value.
-     */
-    bool is_null() const
-    {
-        return m_pString == NULL;
-    }
-
-private:
-    char*  m_pString;   /*<! Pointer to beginning of string, NOT zero-terminated. */
-    size_t m_length;    /*<! Length of string. */
-};
-
-/**
- * Compare two strings for equality.
- *
- * @param lhs  A string.
- * @param rhs  Another string.
- *
- * @return True, if the strings are equal.
- */
-inline bool operator==(const LEncString& lhs, const LEncString& rhs)
-{
-    return lhs.eq(rhs);
-}
-
-/**
- * Compare two strings for equality.
- *
- * @param lhs  A string.
- * @param rhs  Another string.
- *
- * @return True, if the strings are equal.
- */
-inline bool operator==(const std::string& lhs, const LEncString& rhs)
-{
-    return rhs.eq(lhs);
-}
-
-/**
- * Compare two strings for equality.
- *
- * @param lhs  A string.
- * @param rhs  Another string.
- *
- * @return True, if the strings are equal.
- */
-inline bool operator==(const LEncString& lhs, const std::string& rhs)
-{
-    return lhs.eq(rhs);
-}
-
-/**
- * Compare two strings for equality.
- *
- * @param lhs  A string.
- * @param rhs  Another string.
- *
- * @return True, if the strings are equal.
- */
-inline bool operator==(const LEncString& lhs, const char* zRhs)
-{
-    return lhs.eq(zRhs);
-}
-
-/**
- * Stream a @c LEncString to an @c ostream.
- *
- * @param out  The @c ostream to stream to.
- * @param x    The string.
- *
- * @return The @c ostream provided as argument.
- */
-inline std::ostream& operator<<(std::ostream& out, const LEncString& s)
-{
-    return s.print(out);
-}
-
-/**
- * Create an iterator placed at a particular position relative to another iterator.
- *
- * @param it  An iterator.
- * @param n   Steps to move, either negative or positive.
- *
- * @return An iterator referring to the new position. The result is undefined
- *         if @c n causes the iterator to conceptually move before the beginning
- *         of the string or beyond the end.
- */
-inline LEncString::iterator operator+(const LEncString::iterator& it, ptrdiff_t n)
-{
-    LEncString::iterator rv(it);
-    rv += n;
-    return it;
-}
-
-/**
- * Create an iterator placed at a particular position relative to another iterator.
- *
- * @param it  An iterator.
- * @param n   Steps to move, either negative or positive.
- *
- * @return An iterator referring to the new position. The result is undefined
- *         if @c n causes the iterator to conceptually move before the beginning
- *         of the string or beyond the end.
- */
-inline LEncString::iterator operator+(ptrdiff_t n, const LEncString::iterator& it)
-{
-    return it + n;
-}
-
-/**
- * Create an iterator placed at a particular position relative to another iterator.
- *
- * @param it  An iterator.
- * @param n   Steps to move, either negative or positive.
- *
- * @return An iterator referring to the new position. The result is undefined
- *         if @c n causes the iterator to conceptually move before the beginning
- *         of the string or beyond the end.
- */
-inline LEncString::iterator operator-(const LEncString::iterator& it, ptrdiff_t n)
-{
-    LEncString::iterator rv(it);
-    rv -= n;
-    return it;
-}
->>>>>>> 68549437
 
 /**
  * @class ComPacket
