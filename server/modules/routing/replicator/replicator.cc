--- conflicted
+++ resolved
@@ -45,33 +45,6 @@
 using std::chrono::milliseconds;
 using std::chrono::seconds;
 
-<<<<<<< HEAD
-namespace
-{
-std::vector<cdc::Server> service_to_servers(SERVICE* service)
-{
-    std::vector<cdc::Server> servers;
-
-    // Since this isn't a worker thread, execute it on one
-    mxs::MainWorker::get()->call(
-        [&]() {
-        for (auto s : service->reachable_servers())
-        {
-            if (s->is_master() || status_is_blr(s->status()))
-            {
-                // TODO: per-server credentials aren't exposed in the public class
-                const auto& cfg = *service->config();
-                servers.push_back({s->address(), s->port(), cfg.user, cfg.password, s->proxy_protocol()});
-            }
-        }
-    });
-
-    return servers;
-}
-}
-
-=======
->>>>>>> 1e29dc74
 namespace cdc
 {
 
@@ -317,27 +290,6 @@
     }
 }
 
-<<<<<<< HEAD
-bool Replicator::Imp::is_owner() const
-{
-    bool is_owner = true;
-
-    if (m_cnf.cooperate)
-    {
-        mxs::MainWorker::get()->call(
-            [&]() {
-            if (const auto* cluster = m_cnf.service->cluster())
-            {
-                is_owner = cluster->is_running() && cluster->is_cluster_owner();
-            }
-        });
-    }
-
-    return is_owner;
-}
-
-=======
->>>>>>> 1e29dc74
 void Replicator::Imp::wait()
 {
     std::unique_lock<std::mutex> guard(m_lock);
