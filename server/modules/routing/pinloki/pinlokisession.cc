/*
 * Copyright (c) 2018 MariaDB Corporation Ab
 * Copyright (c) 2023 MariaDB plc, Finnish Branch
 *
 * Use of this software is governed by the Business Source License included
 * in the LICENSE.TXT file and at www.mariadb.com/bsl11.
 *
 * Change Date: 2027-08-18
 *
 * On the date above, in accordance with the Business Source License, use
 * of this software will be governed by version 2 or later of the General
 * Public License.
 */

#include "pinlokisession.hh"
#include "rpl_event.hh"

#include <maxscale/protocol/mariadb/mysql.hh>
#include <maxscale/protocol/mariadb/resultset.hh>
#include <maxbase/string.hh>

using std::chrono::duration_cast;
using std::chrono::seconds;
using std::chrono::steady_clock;

namespace
{

// Some common constants usually queried by various client libraries and monitoring solutions. The values were
// extracted from MariaDB 10.5.10 with minor modifications, namely @@license and @@sql_mode.
const std::map<std::string, std::string> constant_variables =
{
    {"@@session.auto_increment_increment", "1"                 },
    {"@@character_set_client",             "utf8"              },
    {"@@character_set_connection",         "utf8"              },
    {"@@character_set_results",            "utf8"              },
    {"@@character_set_server",             "utf8mb4"           },
    {"@@collation_server",                 "utf8mb4_general_ci"},
    {"@@collation_connection",             "utf8_general_ci"   },
    {"@@init_connect",                     ""                  },
    {"@@interactive_timeout",              "28800"             },
    {"@@license",                          "BSL"               },
    {"@@lower_case_table_names",           "0"                 },
    {"@@max_allowed_packet",               "16777216"          },
    {"@@net_write_timeout",                "60"                },
    {"@@performance_schema",               "0"                 },
    {"@@query_cache_size",                 "1048576"           },
    {"@@query_cache_type",                 "OFF"               },
    {"@@sql_mode",                         ""                  },
    {"@@system_time_zone",                 "UTC"               },
    {"@@time_zone",                        "SYSTEM"            },
    {"@@tx_isolation",                     "REPEATABLE-READ"   },
    {"@@wait_timeout",                     "28800"             },
};

GWBUF create_resultset(const std::vector<std::string>& columns, const std::vector<std::string>& row)
{
    auto rset = ResultSet::create(columns);

    if (!row.empty())
    {
        rset->add_row(row);
    }

    return rset->as_buffer();
}

GWBUF create_slave_running_error()
{
    return mariadb::create_error_packet(
        1, 1198, "HY000",
        "This operation cannot be performed as you have a running replica; run STOP SLAVE first");
}

GWBUF create_select_master_error()
{
    return mariadb::create_error_packet(
        1, 1198, "HY000",
        "Manual master configuration is not possible when `select_master=true` is used.");
}

GWBUF create_change_master_error(const std::string& err)
{
    return mariadb::create_error_packet(1, 1198, "HY000", err.c_str());
}
}

namespace pinloki
{
PinlokiSession::PinlokiSession(MXS_SESSION* pSession, Pinloki* router)
    : mxs::RouterSession(pSession)
    , m_router(router)
{
    pSession->client_dcb->add_callback(DCB::Reason::HIGH_WATER, high_water_mark_reached, this);
    pSession->client_dcb->add_callback(DCB::Reason::LOW_WATER, low_water_mark_reached, this);
}

PinlokiSession::~PinlokiSession()
{
    if (m_mgw_dcid)
    {
        m_pSession->cancel_dcall(m_mgw_dcid);
    }
}

bool PinlokiSession::routeQuery(GWBUF&& buf)
{
    int rval = 0;
    auto cmd = mxs_mysql_get_command(buf);
    GWBUF response;

    switch (cmd)
    {
    case MXS_COM_REGISTER_SLAVE:
        // Register slave (maybe grab the slave's server_id if we need it)
        MXB_INFO("COM_REGISTER_SLAVE");
        response = mariadb::create_ok_packet();
        break;

    case MXS_COM_XPAND_REPL:
        response = mariadb::create_error_packet(1, 1236, "HY000",
                                                "XPand replication is not supported.");
        rval = 1;
        break;

    case MXS_COM_BINLOG_DUMP:
        // Start dumping binlogs
        MXB_INFO("COM_BINLOG_DUMP");
        try
        {
            pinloki::SendCallback send_cb = [this](const mxq::RplEvent& event) {
                return send_event(event);
            };
            pinloki::WorkerCallback worker_cb = [this]() -> mxb::Worker& {
                return *m_pSession->worker();
            };
            pinloki::AbortCallback abort_cb = [this](){
                this->m_pSession->kill();
            };

            m_reader = std::make_unique<Reader>(
                send_cb, worker_cb, abort_cb, m_router->inventory()->config(),
                m_gtid_list, std::chrono::seconds(m_heartbeat_period));

            // The call to start() can end up sending events to the client. To make sure we don't call
            // clientReply inside routeQuery, do the actual start inside of a lcall. If the session is closed
            // right after routeQuery returns, we might end up starting and stopping the reader but it'll
            // still function as expected.
            m_pSession->worker()->lcall([this](){
                m_reader->start();
            });

            rval = 1;
        }
        catch (const GtidNotFoundError& err)
        {
            MXB_SINFO("Could not find GTID: " << err.what());
            response = mariadb::create_error_packet(1, 1236, "HY000", err.what());
            rval = 1;
        }
        catch (const BinlogReadError& err)
        {
            MXB_ERROR("Binlog read error: %s", err.what());
        }
        catch (const mxq::EncryptionError& err)
        {
            MXB_ERROR("Encryption error: %s", err.what());
        }
        break;

    case MXS_COM_QUERY:
        try
        {
            const auto& sql = get_sql_string(buf);
            MXB_DEBUG("COM_QUERY: %s", sql.c_str());
            parser::parse(sql, this);
            rval = 1;
        }
        catch (const BinlogWriteError& err)
        {
            MXB_ERROR("Binlog write error: %s", err.what());
        }
        break;

    case COM_QUIT:
        rval = 1;
        break;

    case MXS_COM_PING:
        response = mariadb::create_ok_packet();
        break;

    default:
        MXB_ERROR("Unrecognized command %i", cmd);
    }

    if (response)
    {
        set_response(std::move(response));
        rval = 1;
    }

    return rval;
}

bool PinlokiSession::clientReply(GWBUF&& packet, const mxs::ReplyRoute& down, const mxs::Reply& reply)
{
    mxb_assert_message(!true, "This should not happen");
    return 0;
}

GWBUF PinlokiSession::make_buffer(Prefix prefix, const uint8_t* ptr, size_t size)
{
    GWBUF buffer(MYSQL_HEADER_LEN + size + prefix);

    mariadb::set_byte3(buffer.data(), size + prefix);
    buffer.data()[3] = m_seq++;
    if (prefix == PREFIX_OK)
    {
        buffer.data()[MYSQL_HEADER_LEN] = 0;
    }

    if (size)
    {
        memcpy(buffer.data() + MYSQL_HEADER_LEN + prefix, ptr, size);
    }

    return buffer;
}

void PinlokiSession::send_event(const maxsql::RplEvent& event)
{
    const uint8_t* ptr = reinterpret_cast<const uint8_t*>(event.pBuffer());
    long size = event.buffer_size();
    Prefix prefix = PREFIX_OK;

    while (size > 0)
    {
        size_t payload_len = std::min(size, GW_MYSQL_MAX_PACKET_LEN - prefix);
        send(make_buffer(prefix, ptr, payload_len));

        if (size == GW_MYSQL_MAX_PACKET_LEN - prefix)
        {
            send(make_buffer(PREFIX_NONE, nullptr, 0));
        }

        prefix = PREFIX_NONE;
        ptr += payload_len;
        size -= payload_len;
    }
}

void PinlokiSession::send(GWBUF&& buffer)
{
    const mxs::ReplyRoute down;
    const mxs::Reply reply;
    mxs::RouterSession::clientReply(std::move(buffer), down, reply);
}

int PinlokiSession::high_water_mark_reached(DCB* dcb, DCB::Reason reason, void* userdata)
{
    PinlokiSession* pSession = static_cast<PinlokiSession*>(userdata);
    pSession->m_reader->set_in_high_water(true);
    return 0;
}

int PinlokiSession::low_water_mark_reached(DCB* dcb, DCB::Reason reason, void* userdata)
{
    PinlokiSession* pSession = static_cast<PinlokiSession*>(userdata);
    pSession->m_reader->set_in_high_water(false);

    auto callback = [pSession, ref = pSession->m_reader->get_ref()]() {
        if (auto r = ref.lock())
        {
            pSession->m_reader->send_events();
        }
    };

    pSession->m_pSession->worker()->execute(callback, mxs::RoutingWorker::EXECUTE_QUEUED);

    return 0;
}

void PinlokiSession::select(const std::vector<std::string>& fields, const std::vector<std::string>& aliases)
{
    static const std::set<std::string> gtid_pos_sel_var =
    {
        "@@gtid_slave_pos",
        "@@global.gtid_slave_pos",
        "@@gtid_current_pos",
        "@@global.gtid_current_pos",
        "@@gtid_binlog_pos",
        "@@global.gtid_binlog_pos"
    };

    static const std::set<std::string> version_vars =
    {
        "version()",
        "@@version",
        "@@global.version"
    };

    static const std::set<std::string> server_id_vars =
    {
        "@@server_id",
        "@@global.server_id"
    };

    auto values = fields;

    for (auto& a : values)
    {
        auto val = mxb::lower_case_copy(a);
        if (val == "unix_timestamp()")
        {
            a = std::to_string(time(nullptr));
        }
        else if (version_vars.count(val))
        {
            a = m_pSession->service->version_string();
        }
        else if (val == "@@version_comment")
        {
            a = "pinloki";      // Helps detect when something is replicating from pinloki.
        }
        else if (val == "@@read_only")
        {
            a = "1";    // Always in read-only mode
        }
        else if (val == "@@global.gtid_domain_id")
        {
            // Note: The slave that requests this doesn't use it for anything. It's only used
            //       to check whether the variable exists. Return the default domain 0.
            a = "0";
        }
        else if (val == "@master_binlog_checksum")
        {
            // TODO: Store the master's response to this (Connector-C doesn't
            //       seem to work without replication checksums).
            a = "CRC32";
        }
        else if (server_id_vars.count(val))
        {
            a = std::to_string(m_router->config().server_id());
        }
        else if (gtid_pos_sel_var.count(val))
        {
            a = m_router->gtid_io_pos().to_string();
        }
        else
        {
            auto it = constant_variables.find(val);

            if (it != constant_variables.end())
            {
                a = it->second;
            }
        }
    }

    set_response(create_resultset(aliases, values));
}

void PinlokiSession::set(const std::string& key, const std::string& value)
{
    GWBUF buf;

    if (key == "@slave_connect_state")
    {
        auto gtid_list = mxq::GtidList::from_string(value);

        if (!gtid_list.is_valid())
        {
            const char* const msg = "Replica trying to connect with "
                                    "invalid GTID (@@slave_connect_state)";
            MXB_WARNING(msg);
            buf = mariadb::create_error_packet(1, 1941, "HY000", msg);
        }
        else
        {
            m_gtid_list = std::move(gtid_list);
            buf = mariadb::create_ok_packet();
        }
    }
    else if (key == "@master_heartbeat_period")
    {
        m_heartbeat_period = strtol(value.c_str(), nullptr, 10) / 1000000000;
        buf = mariadb::create_ok_packet();
    }
    else if (key == "gtid_slave_pos")
    {
        mxq::GtidList gtid_list = mxq::GtidList::from_string(value);

        if (!gtid_list.is_valid())
        {
            buf = mariadb::create_error_packet(1, 1941, "HY000",
                                               "Could not parse GTID");
        }
        else if (m_router->is_slave_running())
        {
            buf = mariadb::create_error_packet(
                1, 1198, "HY000",
                "This operation cannot be performed as you have a running replica;"
                " run STOP SLAVE first");
        }
        else
        {
            m_router->set_gtid_slave_pos(gtid_list);
            buf = mariadb::create_ok_packet();
        }
    }
    else
    {
        MXB_SINFO("Ignore set " << key << " = " << value);
        buf = mariadb::create_ok_packet();
    }

    set_response(std::move(buf));
}

void PinlokiSession::change_master_to(const parser::ChangeMasterValues& values)
{
    GWBUF buf;

    if (m_router->is_slave_running())
    {
        buf = create_slave_running_error();
    }
    else
    {
        auto err_str = m_router->change_master(values);
        if (err_str.empty())
        {
            buf = mariadb::create_ok_packet();
        }
        else
        {
            buf = create_change_master_error(err_str);
        }
    }

    set_response(std::move(buf));
}

void PinlokiSession::start_slave()
{
    GWBUF buf;

    std::string err_str = m_router->start_slave();

    if (err_str.empty())
    {
        buf = mariadb::create_ok_packet();
    }
    else
    {
        // Slave not configured
        buf = mariadb::create_error_packet(
            1, 1200, "HY000",
            err_str.c_str());
    }

    set_response(std::move(buf));
}

void PinlokiSession::stop_slave()
{
    if (m_router->is_slave_running())
    {
        m_router->stop_slave();
    }

    set_response(mariadb::create_ok_packet());
}

void PinlokiSession::reset_slave()
{
    GWBUF buf;

    if (m_router->is_slave_running())
    {
        buf = create_slave_running_error();
    }
    else if (m_router->config().select_master())
    {
        buf = create_select_master_error();
    }
    else
    {
        m_router->reset_slave();
        buf = mariadb::create_ok_packet();
    }

    set_response(std::move(buf));
}

void PinlokiSession::show_slave_status(bool all)
{
    set_response(m_router->show_slave_status(all));
}

void PinlokiSession::show_master_status()
{
    auto files = m_router->inventory()->file_names();
    auto rset = ResultSet::create({"File", "Position", "Binlog_Do_DB", "Binlog_Ignore_DB"});

    if (!files.empty())
    {
        auto a = get_file_name_and_size(files.back());
        rset->add_row({a.first, a.second, "", ""});
    }

    set_response(rset->as_buffer());
}

void PinlokiSession::show_binlogs()
{
    auto rset = ResultSet::create({"Log_name", "File_size"});

    for (const auto& file : m_router->inventory()->file_names())
    {
        auto a = get_file_name_and_size(file);
        rset->add_row({a.first, a.second});
    }

    set_response(rset->as_buffer());
}

void PinlokiSession::show_variables(const std::string& like)
{
    static const std::set<std::string> gtid_pos_var = {
        "gtid_slave_pos", "gtid_current_pos", "gtid_binlog_pos"
    };

    std::vector<std::string> values;

    auto val = mxb::lower_case_copy(like);

    if (val == "server_id")
    {
        values = {like, std::to_string(m_router->config().server_id())};
    }
    else if (gtid_pos_var.count(val))
    {
        values = {like, m_router->gtid_io_pos().to_string()};
    }

    set_response(create_resultset({"Variable_name", "Value"}, values));
}

GWBUF PinlokiSession::check_mgw_status(const std::string& header, const mxq::GtidList& target,
                                       std::chrono::steady_clock::time_point start, int timeout)
{
    GWBUF result;

    if (m_router->gtid_io_pos().is_included(target))
    {
        result = create_resultset({header}, {"0"});
    }
    else if (duration_cast<seconds>(steady_clock::now() - start).count() > timeout)
    {
        result = create_resultset({header}, {"-1"});
    }

    return result;
}

void PinlokiSession::master_gtid_wait(const std::string& gtid, int timeout)
{
    mxb_assert(m_mgw_dcid == 0);
    auto header = "master_gtid_wait('" + gtid + "', " + std::to_string(timeout) + ")";
    auto target = mxq::GtidList::from_string(gtid);
    auto start = steady_clock::now();

    auto cb = [this, start, target, timeout, header]() {
        bool again = true;

        if (GWBUF buf = check_mgw_status(header, target, start, timeout))
        {
            send(std::move(buf));
            m_mgw_dcid = 0;
            again = false;
        }

        return again;
    };

    if (target.is_valid())
    {
        if (GWBUF buf = check_mgw_status(header, target, start, timeout))
        {
            set_response(std::move(buf));
        }
        else
        {
            m_mgw_dcid = m_pSession->dcall(1000ms, cb);
        }
    }
    else
    {
        set_response(create_resultset({header}, {"-1"}));
    }
}

void PinlokiSession::purge_logs(const std::string& up_to)
{
    switch (purge_binlogs(m_router->inventory(), up_to))
    {
    case PurgeResult::Ok:
        set_response(mariadb::create_ok_packet());
        break;

    case PurgeResult::PartialPurge:
        MXB_SINFO("Could not purge all requested binlogs");
        set_response(mariadb::create_ok_packet());
        break;

    case PurgeResult::UpToFileNotFound:
        set_response(mariadb::create_error_packet(
            1, 1373, "HY000",
            MAKE_STR("Target log " << up_to << " not found in binlog index").c_str()));
    }
}

void PinlokiSession::error(const std::string& err)
{
<<<<<<< HEAD
    set_response(mariadb::create_error_packet(1, 1064, "42000", err.c_str()));
=======
    mxb_assert(!err.empty());
    send(mariadb::create_error_packet_ptr(1, 1064, "42000", err.c_str()));
>>>>>>> 099782b6
}
}<|MERGE_RESOLUTION|>--- conflicted
+++ resolved
@@ -624,11 +624,7 @@
 
 void PinlokiSession::error(const std::string& err)
 {
-<<<<<<< HEAD
+    mxb_assert(!err.empty());
     set_response(mariadb::create_error_packet(1, 1064, "42000", err.c_str()));
-=======
-    mxb_assert(!err.empty());
-    send(mariadb::create_error_packet_ptr(1, 1064, "42000", err.c_str()));
->>>>>>> 099782b6
 }
 }