/*
 * Copyright (c) 2020 MariaDB Corporation Ab
 *
 * Use of this software is governed by the Business Source License included
 * in the LICENSE.TXT file and at www.mariadb.com/bsl11.
 *
 * Change Date: 2026-01-04
 *
 * On the date above, in accordance with the Business Source License, use
 * of this software will be governed by version 2 or later of the General
 * Public License.
 */

#pragma once

#include <maxbase/exception.hh>
#include <maxbase/worker.hh>
#include <maxbase/stopwatch.hh>

#include "file_reader.hh"
#include "rpl_event.hh"

using namespace std::chrono_literals;

namespace pinloki
{

using SendCallback = std::function<void (const maxsql::RplEvent&)>;
using WorkerCallback = std::function<mxb::Worker& ()>;

class Reader
{
public:
    Reader(SendCallback cb,
           WorkerCallback worker_cb,
           const Config& conf,
           const maxsql::GtidList& start_gl,
           const std::chrono::seconds& heartbeat_interval);
    ~Reader();

    void start();

    void set_in_high_water(bool in_high_water);
    void send_events();

private:
    static uint32_t epoll_update(struct MXB_POLL_DATA* data, MXB_WORKER* worker, uint32_t events);
    void            start_reading();
    bool            poll_start_reading(mxb::Worker::Call::action_t action);
    void            notify_concrete_reader(uint32_t events);

    bool generate_heartbeats(mxb::Worker::Call::action_t action);

    struct PollData : public MXB_POLL_DATA
    {
        PollData() = default;
        PollData(Reader* reader, mxb::Worker* worker);
        Reader* reader;
    };

    std::unique_ptr<FileReader> m_sFile_reader;

<<<<<<< HEAD
    Callback          m_cb;
    InventoryReader   m_inventory;
    PollData          m_reader_poll_data;
    mxb::Worker*      m_worker;
    mxb::Worker::DCId m_dcid = 0;
    mxq::RplEvent     m_event;  // Stores the latest event that hasn't been processed
    maxbase::Timer    m_timer {10s};
=======
    SendCallback    m_send_callback;
    WorkerCallback  m_get_worker;
    bool            m_in_high_water = false;
    InventoryReader m_inventory;
    PollData        m_reader_poll_data;
    maxbase::Timer  m_timer {10s};
>>>>>>> 83dd945b

    // Related to delayed start
    maxsql::GtidList  m_start_gtid_list;
    mxb::Worker::DCId m_startup_poll_dcid = 0;

    // Heartbeat related variables
    mxb::Worker::DCId                     m_heartbeat_dcid = 0;
    std::chrono::seconds                  m_heartbeat_interval;
    std::chrono::steady_clock::time_point m_last_event;
};
}<|MERGE_RESOLUTION|>--- conflicted
+++ resolved
@@ -60,22 +60,12 @@
 
     std::unique_ptr<FileReader> m_sFile_reader;
 
-<<<<<<< HEAD
-    Callback          m_cb;
-    InventoryReader   m_inventory;
-    PollData          m_reader_poll_data;
-    mxb::Worker*      m_worker;
-    mxb::Worker::DCId m_dcid = 0;
-    mxq::RplEvent     m_event;  // Stores the latest event that hasn't been processed
-    maxbase::Timer    m_timer {10s};
-=======
     SendCallback    m_send_callback;
     WorkerCallback  m_get_worker;
     bool            m_in_high_water = false;
     InventoryReader m_inventory;
     PollData        m_reader_poll_data;
     maxbase::Timer  m_timer {10s};
->>>>>>> 83dd945b
 
     // Related to delayed start
     maxsql::GtidList  m_start_gtid_list;
