/*
 * Copyright (c) 2018 MariaDB Corporation Ab
 *
 * Use of this software is governed by the Business Source License included
 * in the LICENSE.TXT file and at www.mariadb.com/bsl11.
 *
 * Change Date: 2024-08-24
 *
 * On the date above, in accordance with the Business Source License, use
 * of this software will be governed by version 2 or later of the General
 * Public License.
 */

#include "pinloki.hh"
#include "pinlokisession.hh"

#include <maxscale/protocol/mariadb/resultset.hh>
#include <maxscale/json.hh>
#include <maxscale/modutil.hh>

#include <fstream>
#include <sys/types.h>
#include <sys/stat.h>
#include <unistd.h>
#include <dirent.h>
#include <fcntl.h>

using namespace std::chrono_literals;


using maxbase::operator<<;
using wall_time::operator<<;

namespace pinloki
{

namespace
{

/**
 * @brief get_inode
 * @param file_name to check. Links are followed.
 * @return the inode of the file, or a negative number if something went wrong
 */
int get_inode(const std::string& file_name)
{
    int fd = open(file_name.c_str(), O_RDONLY);

    if (fd < 0)
    {
        return -1;
    }

    struct stat file_stat;
    int ret = fstat(fd, &file_stat);
    if (ret < 0)
    {
        close(fd);
        return -1;
    }

    close(fd);
    return file_stat.st_ino;
}

/**
 * @brief get_open_inodes
 * @return return a vector of inodes of the files the program currently has open
 */
std::vector<int> get_open_inodes()
{
    std::vector<int> vec;
    const std::string proc_fd_dir = "/proc/self/fd";

    DIR* dir;
    struct dirent* ent;
    if ((dir = opendir(proc_fd_dir.c_str())) != nullptr)
    {
        while ((ent = readdir (dir)) != nullptr)
        {
            if (ent->d_type == DT_LNK)
            {
                int inode = get_inode(proc_fd_dir + '/' + ent->d_name);
                if (inode >= 0)
                {
                    vec.push_back(inode);
                }
            }
        }
        closedir (dir);
    }
    else
    {
        MXB_SERROR("Could not open directory " << proc_fd_dir);
        mxb_assert(!true);
    }

    return vec;
}

/** Last modification time of file_name, or wall_time::TimePoint::max() on error */
wall_time::TimePoint file_mod_time(const std::string& file_name)
{
    auto ret = wall_time::TimePoint::max();
    int fd = open(file_name.c_str(), O_RDONLY);
    if (fd >= 0)
    {
        struct stat file_stat;
        if (fstat(fd, &file_stat) >= 0)
        {
            ret = mxb::timespec_to_time_point<wall_time::Clock>(file_stat.st_mtim);
        }
        close(fd);
    }

    return ret;
}

/** Modification time of the oldest log file or wall_time::TimePoint::max() if there are no logs */
wall_time::TimePoint oldest_logfile_time(InventoryWriter* pInventory)
{
    auto ret = wall_time::TimePoint::max();
    const auto& file_names = pInventory->file_names();
    if (!file_names.empty())
    {
        ret = file_mod_time(first_string(file_names));
    }

    return ret;
}
}


std::pair<std::string, std::string> get_file_name_and_size(const std::string& filepath)
{
    std::string file = filepath;
    std::string size = "0";

    if (!file.empty())
    {
        auto pos = file.find_last_of('/');

        if (pos != std::string::npos)
        {
            file = file.substr(pos + 1);
        }

        struct stat st;
        if (stat(filepath.c_str(), &st) == 0)
        {
            size = std::to_string(st.st_size);
        }
    }

    return {file, size};
}

Pinloki::Pinloki(SERVICE* pService, Config&& config)
    : m_config(std::move(config))
    , m_service(pService)
    , m_inventory(m_config)
{
    auto rpl_state = m_inventory.rpl_state();
    if (!rpl_state.empty())
    {
        m_config.set_boot_strap_gtid_list(rpl_state);
    }

    if (m_master_config.load(m_config))
    {
        if (m_master_config.slave_running)
        {
            start_slave();
        }
    }
    else if (m_config.select_master())
    {
        start_slave();
    }

    // Kick of the independent purging
    if (m_config.expire_log_duration().count())
    {
        maxbase::Worker* worker = maxbase::Worker::get_current();
        mxb_assert(worker);

        using namespace std::chrono;
        auto ms = duration_cast<milliseconds>(m_config.purge_startup_delay());
        worker->delayed_call(ms, &Pinloki::purge_old_binlogs, this);
    }
}

// static
Pinloki* Pinloki::create(SERVICE* pService, mxs::ConfigParameters* pParams)
{
    Pinloki* rval = nullptr;
    Config config(pService->name());

    if (config.configure(*pParams))
    {
        rval = new Pinloki(pService, std::move(config));
        pService->set_custom_version_suffix("-BinlogRouter");
    }

    return rval;
}

mxs::RouterSession* Pinloki::newSession(MXS_SESSION* pSession, const mxs::Endpoints& endpoints)
{
    return new PinlokiSession(pSession, this);
}

json_t* Pinloki::diagnostics() const
{
    json_t* rval = json_object();
    std::lock_guard<std::mutex> guard(m_lock);

    auto current_binlog = last_string(m_inventory.file_names());

    json_object_set_new(rval, "gtid_io_pos", json_string(gtid_io_pos().to_string().c_str()));
    json_object_set_new(rval, "current_binlog", json_string(current_binlog.c_str()));

    json_t* cnf = json_object();
    json_object_set_new(cnf, "host", json_string(m_master_config.host.c_str()));
    json_object_set_new(cnf, "port", json_integer(m_master_config.port));
    json_object_set_new(cnf, "user", json_string(m_master_config.user.c_str()));
    json_object_set_new(cnf, "ssl", json_boolean(m_master_config.ssl));

    if (m_master_config.ssl)
    {
        json_object_set_new(cnf, "ssl_ca", json_string(m_master_config.ssl_ca.c_str()));
        json_object_set_new(cnf, "ssl_capath", json_string(m_master_config.ssl_capath.c_str()));
        json_object_set_new(cnf, "ssl_cert", json_string(m_master_config.ssl_cert.c_str()));
        json_object_set_new(cnf, "ssl_cipher", json_string(m_master_config.ssl_cipher.c_str()));
        json_object_set_new(cnf, "ssl_crl", json_string(m_master_config.ssl_crl.c_str()));
        json_object_set_new(cnf, "ssl_crlpath", json_string(m_master_config.ssl_crlpath.c_str()));
        json_object_set_new(cnf, "ssl_key", json_string(m_master_config.ssl_key.c_str()));
        json_object_set_new(cnf, "ssl_verify_server_cert",
                            json_boolean(m_master_config.ssl_verify_server_cert));
    }

    json_object_set_new(rval, "master_config", cnf);

    return rval;
}

uint64_t Pinloki::getCapabilities() const
{
    return RCAP_TYPE_CONTIGUOUS_INPUT;
}

bool Pinloki::configure(mxs::ConfigParameters* pParams)
{
    return true;
}

const Config& Pinloki::config() const
{
    return m_config;
}

InventoryWriter* Pinloki::inventory()
{
    return &m_inventory;
}

std::string Pinloki::change_master(const parser::ChangeMasterValues& values)
{
    std::lock_guard<std::mutex> guard(m_lock);

    using CMT = pinloki::ChangeMasterType;
    std::vector<std::string> errors;

    for (const auto& a : values)
    {
        switch (a.first)
        {
        case CMT::MASTER_HOST:
            m_master_config.host = a.second;
            break;

        case CMT::MASTER_PORT:
            m_master_config.port = atoi(a.second.c_str());
            if (m_master_config.port == 0)
            {
                errors.push_back(MAKE_STR("Invalid port number " << a.second));
            }
            break;

        case CMT::MASTER_USER:
            m_master_config.user = a.second;
            break;

        case CMT::MASTER_PASSWORD:
            m_master_config.password = a.second;
            break;

        case CMT::MASTER_USE_GTID:
            m_master_config.use_gtid = strcasecmp(a.second.c_str(), "slave_pos") == 0;
            if (!m_master_config.use_gtid)
            {
                errors.push_back("MASTER_USE_GTID must specify slave_pos");
            }
            break;

        case CMT::MASTER_SSL:
            m_master_config.ssl = a.second.front() != '0';
            break;

        case CMT::MASTER_SSL_CA:
            m_master_config.ssl_ca = a.second;
            break;

        case CMT::MASTER_SSL_CAPATH:
            m_master_config.ssl_capath = a.second;
            break;

        case CMT::MASTER_SSL_CERT:
            m_master_config.ssl_cert = a.second;
            break;

        case CMT::MASTER_SSL_CRL:
            m_master_config.ssl_crl = a.second;
            break;

        case CMT::MASTER_SSL_CRLPATH:
            m_master_config.ssl_crlpath = a.second;
            break;

        case CMT::MASTER_SSL_KEY:
            m_master_config.ssl_key = a.second;
            break;

        case CMT::MASTER_SSL_CIPHER:
            m_master_config.ssl_cipher = a.second;
            break;

        case CMT::MASTER_SSL_VERIFY_SERVER_CERT:
            m_master_config.ssl_verify_server_cert = a.second.front() != '0';
            break;

        case CMT::MASTER_LOG_FILE:
        case CMT::MASTER_LOG_POS:
        case CMT::RELAY_LOG_FILE:
        case CMT::RELAY_LOG_POS:
            errors.push_back("Binlogrouter does not support file/position based replication."
                             " Use MASTER_USE_GTID=slave_pos.");
            break;

        case CMT::MASTER_HEARTBEAT_PERIOD:
            MXB_SWARNING("Option " << to_string(a.first) << " ignored");
            break;

        default:
            errors.push_back("Binlogrouter does not yet support the option " + to_string(a.first));
            break;
        }
    }

    std::string err_str = mxb::join(errors, "\n");

    if (err_str.empty())
    {
        m_master_config.save(m_config);
    }

    return err_str;
}

std::string Pinloki::verify_master_settings()
{
    if (m_config.select_master())
    {
        return "";
    }

    using CMT = pinloki::ChangeMasterType;
    std::set<CMT> mandatory {CMT::MASTER_HOST, CMT::MASTER_PORT, CMT::MASTER_USER,
                             CMT::MASTER_PASSWORD, CMT::MASTER_USE_GTID};
    auto mandatory_notset {mandatory};
    std::vector<std::string> errors;

    for (const auto& m : mandatory)
    {
        bool erase = false;

        switch (m)
        {
        case CMT::MASTER_HOST:
            if (!m_master_config.host.empty())
            {
                erase = true;
            }
            break;

        case CMT::MASTER_PORT:
            if (m_master_config.port != 0)
            {
                erase = true;
            }
            break;

        case CMT::MASTER_USER:
            if (!m_master_config.user.empty())
            {
                erase = true;
            }
            break;

        case CMT::MASTER_PASSWORD:
            if (!m_master_config.password.empty())
            {
                erase = true;
            }
            break;

        case CMT::MASTER_USE_GTID:
            if (m_master_config.use_gtid)
            {
                erase = true;
            }
            break;

        default:
            break;
        }

        if (erase)
        {
            mandatory_notset.erase(m);
        }
    }

    for (auto& v : mandatory_notset)
    {
        errors.push_back(MAKE_STR("Mandatory value " << to_string(v) << " not provided"));
    }

    std::string err_str = mxb::join(errors, "\n");

    if (!err_str.empty())
    {
        MXS_SERROR(err_str);
    }

    return err_str;
}

bool Pinloki::is_slave_running() const
{
    std::lock_guard<std::mutex> guard(m_lock);
    return m_writer.get();
}

maxsql::Connection::ConnectionDetails Pinloki::generate_details()
{
    maxsql::Connection::ConnectionDetails details;
    details.timeout = m_config.net_timeout();

    if (m_config.select_master())
    {
        for (auto srv : m_service->reachable_servers())
        {
            if (srv->is_master())
            {
                details.host = mxb::Host(srv->address(), srv->port());
<<<<<<< HEAD
                details.user = m_service->config()->user;
                details.password = m_service->config()->password;
=======
                m_master_config.host = srv->address();
                m_master_config.port = srv->port();
                details.user = m_master_config.user = m_pService->config()->user;
                details.password = m_master_config.password = m_pService->config()->password;
>>>>>>> 1e9bf249

                if (auto ssl = srv->ssl().config())
                {
                    details.ssl = m_master_config.ssl = true;
                    details.ssl_ca = m_master_config.ssl_ca = ssl->ca;
                    details.ssl_cert = m_master_config.ssl_cert = ssl->cert;
                    details.ssl_crl = m_master_config.ssl_crl = ssl->crl;
                    details.ssl_key = m_master_config.ssl_key = ssl->key;
                    details.ssl_cipher = m_master_config.ssl_cipher = ssl->cipher;
                    details.ssl_verify_server_cert =
                        m_master_config.ssl_verify_server_cert = ssl->verify_peer;
                }

                m_master_config.use_gtid = true;
                m_master_config.save(m_config);

                break;
            }
        }
    }
    else
    {
        details.host = mxb::Host(m_master_config.host, m_master_config.port);
        details.user = m_master_config.user;
        details.password = m_master_config.password;

        if (m_master_config.ssl)
        {
            details.ssl = true;
            details.ssl_ca = m_master_config.ssl_ca;
            details.ssl_capath = m_master_config.ssl_capath;
            details.ssl_cert = m_master_config.ssl_cert;
            details.ssl_crl = m_master_config.ssl_crl;
            details.ssl_crlpath = m_master_config.ssl_crlpath;
            details.ssl_key = m_master_config.ssl_key;
            details.ssl_cipher = m_master_config.ssl_cipher;
            details.ssl_verify_server_cert = m_master_config.ssl_verify_server_cert;
        }
    }

    return details;
}

std::string Pinloki::start_slave()
{
    std::lock_guard<std::mutex> guard(m_lock);
    const auto& cfg = m_master_config;

    std::string err_str = verify_master_settings();

    if (err_str.empty())
    {
        MXS_INFO("Starting slave");

        Writer::Generator generator = std::bind(&Pinloki::generate_details, this);
        m_writer = std::make_unique<Writer>(generator, mxs::MainWorker::get(), inventory());

        m_master_config.slave_running = true;
        m_master_config.save(m_config);
    }

    return err_str;
}

void Pinloki::stop_slave()
{
    std::lock_guard<std::mutex> guard(m_lock);
    MXS_INFO("Stopping slave");

    mxb_assert(m_writer);
    // The current GTID position must be stored so that subsequent START SLAVE commands know to resume
    // replication from the correct position.
    set_gtid(m_writer->get_gtid_io_pos());

    m_writer.reset();
    m_master_config.slave_running = false;
    m_master_config.save(m_config);
}

void Pinloki::reset_slave()
{
    std::lock_guard<std::mutex> guard(m_lock);
    MXS_INFO("Resetting slave");
    m_master_config = MasterConfig();
}

GWBUF* Pinloki::show_slave_status() const
{
    std::lock_guard<std::mutex> guard(m_lock);

    const auto& files = m_inventory.file_names();
    auto file_and_pos = get_file_name_and_size(last_string(files));

    auto rset = ResultSet::create({});
    rset->add_row({});

    rset->add_column("Slave_IO_State", m_writer ? "Waiting for master to send event" : "");
    rset->add_column("Master_Host", m_master_config.host);
    rset->add_column("Master_User", m_master_config.user);
    rset->add_column("Master_Port", std::to_string(m_master_config.port));
    rset->add_column("Connect_Retry", "1");
    rset->add_column("Master_Log_File", file_and_pos.first.c_str());
    rset->add_column("Read_Master_Log_Pos", file_and_pos.second.c_str());
    rset->add_column("Relay_Log_File", "mysqld-relay-bin.000001");
    rset->add_column("Relay_Log_Pos", "4");
    rset->add_column("Relay_Master_Log_File", "binlog.000001");
    rset->add_column("Slave_IO_Running", m_writer ? "Yes" : "No");
    rset->add_column("Slave_SQL_Running", m_writer ? "Yes" : "No");
    rset->add_column("Replicate_Do_DB", "");
    rset->add_column("Replicate_Ignore_DB", "");
    rset->add_column("Replicate_Do_Table", "");
    rset->add_column("Replicate_Ignore_Table", "");
    rset->add_column("Replicate_Wild_Do_Table", "");
    rset->add_column("Replicate_Wild_Ignore_Table", "");
    rset->add_column("Last_Errno", "0");
    rset->add_column("Last_Error", "");
    rset->add_column("Skip_Counter", "0");
    rset->add_column("Exec_Master_Log_Pos", file_and_pos.second.c_str());
    rset->add_column("Relay_Log_Space", "0");
    rset->add_column("Until_Condition", "None");
    rset->add_column("Until_Log_File", "");
    rset->add_column("Until_Log_Pos", "0");
    rset->add_column("Master_SSL_Allowed", "No");
    rset->add_column("Master_SSL_CA_File", "");
    rset->add_column("Master_SSL_CA_Path", "");
    rset->add_column("Master_SSL_Cert", "");
    rset->add_column("Master_SSL_Cipher", "");
    rset->add_column("Master_SSL_Key", "");
    rset->add_column("Seconds_Behind_Master", "0");
    rset->add_column("Master_SSL_Verify_Server_Cert", "No");
    rset->add_column("Last_IO_Errno", "0");
    rset->add_column("Last_IO_Error", "");
    rset->add_column("Last_SQL_Errno", "0");
    rset->add_column("Last_SQL_Error", "");
    rset->add_column("Replicate_Ignore_Server_Ids", "");
    rset->add_column("Master_Server_Id", "1");
    rset->add_column("Master_SSL_Crl", "");
    rset->add_column("Master_SSL_Crlpath", "");
    rset->add_column("Using_Gtid", "Slave_Pos");
    rset->add_column("Gtid_IO_Pos", gtid_io_pos().to_string());
    rset->add_column("Replicate_Do_Domain_Ids", "");
    rset->add_column("Replicate_Ignore_Domain_Ids", "");
    rset->add_column("Parallel_Mode", "conservative");
    rset->add_column("SQL_Delay", "0");
    rset->add_column("SQL_Remaining_Delay", "NULL");
    rset->add_column("Slave_SQL_Running_State",
                     "Slave has read all relay log; waiting for the slave I/O thread to update it");
    rset->add_column("Slave_DDL_Groups", "0");
    rset->add_column("Slave_Non_Transactional_Groups", "0");
    rset->add_column("Slave_Transactional_Groups", "0");

    return rset->as_buffer().release();
}

void Pinloki::set_gtid(const mxq::GtidList& gtid)
{
    m_config.set_boot_strap_gtid_list(gtid.to_string());
}

mxq::GtidList Pinloki::gtid_io_pos() const
{
    return m_writer ? m_writer->get_gtid_io_pos() : m_config.boot_strap_gtid_list();
}

void Pinloki::MasterConfig::save(const Config& config) const
{
    auto js = json_pack(
        "{"
        "s: b,"     // slave_running
        "s: s,"     // host
        "s: i,"     // port
        "s: s,"     // user
        "s: s,"     // password
        "s: b,"     // use_gtid
        "s: b,"     // ssl
        "s: s,"     // ssl_ca
        "s: s,"     // ssl_capath
        "s: s,"     // ssl_cert
        "s: s,"     // ssl_crl
        "s: s,"     // ssl_crlpath
        "s: s,"     // ssl_key
        "s: s,"     // ssl_cipher
        "s: b"      // ssl_verify_server_cert
        "}",
        "slave_running", slave_running,
        "host", host.c_str(),
        "port", port,
        "user", user.c_str(),
        "password", password.c_str(),   // TODO: Encrypt this
        "use_gtid", use_gtid,
        "ssl", ssl,
        "ssl_ca", ssl_ca.c_str(),
        "ssl_capath", ssl_capath.c_str(),
        "ssl_cert", ssl_cert.c_str(),
        "ssl_crl", ssl_crl.c_str(),
        "ssl_crlpath", ssl_crlpath.c_str(),
        "ssl_key", ssl_key.c_str(),
        "ssl_cipher", ssl_cipher.c_str(),
        "ssl_verify_server_cert", ssl_verify_server_cert);

    mxb_assert(js);
    json_dump_file(js, config.master_info_file().c_str(), JSON_COMPACT);
    json_decref(js);
}

bool Pinloki::MasterConfig::load(const Config& config)
{
    bool rval = false;

    if (access(config.master_info_file().c_str(), F_OK) == 0)
    {
        json_error_t err;
        auto js = json_load_file(config.master_info_file().c_str(), 0, &err);

        if (js)
        {
            rval = true;

            mxs::get_json_bool(js, "slave_running", &slave_running);
            mxs::get_json_string(js, "host", &host);
            mxs::get_json_int(js, "port", &port);
            mxs::get_json_string(js, "user", &user);
            mxs::get_json_string(js, "password", &password);
            mxs::get_json_bool(js, "use_gtid", &use_gtid);
            mxs::get_json_bool(js, "ssl", &ssl);
            mxs::get_json_string(js, "ssl_ca", &ssl_ca);
            mxs::get_json_string(js, "ssl_capath", &ssl_capath);
            mxs::get_json_string(js, "ssl_cert", &ssl_cert);
            mxs::get_json_string(js, "ssl_crl", &ssl_crl);
            mxs::get_json_string(js, "ssl_crlpath", &ssl_crlpath);
            mxs::get_json_string(js, "ssl_key", &ssl_key);
            mxs::get_json_string(js, "ssl_cipher", &ssl_cipher);
            mxs::get_json_bool(js, "ssl_verify_server_cert", &ssl_verify_server_cert);

            json_decref(js);
        }
        else
        {
            MXS_INFO("Failed to load master info JSON file: %s", err.text);
        }
    }

    return rval;
}

PurgeResult purge_binlogs(InventoryWriter* pInventory, const std::string& up_to)
{
    auto files = pInventory->file_names();
    auto up_to_ite = std::find(files.begin(), files.end(), pInventory->config().path(up_to));

    if (up_to_ite == files.end())
    {
        return PurgeResult::UpToFileNotFound;
    }
    else
    {
        auto open_inodes = get_open_inodes();
        std::sort(begin(open_inodes), end(open_inodes));

        for (auto ite = files.begin(); ite != up_to_ite; ite++)
        {
            auto inode = get_inode(*ite);

            if (std::binary_search(begin(open_inodes), end(open_inodes), inode))
            {
                MXB_SINFO("Binlog purge stopped at open file " << *ite);
                return PurgeResult::PartialPurge;
            }

            pInventory->pop_front(*ite);
            remove(ite->c_str());
        }
    }

    return PurgeResult::Ok;
}

bool Pinloki::purge_old_binlogs(mxb::Worker::Call::action_t action)
{
    if (action == mxb::Worker::Call::CANCEL)
    {
        return false;
    }

    auto now = wall_time::Clock::now();
    auto purge_before = now - config().expire_log_duration();
    const auto& file_names = m_inventory.file_names();

    auto files_to_keep = std::max(1, config().expire_log_minimum_files());      // at least one
    int max_files_to_purge = file_names.size() - files_to_keep;

    int purge_index = -1;
    for (int i = 0; i < max_files_to_purge; ++i)
    {
        auto file_time = file_mod_time(file_names[i]);
        if (file_time <= purge_before)
        {
            purge_index = i;
        }
        else
        {
            break;
        }
    }

    if (purge_index >= 0)
    {
        ++purge_index;      // purge_binlogs() purges up-to, but not including the file argument
        purge_binlogs(&m_inventory, file_names[purge_index]);
    }

    // Purge done, figure out when to do the next purge.

    auto oldest_time = oldest_logfile_time(&m_inventory);
    wall_time::TimePoint next_purge_time = oldest_time + config().expire_log_duration() + 1s;

    if (oldest_time == wall_time::TimePoint::max()
        || next_purge_time < now)
    {
        // No logs, or purge prevented due to expire_log_minimum_files.
        next_purge_time = now + m_config.purge_poll_timeout();
    }

    maxbase::Worker* worker = maxbase::Worker::get_current();
    mxb_assert(worker);

    using namespace std::chrono;
    auto wait_ms = duration_cast<milliseconds>(next_purge_time - now);

    worker->delayed_call(wait_ms, &Pinloki::purge_old_binlogs, this);

    return false;
}
}

extern "C" MXS_MODULE* MXS_CREATE_MODULE()
{
    static MXS_MODULE info =
    {
        MXS_MODULE_API_ROUTER,
        MXS_MODULE_ALPHA_RELEASE,
        MXS_ROUTER_VERSION,
        "Pinloki",
        "V1.0.0",
        RCAP_TYPE_CONTIGUOUS_INPUT,
        &mxs::RouterApi<pinloki::Pinloki>::s_api,
        nullptr,
        nullptr,
        nullptr,
        nullptr,
        {{nullptr}},
        pinloki::Config::spec()
    };

    return &info;
}<|MERGE_RESOLUTION|>--- conflicted
+++ resolved
@@ -464,15 +464,10 @@
             if (srv->is_master())
             {
                 details.host = mxb::Host(srv->address(), srv->port());
-<<<<<<< HEAD
-                details.user = m_service->config()->user;
-                details.password = m_service->config()->password;
-=======
                 m_master_config.host = srv->address();
                 m_master_config.port = srv->port();
-                details.user = m_master_config.user = m_pService->config()->user;
-                details.password = m_master_config.password = m_pService->config()->password;
->>>>>>> 1e9bf249
+                details.user = m_master_config.user = m_service->config()->user;
+                details.password = m_master_config.password = m_service->config()->password;
 
                 if (auto ssl = srv->ssl().config())
                 {
