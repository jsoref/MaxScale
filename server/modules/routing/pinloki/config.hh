--- conflicted
+++ resolved
@@ -97,11 +97,8 @@
     wall_time::Duration purge_startup_delay() const;
     wall_time::Duration purge_poll_timeout() const;
 
-<<<<<<< HEAD
     bool post_configure(const std::map<std::string, mxs::ConfigParameters>& nested_params) override;
 
-=======
->>>>>>> 7ade073e
 private:
     /** Where the binlog files are stored */
     std::string m_binlog_dir;
@@ -175,10 +172,8 @@
     wall_time::Duration m_purge_startup_delay;
     wall_time::Duration m_purge_poll_timeout;
 
-<<<<<<< HEAD
     std::function<bool()> m_cb;
-=======
+
     std::unique_ptr<BinglogIndexUpdater> m_binlog_files;
->>>>>>> 7ade073e
 };
 }