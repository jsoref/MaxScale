--- conflicted
+++ resolved
@@ -174,11 +174,7 @@
 
         if (m_start)
         {
-<<<<<<< HEAD
-            m_instance->task_handle = worker.delayed_call(1000ms, converter_func, m_instance);
-=======
-            m_instance->task_handle = worker.dcall(1000, converter_func, m_instance);
->>>>>>> 64fcc363
+            m_instance->task_handle = worker.dcall(1000ms, converter_func, m_instance);
         }
     }
 
