--- conflicted
+++ resolved
@@ -498,17 +498,12 @@
         // take place, it'll be done in handleError.
         if (!backend->is_waiting_result() || !reply.has_started())
         {
-<<<<<<< HEAD
-            // Nothing to route to the client
-            return 1;
-=======
             // The buffer contains either an ERR packet, in which case the resultset hasn't started yet, or a
             // resultset with a trailing ERR packet. The full resultset can be discarded as the client hasn't
             // received it yet. In theory we could return this to the client but we don't know if it was
             // interrupted or not so the safer option is to retry it.
             gwbuf_free(writebuf);
-            return;
->>>>>>> 11929331
+            return 1;
         }
     }
 
