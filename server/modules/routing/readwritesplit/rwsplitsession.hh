/*
 * Copyright (c) 2018 MariaDB Corporation Ab
 * Copyright (c) 2023 MariaDB plc, Finnish Branch
 *
 * Use of this software is governed by the Business Source License included
 * in the LICENSE.TXT file and at www.mariadb.com/bsl11.
 *
 * Change Date: 2027-11-30
 *
 * On the date above, in accordance with the Business Source License, use
 * of this software will be governed by version 2 or later of the General
 * Public License.
 */
#pragma once

#include "readwritesplit.hh"
#include "trx.hh"

#include <unordered_map>

#define TARGET_IS_MASTER(t)       mariadb::QueryClassifier::target_is_master(t)
#define TARGET_IS_SLAVE(t)        mariadb::QueryClassifier::target_is_slave(t)
#define TARGET_IS_NAMED_SERVER(t) mariadb::QueryClassifier::target_is_named_server(t)
#define TARGET_IS_ALL(t)          mariadb::QueryClassifier::target_is_all(t)
#define TARGET_IS_RLAG_MAX(t)     mariadb::QueryClassifier::target_is_rlag_max(t)
#define TARGET_IS_LAST_USED(t)    mariadb::QueryClassifier::target_is_last_used(t)

struct ExecInfo
{
    ExecInfo(uint32_t stmt_id, mxs::RWBackend* t = nullptr)
        : id(stmt_id)
        , target(t)
    {
    }

    bool operator==(const ExecInfo& other) const
    {
        return id == other.id;
    }

    uint32_t id;
    // The latest server this was executed on, used to figure out where COM_STMT_FETCH needs to be sent.
    mxs::RWBackend* target = nullptr;
};

/**
 * The client session of a RWSplit instance
 */
class RWSplitSession final : public mxs::RouterSession
                           , private mariadb::QueryClassifier::Handler
{
    RWSplitSession(const RWSplitSession&) = delete;
    RWSplitSession& operator=(const RWSplitSession&) = delete;

public:
    enum
    {
        TARGET_UNDEFINED    = mariadb::QueryClassifier::TARGET_UNDEFINED,
        TARGET_MASTER       = mariadb::QueryClassifier::TARGET_MASTER,
        TARGET_SLAVE        = mariadb::QueryClassifier::TARGET_SLAVE,
        TARGET_NAMED_SERVER = mariadb::QueryClassifier::TARGET_NAMED_SERVER,
        TARGET_ALL          = mariadb::QueryClassifier::TARGET_ALL,
        TARGET_RLAG_MAX     = mariadb::QueryClassifier::TARGET_RLAG_MAX,
        TARGET_LAST_USED    = mariadb::QueryClassifier::TARGET_LAST_USED,
    };

    enum wait_gtid_state
    {
        NONE,
        WAITING_FOR_HEADER,
        RETRYING_ON_MASTER,
        UPDATING_PACKETS,
        READING_GTID,
        GTID_READ_DONE
    };

    ~RWSplitSession();

    /**
     * Create a new router session
     *
     * @param instance Router instance
     * @param session  The session object
     *
     * @return New router session
     */
    static RWSplitSession* create(RWSplit* router, MXS_SESSION* session, const Endpoints& endpoints);

    bool routeQuery(GWBUF&& packet) override;

    bool clientReply(GWBUF&& packet, const mxs::ReplyRoute& down, const mxs::Reply& reply) override;

    bool handleError(mxs::ErrorType type, const std::string& message,
                     mxs::Endpoint* pProblem, const mxs::Reply& reply) override final;

    void endpointConnReleased(mxs::Endpoint* down) override;

    mariadb::QueryClassifier& qc()
    {
        return m_qc;
    }

private:
    RWSplitSession(RWSplit* instance, MXS_SESSION* session, mxs::RWBackends backends);

    struct RoutingPlan
    {
        enum class Type
        {
            NORMAL,
            OTRX_START,
            OTRX_END
        };

        route_target_t  route_target = TARGET_UNDEFINED;
        mxs::RWBackend* target = nullptr;
        Type            type = Type::NORMAL;
    };

    bool open_connections();

<<<<<<< HEAD
    bool route_query(GWBUF&& buffer);
    bool route_session_write(GWBUF&& querybuf, uint8_t command, uint32_t type);
    void continue_large_session_write(GWBUF&& querybuf, uint32_t type);
    bool write_session_command(mxs::RWBackend* backend, GWBUF&& buffer, uint8_t cmd);
    bool route_stmt(GWBUF&& querybuf, const RoutingPlan& res);
    bool route_single_stmt(GWBUF&& buffer, const RoutingPlan& res);
=======
    bool route_query(mxs::Buffer&& buffer);
    bool route_session_write(GWBUF* querybuf, uint8_t command, uint32_t type, const RoutingPlan& plan);
    void continue_large_session_write(GWBUF* querybuf, uint32_t type);
    bool write_session_command(mxs::RWBackend* backend, mxs::Buffer buffer, uint8_t cmd);
    bool route_stmt(mxs::Buffer&& querybuf, const RoutingPlan& res);
    bool route_single_stmt(mxs::Buffer&& buffer, const RoutingPlan& res);
>>>>>>> 8b4f3f30
    bool route_stored_query();
    void close_stale_connections();

    int64_t         get_current_rank();
    mxs::RWBackend* get_hinted_backend(const char* name);
    mxs::RWBackend* get_slave_backend(int max_rlag);
    mxs::RWBackend* get_master_backend();
    mxs::RWBackend* get_last_used_backend();
    mxs::RWBackend* get_target_backend(backend_type_t btype, const char* name, int max_rlag);
    mxs::RWBackend* get_root_master();
    bool            is_gtid_synced(mxs::RWBackend* backend);
    bool            need_slaves();

    // The main target selection function
    mxs::RWBackend* get_target(const GWBUF& buffer, route_target_t route_target);

    RoutingPlan resolve_route(const GWBUF& buffer, const mariadb::QueryClassifier::RouteInfo&);

    bool            handle_target_is_all(GWBUF&& buffer, const RoutingPlan& res);
    mxs::RWBackend* handle_hinted_target(const GWBUF& querybuf, route_target_t route_target);
    mxs::RWBackend* handle_slave_is_target(uint8_t cmd, uint32_t stmt_id);
    mxs::RWBackend* handle_master_is_target();
    bool            handle_got_target(GWBUF&& buffer, mxs::RWBackend* target, bool store);
    bool            handle_routing_failure(GWBUF&& buffer, const RoutingPlan& res);
    bool            prepare_target(mxs::RWBackend* target, route_target_t route_target);
    bool            prepare_connection(mxs::RWBackend* target);
    bool            create_one_connection_for_sescmd();
    void            retry_query(GWBUF&& querybuf, int delay = 1);

    // Transaction state helpers
    bool trx_is_starting() const
    {
        return route_info().trx().is_trx_starting();
    }

    bool trx_is_read_only() const
    {
        return route_info().trx().is_trx_read_only();
    }

    bool trx_is_open() const
    {
        return route_info().trx().is_trx_active();
    }

    bool trx_is_ending() const
    {
        return route_info().trx().is_trx_ending();
    }

    bool is_valid_for_master(const mxs::RWBackend* master);
    bool should_replace_master(mxs::RWBackend* target);
    void replace_master(mxs::RWBackend* target);
    void discard_connection(mxs::RWBackend* target, const std::string& error);
    bool trx_target_still_valid() const;
    bool should_migrate_trx() const;
    bool start_trx_migration(GWBUF&& querybuf);
    void log_master_routing_failure(bool found,
                                    mxs::RWBackend* old_master,
                                    mxs::RWBackend* curr_master);

    void send_readonly_error();
    bool query_not_supported(const GWBUF& querybuf);

    bool handle_causal_read_reply(GWBUF& writebuf, const mxs::Reply& reply, mxs::RWBackend* backend);
    bool should_do_causal_read() const;
    bool continue_causal_read();
    void add_prefix_wait_gtid(GWBUF& origin);
    void correct_packet_sequence(GWBUF& buffer);
    void discard_master_wait_gtid_result(GWBUF& buffer);
    void send_sync_query(mxs::RWBackend* target);

    bool                          need_gtid_probe(const RoutingPlan& plan) const;
    std::pair<GWBUF, RoutingPlan> start_gtid_probe();
    GWBUF                         reset_gtid_probe();
    void                          parse_gtid_result(GWBUF& buffer, const mxs::Reply& reply);

    int get_max_replication_lag();

    bool reuse_prepared_stmt(const GWBUF& buffer);

    bool retry_master_query(mxs::RWBackend* backend);
    bool handle_error_new_connection(mxs::RWBackend* backend, const std::string& errmsg,
                                     mxs::RWBackend::close_type failure_type);
    void manage_transactions(mxs::RWBackend* backend, const GWBUF& writebuf, const mxs::Reply& reply);
    void finish_transaction(mxs::RWBackend* backend);
    bool ignore_response(mxs::RWBackend* backend, const mxs::Reply& reply);

    bool discard_partial_result(GWBUF& buffer, const mxs::Reply& reply);
    void checksum_mismatch();
    void trx_replay_next_stmt();

    void track_tx_isolation(const mxs::Reply& reply);

    // Do we have at least one open slave connection
    bool have_connected_slaves() const;

    /**
     * Start the replaying of the latest transaction
     *
     * @return True if the session can continue. False if the session must be closed.
     */
    bool start_trx_replay();

    /**
     * See if the transaction could be done on a slave
     *
     * @param route_target Target where the query is routed
     *
     * @return True if the query can be attempted on a slave
     */
    bool should_try_trx_on_slave(route_target_t route_target) const;

    /**
     * Track optimistic transaction status
     *
     * Tracks the progress of the optimistic transaction and starts the rollback
     * procedure if the transaction turns out to be one that modifies data.
     *
     * @param buffer Current query
     * @param res    Routing result
     */
    void track_optimistic_trx(GWBUF& buffer, const RoutingPlan& res);

private:
    // QueryClassifier::Handler
    bool lock_to_master() override;
    bool is_locked_to_master() const override;
    bool supports_hint(Hint::Type hint_type) const override;
    bool handle_ignorable_error(mxs::RWBackend* backend, const mxs::Error& error);

    const mariadb::QueryClassifier::RouteInfo& route_info() const
    {
        return m_qc.current_route_info();
    }

    inline bool can_retry_query() const
    {
        /** Individual queries can only be retried if we are not inside
         * a transaction. If a query in a transaction needs to be retried,
         * the whole transaction must be replayed before the retrying is done.
         *
         * @see handle_trx_replay
         */
        return m_config->delayed_retry
               && m_retry_duration < m_config->delayed_retry_timeout.count()
               && !trx_is_open();
    }

    // Whether a transaction replay can remain active
    inline bool can_continue_trx_replay() const
    {
        return replaying_trx() && m_retry_duration < m_config->delayed_retry_timeout.count();
    }

    // Whether a new transaction replay can be started, limited by transaction_replay_max_attempts and
    // transaction_replay_timeout
    inline bool can_start_trx_replay() const;

    inline bool can_recover_servers() const
    {
        return protocol_data().can_recover_state();
    }

    inline bool can_recover_master() const
    {
        return m_config->master_reconnection && can_recover_servers();
    }

    inline bool have_open_connections() const
    {
        return std::any_of(m_raw_backends.begin(), m_raw_backends.end(), [](mxs::RWBackend* b) {
            return b->in_use();
        });
    }

    inline bool is_last_backend(mxs::RWBackend* backend)
    {
        return std::none_of(m_raw_backends.begin(), m_raw_backends.end(), [&](mxs::RWBackend* b) {
            return b->in_use() && b != backend;
        });
    }

    inline bool need_master_for_sescmd()
    {
        return trx_is_open() && !trx_is_read_only() && !in_optimistic_trx()
               && (!m_current_master || !m_current_master->in_use());
    }

    inline bool include_in_checksum(const mxs::Reply& reply) const
    {
        switch (m_config->trx_checksum)
        {
        case TrxChecksum::FULL:
            return true;

        case TrxChecksum::RESULT_ONLY:
            return !reply.is_ok();

        case TrxChecksum::NO_INSERT_ID:
            // TODO: QUERY_TYPE_MASTER_READ implies LAST_INSERT_ID() but explicitly looking for it might
            // be better. However, this only requires the storage of the type bitmask instead of the whole
            // buffer which would be required for the function information.
            return !reply.is_ok()
                   && !mxs::Parser::type_mask_contains(m_qc.current_route_info().type_mask(),
                                                       mxs::sql::TYPE_MASTER_READ);
        }

        mxb_assert(!true);
        return true;
    }

    std::string get_verbose_status()
    {
        return mxb::transform_join(m_backends, [](const auto& a){
            return mxb::cat("{",
                            " Name: ", a.name(),
                            " Open: ", a.in_use() ? "Yes" : "No",
                            " Status: ", a.target()->status_string(),
                            " }");
        });
    }

    inline bool can_route_query(const GWBUF& buffer, const RoutingPlan& res, bool trx_was_ending) const
    {
        bool can_route = false;

        if (m_expected_responses == 0
            || route_info().load_data_active()
            || route_info().multi_part_packet())
        {
            // Not currently doing anything or we're processing a multi-packet query
            can_route = true;
        }
        else if (route_info().stmt_id() != MARIADB_PS_DIRECT_EXEC_ID
                 && res.route_target == TARGET_MASTER
                 && m_prev_plan.route_target == TARGET_MASTER
                 && res.type == m_prev_plan.type
                 && res.target == m_prev_plan.target
                 && res.target == m_current_master
                // If transaction replay is configured, we cannot stream the queries as we need to know
                // what they returned in case the transaction is replayed.
                // TODO: This can be done as long as we track what requests are in-flight.
                 && (!m_config->transaction_replay || !trx_is_open())
                // Causal reads can't support multiple ongoing queries
                 && m_wait_gtid == NONE
                // Can't pipeline more queries until the current transaction ends
                 && !trx_was_ending)
        {
            mxb_assert(res.type == RoutingPlan::Type::NORMAL);
            mxb_assert(m_current_master->is_waiting_result());
            can_route = true;
        }

        return can_route;
    }

    void update_statistics(const RoutingPlan& res)
    {
        auto& stats = m_router->local_server_stats()[res.target->target()];
        stats.inc_total();

        if (res.route_target == TARGET_MASTER)
        {
            mxb::atomic::add(&m_router->stats().n_master, 1, mxb::atomic::RELAXED);
            stats.inc_write();
        }
        else if (res.route_target == TARGET_SLAVE)
        {
            mxb::atomic::add(&m_router->stats().n_slave, 1, mxb::atomic::RELAXED);
            stats.inc_read();
        }

        if (trx_is_ending())
        {
            mxb::atomic::add(route_info().is_trx_still_read_only() ?
                             &m_router->stats().n_ro_trx :
                             &m_router->stats().n_rw_trx,
                             1,
                             mxb::atomic::RELAXED);
        }
    }

    uint32_t extract_binary_ps_id(const GWBUF& buffer)
    {
        const uint8_t* ptr = buffer.data() + MYSQL_PS_ID_OFFSET;
        return mariadb::get_byte4(ptr);
    }

    bool in_optimistic_trx() const
    {
        return m_state == OTRX_STARTING || m_state == OTRX_ACTIVE || m_state == OTRX_ROLLBACK;
    }

    bool replaying_trx() const
    {
        return m_state == TRX_REPLAY || m_state == TRX_REPLAY_INTERRUPTED;
    }

    // How many seconds has the replay took so far. Only accurate during transaction replay.
    int64_t trx_replay_seconds() const
    {
        return std::chrono::duration_cast<std::chrono::seconds>(m_trx_replay_timer.split()).count();
    }

    enum State
    {
        ROUTING,                // Normal routing
        TRX_REPLAY,             // Replaying a transaction
        TRX_REPLAY_INTERRUPTED, // Replaying the interrupted query
        OTRX_STARTING,          // Transaction starting on slave
        OTRX_ACTIVE,            // Transaction open on a slave server
        OTRX_ROLLBACK           // Transaction being rolled back on the slave server
    };

    State m_state = ROUTING;

    mxs::RWBackends  m_backends;                /**< Mem. management, not for use outside RWSplitSession */
    mxs::PRWBackends m_raw_backends;            /**< Backend pointers for use in interfaces . */
    mxs::RWBackend*  m_current_master;          /**< Current master server */
    RoutingPlan      m_prev_plan;               /**< The previous routing plan */

    std::shared_ptr<const RWSConfig::Values> m_config;      /**< Configuration for this session */

    int  m_expected_responses;          /**< Number of expected responses to the current query */
    bool m_locked_to_master {false};    /**< Whether session is permanently locked to the master */
    bool m_check_stale {false};

    std::deque<GWBUF> m_query_queue;    /**< Queued commands waiting to be executed */
    RWSplit*          m_router;         /**< The router instance */
    mxs::RWBackend*   m_sescmd_replier {nullptr};

    std::vector<ExecInfo> m_exec_map;       // Information about COM_STMT_EXECUTE execution

    RWSplit::gtid   m_gtid_pos {0, 0, 0};   /**< Gtid position for causal read */
    wait_gtid_state m_wait_gtid;            /**< State of MASTER_GTID_WAIT reply */
    uint32_t        m_next_seq;             /**< Next packet's sequence number */

    mariadb::QueryClassifier m_qc;      /**< The query classifier. */

    int64_t m_retry_duration;       /**< Total time spent retrying queries */
    Stmt    m_current_query;        /**< Current query being executed */
    Trx     m_trx;                  /**< Current transaction */
    bool    m_can_replay_trx;       /**< Whether the transaction can be replayed */
    Trx     m_replayed_trx;         /**< The transaction we are replaying */
    Stmt    m_interrupted_query;    /**< Query that was interrupted mid-transaction. */
    Trx     m_orig_trx;             /**< The backup of the transaction we're replaying */
    Stmt    m_orig_stmt;            /**< The backup of the statement that was interrupted */
    int64_t m_num_trx_replays = 0;  /**< How many times trx replay has been attempted */

    // The SET TRANSACTION statement if one was sent. Reset after each transaction.
    GWBUF m_set_trx;

    mxb::StopWatch m_trx_replay_timer;      /**< When the last transaction replay started */

    mxb::StopWatch m_session_timer;

    // Number of queries being replayed. If this is larger than zero, the normal routeQuery method is "corked"
    // until the retried queries have been processed. In practice this should always be either 1 or 0.
    int m_pending_retries {0};

    // Map of COM_STMT_PREPARE responses mapped to their SQL
    std::unordered_map<std::string, GWBUF> m_ps_cache;
};

static inline const char* route_target_to_string(route_target_t target)
{
    if (TARGET_IS_MASTER(target))
    {
        return "TARGET_MASTER";
    }
    else if (TARGET_IS_SLAVE(target))
    {
        return "TARGET_SLAVE";
    }
    else if (TARGET_IS_NAMED_SERVER(target))
    {
        return "TARGET_NAMED_SERVER";
    }
    else if (TARGET_IS_ALL(target))
    {
        return "TARGET_ALL";
    }
    else if (TARGET_IS_RLAG_MAX(target))
    {
        return "TARGET_RLAG_MAX";
    }
    else if (TARGET_IS_LAST_USED(target))
    {
        return "TARGET_LAST_USED";
    }
    else
    {
        mxb_assert(!true);
        return "Unknown target value";
    }
}<|MERGE_RESOLUTION|>--- conflicted
+++ resolved
@@ -119,21 +119,12 @@
 
     bool open_connections();
 
-<<<<<<< HEAD
     bool route_query(GWBUF&& buffer);
-    bool route_session_write(GWBUF&& querybuf, uint8_t command, uint32_t type);
+    bool route_session_write(GWBUF&& querybuf, uint8_t command, uint32_t type, const RoutingPlan& plan);
     void continue_large_session_write(GWBUF&& querybuf, uint32_t type);
     bool write_session_command(mxs::RWBackend* backend, GWBUF&& buffer, uint8_t cmd);
     bool route_stmt(GWBUF&& querybuf, const RoutingPlan& res);
     bool route_single_stmt(GWBUF&& buffer, const RoutingPlan& res);
-=======
-    bool route_query(mxs::Buffer&& buffer);
-    bool route_session_write(GWBUF* querybuf, uint8_t command, uint32_t type, const RoutingPlan& plan);
-    void continue_large_session_write(GWBUF* querybuf, uint32_t type);
-    bool write_session_command(mxs::RWBackend* backend, mxs::Buffer buffer, uint8_t cmd);
-    bool route_stmt(mxs::Buffer&& querybuf, const RoutingPlan& res);
-    bool route_single_stmt(mxs::Buffer&& buffer, const RoutingPlan& res);
->>>>>>> 8b4f3f30
     bool route_stored_query();
     void close_stale_connections();
 
