--- conflicted
+++ resolved
@@ -606,13 +606,6 @@
 
             if (trx_is_open() && !m_trx.target())
             {
-<<<<<<< HEAD
-                mxb_assert(trx_is_starting() || trx_is_ending() || m_state == TRX_REPLAY
-                            // The transaction state is only valid for the uppermost service. All lower-level
-                            // services in a service-to-service configuration cannot rely on the transaction
-                            // state being the same for its connections when a command is being routed.
-                            // TODO: Figure out how to make it so that both services know their own states.
-                           || m_pSession->service != m_router->service());
                 m_trx.set_target(m_sescmd_replier);
             }
             else
@@ -621,19 +614,6 @@
                                    "Trx target is %s when m_sescmd_replier is %s while trx is open",
                                    m_trx.target() ? m_trx.target()->name() : "nullptr",
                                    m_sescmd_replier->name());
-=======
-                if (trx_is_open() && !m_trx.target())
-                {
-                    m_trx.set_target(m_sescmd_replier);
-                }
-                else
-                {
-                    mxb_assert_message(!trx_is_open() || m_trx.target() == m_sescmd_replier,
-                                       "Trx target is %s when m_sescmd_replier is %s while trx is open",
-                                       m_trx.target() ? m_trx.target()->name() : "nullptr",
-                                       m_sescmd_replier->name());
-                }
->>>>>>> 85a93d0f
             }
         }
         else
