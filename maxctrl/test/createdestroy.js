--- conflicted
+++ resolved
@@ -13,9 +13,6 @@
 const fs = require("fs");
 
 describe("Create/Destroy Commands", function () {
-<<<<<<< HEAD
-  before(startMaxScale);
-
   // The other test cases modify the runtime configuration. Run the session destroy tests
   // so that we don't restart MaxScale before it.
   it("destroys session", async function () {
@@ -39,8 +36,6 @@
     await doCommand("destroy session 123456").should.be.rejected;
   });
 
-=======
->>>>>>> db7db27d
   it("create monitor", function () {
     return verifyCommand(
       "create monitor my-monitor mysqlmon user=maxuser password=maxpwd",
