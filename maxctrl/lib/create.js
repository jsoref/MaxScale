--- conflicted
+++ resolved
@@ -20,21 +20,6 @@
 }
 
 function validateParams(argv, params) {
-<<<<<<< HEAD
-    var rval = null;
-    params.forEach((value) => {
-        try {
-            var kv = value.split('=')
-            if (!kv || kv.length != 2) {
-                rval = 'Not a key-value parameter: ' + value
-            }
-        } catch (err) {
-            rval = 'Not a key-value parameter: ' + value
-        }
-    })
-
-    return rval
-=======
   var rval = null;
   params.forEach((value) => {
     try {
@@ -48,7 +33,6 @@
   });
 
   return rval;
->>>>>>> 7c011b40
 }
 
 exports.command = 'create <command>'
