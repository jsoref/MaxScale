/*
 * Copyright (c) 2016 MariaDB Corporation Ab
 *
 * Use of this software is governed by the Business Source License included
 * in the LICENSE.TXT file and at www.mariadb.com/bsl11.
 *
 * Change Date: 2024-03-10
 *
 * On the date above, in accordance with the Business Source License, use
 * of this software will be governed by version 2 or later of the General
 * Public License.
 */
require('./common.js')()
var colors = require('colors/safe')
var flat = require('flat')

function equalResources(oldVal, newVal) {
    return _.isEqual(_.get(oldVal, 'attributes.parameters'), _.get(newVal, 'attributes.parameters')) &&
        _.isEqual(_.get(oldVal, 'relationships.servers.data'), _.get(newVal, 'relationships.servers.data')) &&
        _.isEqual(_.get(oldVal, 'relationships.services.data'), _.get(newVal, 'relationships.services.data')) &&
        _.isEqual(_.get(oldVal, 'relationships.monitors.data'), _.get(newVal, 'relationships.monitors.data'))
}

function sameResource(oldVal, newVal) {
    return oldVal.id == newVal.id
}

// Return objets that are in <a> but not in <b>
function getDifference(a, b) {
    return a && b ? _.differenceWith(a.data, b.data, sameResource) : []
}

// Removes some unwanted properties from the object
function removeUnwanted(a){

    var relationships = [
        'relationships.services.data',
        'relationships.servers.data',
        'relationships.monitors.data',
        'relationships.filters.data'
    ]

    var res = _.pick(a, _.concat(['id', 'attributes.parameters'], relationships))

    for (r of relationships) {
        var rel = _.get(res, r, [])

        for (o of rel){
            delete o.type
        }
    }

    return res
}

// Return a list of objects that differ from each other
function getChangedObjects(src, dest) {
    if (!src || !dest) {
        return {}
    }

    var a = src.data
    var b = dest.data
    var ours = _.intersectionWith(a, b, sameResource).sort((a, b) => a.id > b.id)
    var theirs = _.intersectionWith(b, a, sameResource).sort((a, b) => a.id > b.id)

    var our_changed = _.differenceWith(ours, theirs, equalResources)
    var their_changed = _.differenceWith(theirs, ours, equalResources)

    var combined = _.zipWith(our_changed, their_changed, function(a, b) {
        var flat_ours = flat(removeUnwanted(a))
        var flat_theirs = flat(removeUnwanted(b))
        var changed_keys = _.pickBy(flat_ours, (v, k) => !_.isEqual(flat(b)[k], v))
        var res = {}

        for (k of Object.keys(changed_keys)) {
            res[k] = {
                ours: _.has(flat_ours, k) ? flat_ours[k] : null,
                theirs: _.has(flat_theirs, k) ? flat_theirs[k] : null
            }
        }

        return [flat_ours.id, res]
    })

    return _.fromPairs(combined)
}

// Resource collections
const collections = [
    'servers',
    'monitors',
    'services',
    'users'
]

// Individual resources
const endpoints = [
    'maxscale',
    'maxscale/logs'
]

// Calculate a diff between two MaxScale servers
async function getDiffs(a, b) {
    var src = {}
    var dest = {}

    for (i of collections) {
        dest[i] = await simpleRequest(b, i)
        src[i] =  await simpleRequest(a, i)
    }

    for (i of endpoints) {
        // Treating the resource endpoints as arrays allows the same functions to be used
        // to compare individual resources and resource collections
        dest[i] = await simpleRequest(b, i)
        dest[i].data = [dest[i].data]
        src[i] =  await simpleRequest(a, i)
        src[i].data = [src[i].data]
    }

    for (i of dest.services.data) {
        dest['services/' + i.id + '/listeners'] = { data: i.attributes.listeners }
    }

    for (i of src.services.data) {
        src['services/' + i.id + '/listeners'] = { data: i.attributes.listeners }
    }

    return [src, dest]
}

async function syncDiffs(host, src, dest) {
    // Delete old services
    for (i of getDifference(dest.services, src.services)) {
        // If the service has listeners, delete those first. Otherwise the deletion will fail.
        if (i.attributes.listeners) {
            for (j of i.attributes.listeners) {
                await simpleRequest(host, 'services/' + i.id + '/listeners/' + j.id, {method: 'DELETE'})
            }
        }

        var body = { method: 'PATCH', body: _.set({}, 'data.relationships', {})}
        await simpleRequest(host, 'services/' + i.id, body)
        await simpleRequest(host, 'services/' + i.id, {method: 'DELETE'})
    }

    // Delete old monitors
    for (i of getDifference(dest.monitors, src.monitors)) {
        var body = { method: 'PATCH', body: _.set({}, 'data.relationships', {})}
        await simpleRequest(host, 'monitors/' + i.id, body)
        await simpleRequest(host, 'monitors/' + i.id, {method: 'DELETE'})
    }

    // Delete old servers
    for (i of getDifference(dest.servers, src.servers)) {
        // The servers must be unlinked from all services and monitors before they can be deleted
        await simpleRequest(host, 'servers/' + i.id, {method: 'PATCH', body: _.set({}, 'data.relationships', {})})
        await simpleRequest(host, 'servers/' + i.id, {method: 'DELETE'})
    }

    // Add new servers first, this way other objects can directly define their relationships
    for (i of getDifference(src.servers, dest.servers)) {
        // Create the servers without relationships, those are generated when services and
        // monitors are handled
        var newserv = _.pick(i, ['id', 'type', 'attributes.parameters'])
        await simpleRequest(host, 'servers', {method: 'POST', body: {data: newserv}})
    }

    // Add new monitors
    for (i of getDifference(src.monitors, dest.monitors)) {
        await simpleRequest(host, 'monitors', {method: 'POST', body: {data: i}})
    }

    // Add new services
    for (i of getDifference(src.services, dest.services)) {
        await simpleRequest(host, 'services', {method: 'POST', body: {data: i}})

        // Create listeners for the new service right after it is created. This removes the need to update the
        // diff with the service we created that would otherwise be necessary to do if we were to use the
        // normal listener creation code.
        if (i.attributes.listeners) {
            for (j of i.attributes.listeners) {
                await simpleRequest(host, 'services/' + i.id + '/listeners', {method: 'POST', body: {data: j}})
            }
        }
    }

    // Add new and delete old listeners for existing services
    var all_keys = _.concat(Object.keys(src), Object.keys(dest))
    var unwanted_keys = _.concat(collections, endpoints)
    var relevant_keys = _.uniq(_.difference(all_keys, unwanted_keys))

    for (i of relevant_keys) {
        for (j of getDifference(dest[i], src[i])) {
            await simpleRequest(host, i + '/' + j.id, {method: 'DELETE'})
        }
        for (j of getDifference(src[i], dest[i])) {
            await simpleRequest(host, i, {method: 'POST', body: {data: j}})
        }
    }

    // PATCH all remaining resource collections in src from dest apart from the
    // user resource, as it requires passwords to be entered, and filters, that
    // cannot currently be patched.
    for (i of _.difference(collections, ['users', 'filters'])) {
        for (j of src[i].data) {
            await simpleRequest(host, i + '/' + j.id, {method: 'PATCH', body: {data: j}})
        }
    }
}

exports.getDifference = getDifference
exports.getChangedObjects = getChangedObjects
exports.command = 'cluster <command>'
exports.desc = 'Cluster objects'
exports.handler = function() {}
exports.builder = function(yargs) {
    yargs
        .command('diff <target>', 'Show difference between host servers and <target>.', function(yargs) {
            return yargs.epilog('The list of host servers is controlled with the --hosts option. ' +
                                'The target server should not be in the host list. Value of <target> ' +
                                'must be in HOST:PORT format')
                .usage('Usage: cluster diff <target>')
        }, function(argv) {

                     maxctrl(argv, function(host) {
                         return getDiffs(host, argv.target)
                             .then(function(diffs) {
                                 var output = []
                                 var src = diffs[0]
                                 var dest = diffs[1]

                                 var added = {}
                                 var removed = {}
                                 var changed = {}

                                 _.uniq(_.concat(Object.keys(src), Object.keys(dest))).forEach(function(i) {
                                     added[i] = _.map(getDifference(src[i], dest[i]), (v) => v.id)
                                     removed[i] = _.map(getDifference(dest[i], src[i]), (v) => v.id)
                                     _.assign(changed, getChangedObjects(src[i], dest[i]))
                                 })

                                 // Remove empty arrays from the generated result.
                                 added = _.pickBy(added, (v) => v.length)
                                 removed = _.pickBy(removed, (v) => v.length)

                                 if (!_.isEmpty(added)) {
                                     output.push("New:")
                                     output.push(colors.green(JSON.stringify(added, null, 4)))
                                 }
                                 if (!_.isEmpty(removed)) {
                                     output.push("Deleted:")
                                     output.push(colors.red(JSON.stringify(removed, null, 4)))
                                 }
                                 if (!_.isEmpty(changed)) {
                                     output.push("Changed:")
                                     output.push(colors.yellow(JSON.stringify(changed, null, 4)))
                                 }

                                 return output.join(require('os').EOL)
                             })
                     })
                 })
        .command('sync <target>', 'Synchronize the cluster with target MaxScale server.', function(yargs) {
            return yargs.epilog('This command will alter all MaxScale instances given in the --hosts ' +
                                'option to represent the <target> MaxScale. If the synchronization of ' +
                                'a MaxScale instance fails, it will be disabled by executing the `stop maxscale` ' +
                                'command on that instance. Synchronization can be attempted again if a previous ' +
                                'attempt failed due to a network failure or some other ephemeral error. Any other ' +
                                'errors require manual synchronization of the MaxScale configuration files and a ' +
                                'restart of the failed Maxscale.\n\n' +
                                'Note: New objects created by `cluster sync` will have a placeholder value and ' +
                                'must be manually updated. Passwords for existing objects will not be updated ' +
                                'by `cluster sync` and must also be manually updated.')
                .usage('Usage: cluster sync <target>')
        }, function(argv) {
            maxctrl(argv, function(host) {
                return getDiffs(argv.target, host)
<<<<<<< HEAD
                    .then((diffs) => syncDiffs(host, diffs[0], diffs[1]))
=======
                    .then(function(diffs) {
                        var promises = []
                        var src = diffs[0]
                        var dest = diffs[1]

                        var err = haveExtraServices(src, dest, host, argv.target)
                        if (err) {
                            return err
                        }

                        // Delete old servers
                        getDifference(dest.servers.data, src.servers.data).forEach(function(i) {
                            // First unlink the servers from all services and monitors
                            promises.push(
                                doAsyncRequest(host, 'servers/' + i.id, null, {method: 'PATCH', body: _.set({}, 'data.relationships', {})})
                                    .then(function() {
                                        return doAsyncRequest(host, 'servers/' + i.id, null, {method: 'DELETE'})
                                    }))
                        })

                        // Add new servers
                        getDifference(src.servers.data, dest.servers.data).forEach(function(i) {
                            // Create the servers without relationships, those are generated when services and
                            // monitors are updated
                            var newserv = {
                                data: {
                                    id: i.id,
                                    type: i.type,
                                    attributes: {
                                        parameters: i.attributes.parameters
                                    }
                                }
                            }
                            promises.push(doAsyncRequest(host, 'servers', null, {method: 'POST', body: newserv}))
                        })
                        return Promise.all(promises)
                            .then(function() {
                                var promises = []
                                // Delete old monitors
                                getDifference(dest.monitors.data, src.monitors.data).forEach(function(i) {
                                    promises.push(
                                        doAsyncRequest(host, 'monitors/' + i.id, null, {
                                            method: 'PATCH', body: _.set({}, 'data.relationships', {})
                                        })
                                            .then(function() {
                                                return doAsyncRequest(host, 'monitors/' + i.id, null, {method: 'DELETE'})
                                            }))
                                })
                                return Promise.all(promises)
                            })
                            .then(function() {
                                var promises = []
                                // Add new monitors
                                getDifference(src.monitors.data, dest.monitors.data).forEach(function(i) {
                                    promises.push(doAsyncRequest(host, 'monitors', null, {method: 'POST', body: {data: i}}))
                                })
                                return Promise.all(promises)
                            })
                            .then(function() {
                                // Add new and delete old listeners
                                var promises = []
                                var all_keys = _.concat(Object.keys(src), Object.keys(dest))
                                var unwanted_keys = _.concat(collections, endpoints)
                                var relevant_keys = _.uniq(_.difference(all_keys, unwanted_keys))

                                relevant_keys.forEach(function(i) {
                                    getDifference(dest[i].data, src[i].data).forEach(function(j) {
                                        promises.push(doAsyncRequest(host, i + '/' + j.id, null, {method: 'DELETE'}))
                                    })
                                    getDifference(src[i].data, dest[i].data).forEach(function(j) {
                                        promises.push(doAsyncRequest(host, i, null, {method: 'POST', body: {data: j}}))
                                    })
                                })

                                return Promise.all(promises)
                            })
                            .then(function() {
                                var promises = []
                                // PATCH all remaining resource collections in src from dest apart from the
                                // user resource as it requires passwords to be entered
                                _.difference(collections, ['users']).forEach(function(i) {
                                    src[i].data.forEach(function(j) {
                                        // Never updates passwords
                                        j = _.omit(j, ['attributes.parameters.password', 'attributes.parameters.monitorpw'])
                                        promises.push(doAsyncRequest(host, i + '/' + j.id, null, {method: 'PATCH', body: {data: j}}))
                                    })
                                })

                                if (src['maxscale']) {
                                    // TODO: Don't filter the altered parameters on the client side. The REST
                                    //       API should ignore no-op changes.
                                    src['maxscale'].data.attributes.parameters = _.pick(
                                        src['maxscale'].data.attributes.parameters,
                                        ['auth_connect_timeout',
                                         'auth_read_timeout',
                                         'auth_write_timeout',
                                         'admin_auth',
                                         'admin_log_auth_failures',
                                         'passive',
                                         'ms_timestamp',
                                         'skip_permission_checks',
                                         'query_retries',
                                         'query_retry_timeout',
                                         'retain_last_statements',
                                         'dump_last_statements'])
                                }

                                // Do the same for individual resources
                                endpoints.forEach(function(i) {
                                    promises.push(doAsyncRequest(host, i, null, {method: 'PATCH', body: src[i]}))
                                })
                                return Promise.all(promises)
                            })
                    })
>>>>>>> b1054de7
            })
        })
        .usage('Usage: cluster <command>')
        .help()
        .wrap(null)
        .demandCommand(1, helpMsg)
}<|MERGE_RESOLUTION|>--- conflicted
+++ resolved
@@ -277,124 +277,7 @@
         }, function(argv) {
             maxctrl(argv, function(host) {
                 return getDiffs(argv.target, host)
-<<<<<<< HEAD
                     .then((diffs) => syncDiffs(host, diffs[0], diffs[1]))
-=======
-                    .then(function(diffs) {
-                        var promises = []
-                        var src = diffs[0]
-                        var dest = diffs[1]
-
-                        var err = haveExtraServices(src, dest, host, argv.target)
-                        if (err) {
-                            return err
-                        }
-
-                        // Delete old servers
-                        getDifference(dest.servers.data, src.servers.data).forEach(function(i) {
-                            // First unlink the servers from all services and monitors
-                            promises.push(
-                                doAsyncRequest(host, 'servers/' + i.id, null, {method: 'PATCH', body: _.set({}, 'data.relationships', {})})
-                                    .then(function() {
-                                        return doAsyncRequest(host, 'servers/' + i.id, null, {method: 'DELETE'})
-                                    }))
-                        })
-
-                        // Add new servers
-                        getDifference(src.servers.data, dest.servers.data).forEach(function(i) {
-                            // Create the servers without relationships, those are generated when services and
-                            // monitors are updated
-                            var newserv = {
-                                data: {
-                                    id: i.id,
-                                    type: i.type,
-                                    attributes: {
-                                        parameters: i.attributes.parameters
-                                    }
-                                }
-                            }
-                            promises.push(doAsyncRequest(host, 'servers', null, {method: 'POST', body: newserv}))
-                        })
-                        return Promise.all(promises)
-                            .then(function() {
-                                var promises = []
-                                // Delete old monitors
-                                getDifference(dest.monitors.data, src.monitors.data).forEach(function(i) {
-                                    promises.push(
-                                        doAsyncRequest(host, 'monitors/' + i.id, null, {
-                                            method: 'PATCH', body: _.set({}, 'data.relationships', {})
-                                        })
-                                            .then(function() {
-                                                return doAsyncRequest(host, 'monitors/' + i.id, null, {method: 'DELETE'})
-                                            }))
-                                })
-                                return Promise.all(promises)
-                            })
-                            .then(function() {
-                                var promises = []
-                                // Add new monitors
-                                getDifference(src.monitors.data, dest.monitors.data).forEach(function(i) {
-                                    promises.push(doAsyncRequest(host, 'monitors', null, {method: 'POST', body: {data: i}}))
-                                })
-                                return Promise.all(promises)
-                            })
-                            .then(function() {
-                                // Add new and delete old listeners
-                                var promises = []
-                                var all_keys = _.concat(Object.keys(src), Object.keys(dest))
-                                var unwanted_keys = _.concat(collections, endpoints)
-                                var relevant_keys = _.uniq(_.difference(all_keys, unwanted_keys))
-
-                                relevant_keys.forEach(function(i) {
-                                    getDifference(dest[i].data, src[i].data).forEach(function(j) {
-                                        promises.push(doAsyncRequest(host, i + '/' + j.id, null, {method: 'DELETE'}))
-                                    })
-                                    getDifference(src[i].data, dest[i].data).forEach(function(j) {
-                                        promises.push(doAsyncRequest(host, i, null, {method: 'POST', body: {data: j}}))
-                                    })
-                                })
-
-                                return Promise.all(promises)
-                            })
-                            .then(function() {
-                                var promises = []
-                                // PATCH all remaining resource collections in src from dest apart from the
-                                // user resource as it requires passwords to be entered
-                                _.difference(collections, ['users']).forEach(function(i) {
-                                    src[i].data.forEach(function(j) {
-                                        // Never updates passwords
-                                        j = _.omit(j, ['attributes.parameters.password', 'attributes.parameters.monitorpw'])
-                                        promises.push(doAsyncRequest(host, i + '/' + j.id, null, {method: 'PATCH', body: {data: j}}))
-                                    })
-                                })
-
-                                if (src['maxscale']) {
-                                    // TODO: Don't filter the altered parameters on the client side. The REST
-                                    //       API should ignore no-op changes.
-                                    src['maxscale'].data.attributes.parameters = _.pick(
-                                        src['maxscale'].data.attributes.parameters,
-                                        ['auth_connect_timeout',
-                                         'auth_read_timeout',
-                                         'auth_write_timeout',
-                                         'admin_auth',
-                                         'admin_log_auth_failures',
-                                         'passive',
-                                         'ms_timestamp',
-                                         'skip_permission_checks',
-                                         'query_retries',
-                                         'query_retry_timeout',
-                                         'retain_last_statements',
-                                         'dump_last_statements'])
-                                }
-
-                                // Do the same for individual resources
-                                endpoints.forEach(function(i) {
-                                    promises.push(doAsyncRequest(host, i, null, {method: 'PATCH', body: src[i]}))
-                                })
-                                return Promise.all(promises)
-                            })
-                    })
->>>>>>> b1054de7
             })
         })
         .usage('Usage: cluster <command>')
