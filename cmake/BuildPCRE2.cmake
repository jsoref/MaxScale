--- conflicted
+++ resolved
@@ -5,12 +5,6 @@
 # need to add a dependeny on the 'pcre2' target by adding add_dependencies(<target> pcre2)
 # to the CMakeLists.txt. You don't need to link against the pcre2 library
 # because the static symbols will be in MaxScale.
-<<<<<<< HEAD
-ExternalProject_Add(pcre2 SOURCE_DIR ${CMAKE_SOURCE_DIR}/pcre2/
-  CMAKE_ARGS -DCMAKE_C_FLAGS=-fPIC -DBUILD_SHARED_LIBS=N -DPCRE2_BUILD_PCRE2GREP=N -DPCRE2_BUILD_TESTS=N
-  -DPCRE2_SUPPORT_JIT=Y -DPCRE2_HEAP_LIMIT=1000000 -DPCRE2_MATCH_LIMIT=500000
-  BINARY_DIR ${CMAKE_BINARY_DIR}/pcre2/
-=======
 
 set(PCRE2_REPO "https://github.com/PCRE2Project/pcre2.git" CACHE STRING "PCRE2 Git repository")
 
@@ -28,9 +22,9 @@
   GIT_TAG ${PCRE2_TAG}
   GIT_SHALLOW TRUE
   SOURCE_DIR ${PCRE2_SOURCE}
-  CMAKE_ARGS -DCMAKE_C_FLAGS=-fPIC -DBUILD_SHARED_LIBS=N -DPCRE2_BUILD_PCRE2GREP=N  -DPCRE2_BUILD_TESTS=N -DPCRE2_SUPPORT_JIT=Y
+  CMAKE_ARGS -DCMAKE_C_FLAGS=-fPIC -DBUILD_SHARED_LIBS=N -DPCRE2_BUILD_PCRE2GREP=N -DPCRE2_BUILD_TESTS=N
+  -DPCRE2_SUPPORT_JIT=Y -DPCRE2_HEAP_LIMIT=1000000 -DPCRE2_MATCH_LIMIT=500000
   BINARY_DIR ${PCRE2_BINARY}
->>>>>>> 515c3346
   BUILD_COMMAND make
   INSTALL_COMMAND ""
   LOG_DOWNLOAD 1
