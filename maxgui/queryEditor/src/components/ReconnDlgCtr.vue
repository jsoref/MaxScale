<template>
    <mxs-dlg
        v-model="showReconnDialog"
        :title="queryErrMsg"
        minBodyWidth="624px"
        :onSave="handleReconnect"
        cancelText="disconnect"
        saveText="reconnect"
        :showCloseIcon="false"
        @on-cancel="deleteConn"
    >
        <template v-slot:form-body>
            <table v-if="showReconnDialog" class="tbl-code pa-4">
                <tr v-for="(v, key) in getLostCnnErrMsgObj" :key="key">
                    <td>
                        <b>{{ key }}</b>
                    </td>
                    <td>{{ v }}</td>
                </tr>
            </table>
        </template>
    </mxs-dlg>
</template>

<script>
/*
 * Copyright (c) 2020 MariaDB Corporation Ab
 *
 * Use of this software is governed by the Business Source License included
 * in the LICENSE.TXT file and at www.mariadb.com/bsl11.
 *
 * Change Date: 2026-10-04
 *
 * On the date above, in accordance with the Business Source License, use
 * of this software will be governed by version 2 or later of the General
 * Public License.
 */

import { mapActions, mapGetters, mapMutations } from 'vuex'
export default {
    name: 'reconn-dlg-ctr',
    props: {
        onReconnectCb: { type: Function, default: () => null },
    },
    computed: {
        ...mapGetters({
            getLostCnnErrMsgObj: 'queryConn/getLostCnnErrMsgObj',
            getCurrWkeConn: 'queryConn/getCurrWkeConn',
            getActiveSessionId: 'querySession/getActiveSessionId',
        }),
        queryErrMsg() {
            return this.$typy(this.getLostCnnErrMsgObj, 'message').safeString
        },
        showReconnDialog: {
            get() {
                return Boolean(this.queryErrMsg)
            },
            set() {
                this.PATCH_LOST_CNN_ERR_MSG_OBJ_MAP({ id: this.getActiveSessionId })
            },
        },
    },
    methods: {
        ...mapMutations({
            PATCH_LOST_CNN_ERR_MSG_OBJ_MAP: 'queryConn/PATCH_LOST_CNN_ERR_MSG_OBJ_MAP',
        }),
        ...mapActions({
            reconnect: 'queryConn/reconnect',
            disconnect: 'queryConn/disconnect',
        }),
        async deleteConn() {
<<<<<<< HEAD
            try {
                const targetConn = this.active_sql_conn
                await this.disconnect({ id: targetConn.id, showSnackbar: true })
                if (targetConn.clone_of_conn_id)
                    await this.disconnect({ id: this.getCurrWkeConn.id })
            } catch (e) {
                this.$logger.error(e)
            }
=======
            await this.disconnect({ id: this.getCurrWkeConn.id })
        },
        async handleReconnect() {
            await this.reconnect()
            await this.onReconnectCb()
>>>>>>> 700d664d
        },
    },
}
</script><|MERGE_RESOLUTION|>--- conflicted
+++ resolved
@@ -69,22 +69,11 @@
             disconnect: 'queryConn/disconnect',
         }),
         async deleteConn() {
-<<<<<<< HEAD
-            try {
-                const targetConn = this.active_sql_conn
-                await this.disconnect({ id: targetConn.id, showSnackbar: true })
-                if (targetConn.clone_of_conn_id)
-                    await this.disconnect({ id: this.getCurrWkeConn.id })
-            } catch (e) {
-                this.$logger.error(e)
-            }
-=======
             await this.disconnect({ id: this.getCurrWkeConn.id })
         },
         async handleReconnect() {
             await this.reconnect()
             await this.onReconnectCb()
->>>>>>> 700d664d
         },
     },
 }
