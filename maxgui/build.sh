--- conflicted
+++ resolved
@@ -25,9 +25,4 @@
 # prints verbose output: https://github.com/npm/cli/issues/3314
 export buildPath=$PWD
 export VUE_APP_GIT_COMMIT=$(cd $src && git rev-list --max-count=1 HEAD)
-<<<<<<< HEAD
-npm ci --production --omit=optional |& tee
-npm run build |& tee
-=======
-(npm ci --production --no-optional && npm run build) |& tee
->>>>>>> 7fbcd2ba
+(npm ci --production --omit=optional && npm run build) |& tee