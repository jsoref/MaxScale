/*
 * Copyright (c) 2018 MariaDB Corporation Ab
 * Copyright (c) 2023 MariaDB plc, Finnish Branch
 *
 * Use of this software is governed by the Business Source License included
 * in the LICENSE.TXT file and at www.mariadb.com/bsl11.
 *
 * Change Date: 2027-10-10
 *
 * On the date above, in accordance with the Business Source License, use
 * of this software will be governed by version 2 or later of the General
 * Public License.
 */
#pragma once

/**
 * @file include/maxscale/monitor.hh - The public monitor interface
 */

#include <maxscale/ccdefs.hh>

#include <atomic>
#include <mutex>
#include <openssl/ossl_typ.h>
#include <maxbase/json.hh>
#include <maxbase/semaphore.hh>
#include <maxbase/stopwatch.hh>
#include <maxbase/worker.hh>
#include <maxscale/config.hh>
#include <maxscale/monitorserver.hh>
#include <maxscale/server.hh>

namespace maxscale
{
class Monitor;
}
namespace maxbase
{
class ExternalCmd;
}
struct json_t;

struct MXS_MONITOR_API
{
    /**
     * Create the monitor.The returned object must inherit from the abstract base monitor class and
     * implement the missing methods.
     *
     * @param name Configuration name of the monitor
     * @param module Module name of the monitor
     * @return Monitor object
     */
    maxscale::Monitor* (* createInstance)(const std::string& name, const std::string& module);
};

/**
 * Monitor configuration parameters names
 */
extern const char CN_BACKEND_CONNECT_ATTEMPTS[];
extern const char CN_BACKEND_CONNECT_TIMEOUT[];
extern const char CN_BACKEND_READ_TIMEOUT[];
extern const char CN_BACKEND_WRITE_TIMEOUT[];
extern const char CN_DISK_SPACE_CHECK_INTERVAL[];
extern const char CN_EVENTS[];
extern const char CN_JOURNAL_MAX_AGE[];
extern const char CN_MONITOR_INTERVAL[];
extern const char CN_SCRIPT[];
extern const char CN_SCRIPT_TIMEOUT[];

/**
 * The monitor API version number. Any change to the monitor module API
 * must change these versions using the rules defined in modinfo.h
 */
#define MXS_MONITOR_VERSION {5, 0, 0}

namespace maxscale
{
/**
 * Representation of the running monitor.
 */
class Monitor
{
public:
    class Test;
    friend class Test;

    Monitor(const std::string& name, const std::string& module);
    virtual ~Monitor();

    static std::string get_server_monitor(const SERVER* server);

    /**
     * Is the current thread/worker the main worker?
     *
     * @return True if it is, false otherwise.
     */
    static bool is_main_worker();

    /**
     * Is the monitor running?
     *
     * @return True if monitor is running.
     */
    bool is_running() const;

    /**
     * Get running state as string.
     *
     * @return "Running" or "Stopped"
     */
    const char* state_string() const;

    const char* name() const;

    /**
     * Get the list of servers that were configured for this monitor
     *
     * This list is identical to the one given as the `servers` parameter in the configuration file or the
     * `servers` relationship in the JSON representation. For dynamic monitors, this list of servers is not
     * necessarily actively monitored if they are only used to bootstrap the cluster. Should only be called
     * from the main worker.
     *
     * @return The list of servers this monitor was configured with.
     */
    const std::vector<SERVER*>& configured_servers() const;

    /**
     * Specification for the common monitor parameters
     */
    static mxs::config::Specification* specification();

    mxs::config::Configuration& base_configuration();

    virtual mxs::config::Configuration& configuration() = 0;

    /**
     * Get text-form settings.
     *
     * @return Monitor configuration parameters
     */
    const mxs::ConfigParameters& parameters() const;

    /**
     * @return The number of monitoring cycles the monitor has started
     */
    long ticks_started() const;

    /**
     * @return The number of monitoring cycles the monitor has done
     */
    long ticks_complete() const;

    /**
     * Starts the monitor.
     *
     * @return True, if the monitor started.
     */
    bool start();

    /**
     * Stops the monitor.
     */
    void stop();

    /**
     * Stop a monitor if it's safe to do so.
     *
     * @return Boolean tells if monitor was stopped. If not, an error message is given.
     */
    std::tuple<bool, std::string> soft_stop();

    /**
     * Should a monitor tick be ran immediately?  A monitor can override this to add specific conditions.
     * This function is called every MXS_MON_BASE_INTERVAL_MS (100 ms) by the monitor worker thread,
     * which then runs a monitor tick if true is returned.
     *
     * @return True if tick should be ran
     */
    virtual bool immediate_tick_required();

    void request_immediate_tick();

    /**
     * Deactivate the monitor. Stops the monitor and removes all servers.
     */
    void deactivate();

    json_t* to_json(const char* host) const;

    /**
     * Return diagnostic information about the monitor
     *
     * @return A JSON object representing the state of the monitor
     * @see jansson.h
     */
    virtual json_t* diagnostics() const;

    /**
     * Return diagnostic information about a server monitored by the monitor
     *
     * @return A JSON object representing the detailed server information
     *
     * @note This is combined with the existing "public" server information found in the Server class.
     */
    virtual json_t* diagnostics(MonitorServer* server) const;

    enum class BitOp {SET, CLEAR};

    /**
     * Set/clear status of monitored server.
     *
     * @param srv   Server, must be monitored by this monitor.
     * @param bit   Status bit to alter
     * @param op    Set or clear
     * @errmsg_out  Error output
     *
     * @return True, if the bit could be set/cleared.
     */
    bool set_clear_server_status(SERVER* srv, int bit, BitOp op, std::string* errmsg_out);

    json_t* monitored_server_json_attributes(const SERVER* srv) const;

    /**
     * Check if monitor owns the cluster
     *
     * The monitor that owns is the one who decides the state of the servers in a multi-MaxScale cluster.
     * Currently only mariadbmon implements cooperative monitoring.
     *
     * The default implementation always returns true.
     *
     * @return True if this monitor owns and controls the cluster.
     */
    virtual bool is_cluster_owner() const
    {
        return true;
    }

    const std::string m_name;           /**< Monitor instance name. */
    const std::string m_module;         /**< Name of the monitor module */

    json_t* parameters_to_json() const;

    // The following should only be called by the monitor worker.
    void pre_run();
    void post_run();

    /**
     * Called when the list of monitored servers may have changed. Causes services linked to the monitor
     * to update their routing targets. Monitor implementations should not need to call this, instead they
     * should call 'set_active_servers'.
     */
    void active_servers_updated();

    // Returns a copy for thread safety.
    std::vector<SERVER*> active_routing_servers() const;

    const MonitorServer::ConnectionSettings& conn_settings() const;

protected:

    const std::vector<MonitorServer*>& active_servers() const;

    /**
     * Copy monitored_server->m_pending_status to server->status. If status changed, request journal update.
     */
    void flush_server_status();

    /**
     * Detect and handle state change events. This function should be called by all monitors at the end
     * of each monitoring cycle. The function logs state changes and executes the monitor script on
     * servers whose status changed.
     */
    void detect_handle_state_changes();

    /**
     * Remove old format journal file if it exists. Remove this function in MaxScale 2.7.
     */
    void remove_old_journal();

    /**
     * Transform the list of normal servers into their monitored counterpart
     *
     * @param servers The servers to transform
     * @return True on success and the monitored servers, false if one or more of the servers is not monitored
     *         by this monitor
     */
    std::pair<bool, std::vector<MonitorServer*>>
    get_monitored_serverlist(const std::vector<SERVER*>& servers);

    /**
     * Find the monitored server representing the server.
     *
     * @param search_server Server to search for
     * @return Found monitored server or NULL if not found
     */
    MonitorServer* get_monitored_server(SERVER* search_server);

    /**
     * Check if admin is requesting setting or clearing maintenance status on the server and act accordingly.
     * Should be called at the beginning of a monitor loop.
     */
    void check_maintenance_requests();

    /**
     * @brief Hangup connections to failed servers
     *
     * Injects hangup events for DCB that are connected to servers that are down.
     */
    void hangup_failed_servers();

    MonitorServer* find_parent_node(MonitorServer* target);

    std::string child_nodes(MonitorServer* parent);

    /**
     * Checks if it's time to check disk space. If true is returned, the internal timer is reset
     * so that the next true is only returned once disk_space_check_interval has again passed.
     *
     * @return True if disk space should be checked
     */
    bool check_disk_space_this_tick();

    bool server_status_request_waiting() const;

    /**
     * Returns the human-readable reason why the server changed state
     *
     * @param server The server that changed state
     *
     * @return The human-readable reason why the state change occurred or
     *         an empty string if no information is available
     */
    virtual std::string annotate_state_change(mxs::MonitorServer* server)
    {
        return "";
    }

    /**
     * Get current time from the monotonic clock.
     *
     * @return Current time
     */
    static int64_t get_time_ms();

    /**
     * Contains monitor base class settings. Since monitors are stopped before a setting change,
     * the items cannot be modified while a monitor is running. No locking required.
     */
    class Settings : public mxs::config::Configuration
    {
    public:
        using seconds = std::chrono::seconds;
        using milliseconds = std::chrono::milliseconds;

        Settings(const std::string& name, Monitor* monitor);

        bool post_configure(const std::map<std::string, mxs::ConfigParameters>& nested_params) override final;


        std::string          type;      // Always "monitor"
        const MXS_MODULE*    module;    // The monitor module
        std::vector<SERVER*> servers;   // The configured servers

        milliseconds interval;          /**< Monitor interval in milliseconds */
        std::string  script;            /**< Script triggered by events */
        seconds      script_timeout;    /**< Timeout in seconds for the monitor scripts */
        uint32_t     events;            /**< Bitfield of events which trigger the script */
        seconds      journal_max_age;   /**< Maximum age of journal file */

        // The disk space threshold, in string form (TODO: add custom data type)
        std::string disk_space_threshold;
        // How often should a disk space check be made at most.
        milliseconds disk_space_check_interval;

        // TODO: Either add arbitratily deep nesting of structs in Configurations or separate these into
        // something else. Now the values are stored twice.
        MonitorServer::ConnectionSettings conn_settings;

        // Settings shared between all servers of the monitor.
        MonitorServer::SharedSettings shared;

    private:
        Monitor* m_monitor;
    };

    const Settings&                          settings() const;

    std::unique_ptr<mxb::Worker> m_worker;      /**< The worker thread running this monitor */

    /**
     * Can a server be disabled, that is, set to maintenance or draining mode.
     *
     * @param server      A server being monitored by this monitor.
     * @param type        Type of disabling attempted.
     * @param errmsg_out  If cannot be, on return explanation why.
     *
     * @return True, if the server can be disabled, false otherwise.
     *
     * @note The default implementation return true.
     */
    enum class DisableType
    {
        MAINTENANCE,
        DRAIN,
    };
    virtual bool can_be_disabled(const MonitorServer& server, DisableType type,
                                 std::string* errmsg_out) const;

    /**
     * Read monitor journal from json file.
     */
    void read_journal();

    /**
     * Write monitor journal to json file
     */
    void write_journal();

    /**
     * Write monitor journal if it needs updating.
     */
    void write_journal_if_needed();

    /**
     * Call when journal needs updating.
     */
    void request_journal_update();

    bool post_configure();

    enum class SetRouting {YES, NO};
    /**
     * Tells the base class which servers are actually monitored. The servers will have their events logged
     * etc. Should only be called from MainWorker when monitor is stopped (or otherwise not reading the
     * array) to prevent concurrency issues.
     *
     * @param servers Monitored servers
     * @param routing Are the monitored servers also routing servers. If not, the monitor should call
     * set_routing_servers() separately.
     */
    void set_active_servers(std::vector<MonitorServer*>&& servers, SetRouting routing = SetRouting::YES);

    /**
     * Set routing servers. These are the servers a service will see if configured with
     * "cluster=<monitor_name>". In the ideal case routing servers should be equal to active servers, but
     * that would require larger changes due to concurrency issues and differing monitor design. This
     * function is only called from XpandMon.
     *
     * @param servers Routing servers
     */
    void set_routing_servers(std::vector<SERVER*>&& servers);

    friend bool Settings::post_configure(const std::map<std::string, mxs::ConfigParameters>& nested_params);

    /**
     * This function is called once per monitor round. The implementation should probe servers and set
     * status bits.
     */
    virtual void tick() = 0;

    mxb::Worker::Callable m_callable;               /**< Context for own dcalls */

private:

    /**
     * A derived class should override this function if it wishes to save its own journal data.
     * This is called when saving the monitor journal.
     *
     * @param data Journal data with base class fields
     */
    virtual void save_monitor_specific_journal_data(mxb::Json& data);

    /**
     * A derived class should override this function if it wishes to load its own journal data.
     * This is called when loading the monitor journal.
     *
     * @param data Json from journal file
     */
    virtual void load_monitor_specific_journal_data(const mxb::Json& data);

    /**
     * Called by base class whenever configuration has changed. The implementation should generate its
     * own bookkeeping of servers and then call 'set_active_servers' to tell base-class what servers
     * are actually monitored. Only called from MainWorker when monitor is stopped.
     *
     * @param servers Servers in monitor configuration
     */
    virtual void configured_servers_updated(const std::vector<SERVER*>& servers) = 0;

    /**
     * Called before the monitor loop is started. Should initialize internal data, e.g. read journal.
     * Ran in the monitor worker thread.
     */
    virtual void pre_loop() = 0;

    /**
     * Called after the monitor loop has ended. Should save internal data and release resources, e.g. save
     * journal and close connections. Deleting server information is optional, depending on what 'pre_loop'
     * does. Ran in the monitor worker thread.
     */
    virtual void post_loop() = 0;

    /**
     * Subclass-specific stop preparation. Typically not required and the default version returns true.
     * This is meant to stop the user from accidentally stopping or reconfiguring the monitor when the
     * monitor is doing something important.
     *
     * @return True if success. On fail, also return an error message.
     */
    virtual std::tuple<bool, std::string> prepare_to_stop();

    bool prepare_servers();
    void release_all_servers();

    /**
     * Launch a command. All default script variables will be replaced.
     *
     * @param ptr  The server which has changed state
     * @return Return value of the executed script or -1 on error.
     */
    int launch_command(MonitorServer* ptr, const std::string& event_name);

    enum class CredentialsApproach
    {
        INCLUDE,
        EXCLUDE,
    };

    /**
     * Create a list of server addresses and ports.
     *
     * @param status Server status bitmask. At least one bit must match with a server for it to be included
     * in the resulting list. 0 allows all servers regardless of status.
     * @param approach Whether credentials should be included or not.
     * @return Comma-separated list
     */
    std::string gen_serverlist(int status, CredentialsApproach approach = CredentialsApproach::EXCLUDE);

    // Waits until the status change request is processed
    void wait_for_status_change();

    mxb::StopWatch   m_disk_space_checked;              /**< When was disk space checked the last time */
    std::atomic_bool m_status_change_pending {false};   /**< Set when admin requests a status change. */

    std::atomic_bool m_immediate_tick_requested {false};    /**< Should monitor tick immediately? */

    /**
     * Has something changed such that journal needs to be updated. This is separate from the time-based
     * condition. */
    bool   m_journal_update_needed {true};
    time_t m_journal_updated {0};               /**< When was journal last updated? */
    time_t m_journal_max_save_interval {5 * 60};/**< How often to update journal at minimum */

    std::unique_ptr<mxb::ExternalCmd> m_scriptcmd;      /**< Monitor script command */

    mxs::ConfigParameters m_parameters; /**< Configuration parameters in text form */
    Settings              m_settings;   /**< Base class settings */

<<<<<<< HEAD
    int64_t          m_loop_called; /**< When was the loop called the last time. */
    std::atomic_long m_ticks {0};   /**< Number of monitor ticks ran. */
=======
    mxb::Semaphore    m_semaphore;              /**< Semaphore for synchronizing with monitor thread. */
    std::atomic<bool> m_thread_running {false}; /**< Thread state. */

    int64_t          m_loop_called;     /**< When was the loop called the last time. */
    std::atomic_long m_half_ticks {0};  /**< Number of monitor ticks started + completed. */
>>>>>>> 2a1a6ab7

    /** Currently configured servers. Only written to and accessed from MainWorker. Changes only when
     * monitor is stopped for reconfiguration. */
    std::vector<SERVER*> m_conf_servers;
    /** Actively monitored servers. Set by implementation during reconfiguration. */
    std::vector<MonitorServer*> m_servers;
    /** Routing servers, readable by other threads. Access protected by mutex. */
    std::vector<SERVER*> m_routing_servers;
    mutable std::mutex   m_routing_servers_lock;

    std::string journal_filepath() const;
    bool        call_run_one_tick();
    void        run_one_tick();
};

class SimpleMonitor : public Monitor
{
public:
    SimpleMonitor(const SimpleMonitor&) = delete;
    SimpleMonitor& operator=(const SimpleMonitor&) = delete;

protected:
    SimpleMonitor(const std::string& name, const std::string& module)
        : Monitor(name, module)
    {
    }

    /**
     * @brief Update server information
     *
     * The implementation should probe the server in question and update
     * the server status bits.
     */
    virtual void update_server_status(MonitorServer* pMonitored_server) = 0;

    /**
     * @brief Called right at the beginning of @c tick().
     *
     * The default implementation does nothing.
     */
    virtual void pre_tick();

    /**
     * @brief Called right before the end of @c tick().
     *
     * The default implementation does nothing.
     */
    virtual void post_tick();

    /**
     * A derived class overriding this function should first call this base version.
     */
    void pre_loop() override;

    /**
     * A derived class overriding this function should last call this base version.
     */
    void post_loop() override;

private:
    /**
     * @brief Monitor the servers
     *
     * This function is called once per monitor round. It does the following:
     * - Perform any maintenance or drain state changes requested by user
     *
     * -Then, for each server:
     *
     *   - Do nothing, if the server is in maintenance.
     *   - Store the previous status of the server.
     *   - Set the pending status of the monitored server object
     *     to the status of the corresponding server object.
     *   - Ensure that there is a connection to the server.
     *     If there is, @c update_server_status() is called.
     *     If there is not, the pending status will be updated accordingly and
     *     @c update_server_status() will *not* be called.
     *   - After the call, update the error count of the server if it is down.
     *
     * - Flush states for all servers
     * - Launch monitor scripts for events
     * - Hangup failed servers
     * - Store monitor journal
     */
    void tick() override final;

    virtual std::string permission_test_query() const = 0;
};

/**
 * The purpose of the template MonitorApi is to provide an implementation
 * of the monitor C-API. The template is instantiated with a class that
 * provides the actual behaviour of a monitor.
 */
template<class MonitorInstance>
class MonitorApi
{
public:
    MonitorApi() = delete;
    MonitorApi(const MonitorApi&) = delete;
    MonitorApi& operator=(const MonitorApi&) = delete;

    static Monitor* createInstance(const std::string& name, const std::string& module)
    {
        MonitorInstance* pInstance = NULL;
        MXS_EXCEPTION_GUARD(pInstance = MonitorInstance::create(name, module));
        return pInstance;
    }

    static MXS_MONITOR_API s_api;
};

template<class MonitorInstance>
MXS_MONITOR_API MonitorApi<MonitorInstance>::s_api =
{
    &MonitorApi<MonitorInstance>::createInstance,
};
}

/**
 * This helper class exposes some monitor private functions. Should be used with test code.
 */
class mxs::Monitor::Test
{
protected:
    explicit Test(mxs::Monitor* monitor);
    virtual ~Test();
    void release_servers();
    void set_monitor_base_servers(const std::vector<SERVER*>& servers);

    std::unique_ptr<mxs::Monitor> m_monitor;
};<|MERGE_RESOLUTION|>--- conflicted
+++ resolved
@@ -556,16 +556,8 @@
     mxs::ConfigParameters m_parameters; /**< Configuration parameters in text form */
     Settings              m_settings;   /**< Base class settings */
 
-<<<<<<< HEAD
-    int64_t          m_loop_called; /**< When was the loop called the last time. */
-    std::atomic_long m_ticks {0};   /**< Number of monitor ticks ran. */
-=======
-    mxb::Semaphore    m_semaphore;              /**< Semaphore for synchronizing with monitor thread. */
-    std::atomic<bool> m_thread_running {false}; /**< Thread state. */
-
     int64_t          m_loop_called;     /**< When was the loop called the last time. */
     std::atomic_long m_half_ticks {0};  /**< Number of monitor ticks started + completed. */
->>>>>>> 2a1a6ab7
 
     /** Currently configured servers. Only written to and accessed from MainWorker. Changes only when
      * monitor is stopped for reconfiguration. */
