--- conflicted
+++ resolved
@@ -310,8 +310,6 @@
     }
 
 private:
-<<<<<<< HEAD
-    static const int DEFAULT_CHARSET {0x08};        /**< The latin1 charset */
     mxs::SSLProvider m_ssl_provider;
     uint64_t         m_status {0};
 
@@ -330,9 +328,4 @@
     };
 
     mxs::WorkerGlobal<std::unordered_map<uint32_t, uint64_t>> m_gtids;
-=======
-    maxbase::EMAverage m_response_time;             /**< Response time calculations for this server */
-    std::mutex         m_average_write_mutex;       /**< Protects response time from concurrent writing */
-    mxs::SSLProvider   m_ssl_provider;
->>>>>>> 291d2e98
 };