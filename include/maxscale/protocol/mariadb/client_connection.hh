--- conflicted
+++ resolved
@@ -55,7 +55,6 @@
 
     std::string current_db() const override;
 
-<<<<<<< HEAD
     struct SpecialQueryDesc
     {
         enum class Type {NONE, KILL, SET_ROLE, USE_DB};
@@ -75,13 +74,6 @@
      */
     static SpecialQueryDesc parse_special_query(const char* sql, int len);
 
-    void mxs_mysql_execute_kill(uint64_t target_id, kill_type_t type);
-    bool in_routing_state() const override;
-
-    json_t* diagnostics() const override;
-=======
-    static bool parse_kill_query(char* query, uint64_t* thread_id_out, kill_type_t* kt_out,
-                                 std::string* user_out);
 
     /**
      * Kill a connection
@@ -93,8 +85,9 @@
      */
     void mxs_mysql_execute_kill(uint64_t target_id, kill_type_t type);
 
-    bool in_routing_state() const;
->>>>>>> d69b8141
+    bool in_routing_state() const override;
+
+    json_t* diagnostics() const override;
 
     bool clientReply(GWBUF* buffer, mxs::ReplyRoute& down, const mxs::Reply& reply) override;
 
@@ -174,27 +167,17 @@
     void  handle_use_database(GWBUF* read_buffer);
     char* handle_variables(mxs::Buffer& buffer);
 
-<<<<<<< HEAD
     SpecialCmdRes process_special_queries(mxs::Buffer& buffer);
     void          handle_query_kill(const SpecialQueryDesc& kill_contents);
 
     void add_local_client(LocalClient* client);
-=======
-    SpecialCmdRes process_special_commands(GWBUF* read_buffer, uint8_t cmd);
-    SpecialCmdRes handle_query_kill(GWBUF* read_buffer, uint32_t packet_len);
-    void          add_local_client(LocalClient* client);
-    bool          have_local_clients();
->>>>>>> d69b8141
+    bool have_local_clients();
 
     void execute_kill_all_others(uint64_t target_id, uint64_t keep_protocol_thread_id, kill_type_t type);
     void execute_kill_user(const char* user, kill_type_t type);
-<<<<<<< HEAD
-    void execute_kill(std::shared_ptr<KillInfo> info);
+    void execute_kill(std::shared_ptr<KillInfo> info, bool send_ok);
 
     void track_transaction_state(MXS_SESSION* session, GWBUF* packetbuf);
-=======
-    void execute_kill(std::shared_ptr<KillInfo> info, bool send_ok);
->>>>>>> d69b8141
     void track_current_command(const mxs::Buffer& buf);
     bool large_query_continues(const mxs::Buffer& buffer) const;
     bool require_ssl() const;
