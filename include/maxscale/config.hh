--- conflicted
+++ resolved
@@ -418,12 +418,8 @@
     static config::ParamBool                            s_persist_runtime_changes;
     static config::ParamString                          s_config_sync_cluster;
     static config::ParamString                          s_config_sync_user;
-<<<<<<< HEAD
     static config::ParamPassword                        s_config_sync_password;
-=======
-    static config::ParamString                          s_config_sync_password;
     static config::ParamString                          s_config_sync_db;
->>>>>>> 5bff1227
     static config::ParamSeconds                         s_config_sync_timeout;
     static config::ParamMilliseconds                    s_config_sync_interval;
     static config::ParamBool                            s_log_warn_super_user;
