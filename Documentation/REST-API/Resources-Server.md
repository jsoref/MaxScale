# Server Resource

A server resource represents a backend database server.

[TOC]

## Resource Operations

The _:name_ in all of the URIs must be the name of a server in MaxScale.

### Get a server

```
GET /v1/servers/:name
```

Get a single server.

#### Response

`Status: 200 OK`

```javascript
{
    "data": {
        "attributes": {
            "gtid_binlog_pos": "0-3000-8",
            "gtid_current_pos": "0-3000-8",
            "last_event": "master_up",
            "lock_held": null,
            "master_group": null,
            "master_id": -1,
            "name": "server1",
            "node_id": 3000,
            "parameters": {
                "address": "127.0.0.1",
                "disk_space_threshold": null,
                "extra_port": 0,
                "max_routing_connections": 0,
                "monitorpw": null,
                "monitoruser": null,
                "persistmaxtime": "0ms",
                "persistpoolmax": 0,
                "port": 3000,
                "priority": 0,
                "proxy_protocol": false,
                "rank": "primary",
                "socket": null,
                "ssl": false,
                "ssl_ca": null,
                "ssl_cert": null,
                "ssl_cert_verify_depth": 9,
                "ssl_cipher": null,
                "ssl_key": null,
                "ssl_verify_peer_certificate": false,
                "ssl_verify_peer_host": false,
                "ssl_version": "MAX"
            },
            "read_only": false,
            "replication_lag": 0,
            "server_id": 3000,
            "slave_connections": [],
            "source": {
                "file": "/etc/maxscale.cnf",
                "type": "static"
            },
            "state": "Master, Running",
            "state_details": null,
            "statistics": {
                "active_operations": 0,
                "adaptive_avg_select_time": "0ns",
                "connection_pool_empty": 0,
                "connections": 1,
                "failed_auths": 0,
                "max_connections": 1,
                "max_pool_size": 0,
                "persistent_connections": 0,
                "response_time_distribution": {
                    "read": {
                        "distribution": [
                            {
                                "count": 0,
                                "time": "0.000001",
                                "total": 0.0
                            },
                            {
                                "count": 0,
                                "time": "0.000010",
                                "total": 0.0
                            },
                            {
                                "count": 0,
                                "time": "0.000100",
                                "total": 0.0
                            },
                            {
                                "count": 0,
                                "time": "0.001000",
                                "total": 0.0
                            },
                            {
                                "count": 0,
                                "time": "0.010000",
                                "total": 0.0
                            },
                            {
                                "count": 0,
                                "time": "0.100000",
                                "total": 0.0
                            },
                            {
                                "count": 0,
                                "time": "1.000000",
                                "total": 0.0
                            },
                            {
                                "count": 0,
                                "time": "10.000000",
                                "total": 0.0
                            },
                            {
                                "count": 0,
                                "time": "100.000000",
                                "total": 0.0
                            },
                            {
                                "count": 0,
                                "time": "1000.000000",
                                "total": 0.0
                            },
                            {
                                "count": 0,
                                "time": "10000.000000",
                                "total": 0.0
                            },
                            {
                                "count": 0,
                                "time": "100000.000000",
                                "total": 0.0
                            }
                        ],
                        "operation": "read",
                        "range_base": 10
                    },
                    "write": {
                        "distribution": [
                            {
                                "count": 0,
                                "time": "0.000001",
                                "total": 0.0
                            },
                            {
                                "count": 0,
                                "time": "0.000010",
                                "total": 0.0
                            },
                            {
                                "count": 0,
                                "time": "0.000100",
                                "total": 0.0
                            },
                            {
                                "count": 3,
                                "time": "0.001000",
                                "total": 0.0020629009999999998
                            },
                            {
                                "count": 1,
                                "time": "0.010000",
                                "total": 0.0012917440000000001
                            },
                            {
                                "count": 0,
                                "time": "0.100000",
                                "total": 0.0
                            },
                            {
                                "count": 0,
                                "time": "1.000000",
                                "total": 0.0
                            },
                            {
                                "count": 0,
                                "time": "10.000000",
                                "total": 0.0
                            },
                            {
                                "count": 0,
                                "time": "100.000000",
                                "total": 0.0
                            },
                            {
                                "count": 0,
                                "time": "1000.000000",
                                "total": 0.0
                            },
                            {
                                "count": 0,
                                "time": "10000.000000",
                                "total": 0.0
                            },
                            {
                                "count": 0,
                                "time": "100000.000000",
                                "total": 0.0
                            }
                        ],
                        "operation": "write",
                        "range_base": 10
                    }
                },
                "reused_connections": 0,
                "routed_packets": 4,
                "total_connections": 1
            },
<<<<<<< HEAD
            "triggered_at": "Fri, 27 Jan 2023 13:21:31 GMT",
            "uptime": 15,
            "version_string": "10.6.11-MariaDB-1:10.6.11+maria~ubu2004-log"
=======
            "triggered_at": "Thu, 20 Jul 2023 15:29:02 GMT",
            "uptime": 387,
            "version_string": "10.5.19-MariaDB-1:10.5.19+maria~ubu2004-log"
>>>>>>> 0cfaeec4
        },
        "id": "server1",
        "links": {
            "self": "http://localhost:8989/v1/servers/server1/"
        },
        "relationships": {
            "monitors": {
                "data": [
                    {
                        "id": "MariaDB-Monitor",
                        "type": "monitors"
                    }
                ],
                "links": {
                    "related": "http://localhost:8989/v1/monitors/",
                    "self": "http://localhost:8989/v1/servers/server1/relationships/monitors/"
                }
            },
            "services": {
                "data": [
                    {
                        "id": "RW-Split-Router",
                        "type": "services"
                    },
                    {
                        "id": "Read-Connection-Router",
                        "type": "services"
                    }
                ],
                "links": {
                    "related": "http://localhost:8989/v1/services/",
                    "self": "http://localhost:8989/v1/servers/server1/relationships/services/"
                }
            }
        },
        "type": "servers"
    },
    "links": {
        "self": "http://localhost:8989/v1/servers/server1/"
    }
}
```

### Get all servers

```
GET /v1/servers
```

#### Response

Response contains a resource collection with all servers.

`Status: 200 OK`

```javascript
{
    "data": [
        {
            "attributes": {
                "gtid_binlog_pos": "0-3000-8",
                "gtid_current_pos": "0-3000-8",
                "last_event": "master_up",
                "lock_held": null,
                "master_group": null,
                "master_id": -1,
                "name": "server1",
                "node_id": 3000,
                "parameters": {
                    "address": "127.0.0.1",
                    "disk_space_threshold": null,
                    "extra_port": 0,
                    "max_routing_connections": 0,
                    "monitorpw": null,
                    "monitoruser": null,
                    "persistmaxtime": "0ms",
                    "persistpoolmax": 0,
                    "port": 3000,
                    "priority": 0,
                    "proxy_protocol": false,
                    "rank": "primary",
                    "socket": null,
                    "ssl": false,
                    "ssl_ca": null,
                    "ssl_cert": null,
                    "ssl_cert_verify_depth": 9,
                    "ssl_cipher": null,
                    "ssl_key": null,
                    "ssl_verify_peer_certificate": false,
                    "ssl_verify_peer_host": false,
                    "ssl_version": "MAX"
                },
                "read_only": false,
                "replication_lag": 0,
                "server_id": 3000,
                "slave_connections": [],
                "source": {
                    "file": "/etc/maxscale.cnf",
                    "type": "static"
                },
                "state": "Master, Running",
                "state_details": null,
                "statistics": {
                    "active_operations": 0,
                    "adaptive_avg_select_time": "0ns",
                    "connection_pool_empty": 0,
                    "connections": 1,
                    "failed_auths": 0,
                    "max_connections": 1,
                    "max_pool_size": 0,
                    "persistent_connections": 0,
                    "response_time_distribution": {
                        "read": {
                            "distribution": [
                                {
                                    "count": 0,
                                    "time": "0.000001",
                                    "total": 0.0
                                },
                                {
                                    "count": 0,
                                    "time": "0.000010",
                                    "total": 0.0
                                },
                                {
                                    "count": 0,
                                    "time": "0.000100",
                                    "total": 0.0
                                },
                                {
                                    "count": 0,
                                    "time": "0.001000",
                                    "total": 0.0
                                },
                                {
                                    "count": 0,
                                    "time": "0.010000",
                                    "total": 0.0
                                },
                                {
                                    "count": 0,
                                    "time": "0.100000",
                                    "total": 0.0
                                },
                                {
                                    "count": 0,
                                    "time": "1.000000",
                                    "total": 0.0
                                },
                                {
                                    "count": 0,
                                    "time": "10.000000",
                                    "total": 0.0
                                },
                                {
                                    "count": 0,
                                    "time": "100.000000",
                                    "total": 0.0
                                },
                                {
                                    "count": 0,
                                    "time": "1000.000000",
                                    "total": 0.0
                                },
                                {
                                    "count": 0,
                                    "time": "10000.000000",
                                    "total": 0.0
                                },
                                {
                                    "count": 0,
                                    "time": "100000.000000",
                                    "total": 0.0
                                }
                            ],
                            "operation": "read",
                            "range_base": 10
                        },
                        "write": {
                            "distribution": [
                                {
                                    "count": 0,
                                    "time": "0.000001",
                                    "total": 0.0
                                },
                                {
                                    "count": 0,
                                    "time": "0.000010",
                                    "total": 0.0
                                },
                                {
                                    "count": 0,
                                    "time": "0.000100",
                                    "total": 0.0
                                },
                                {
                                    "count": 3,
                                    "time": "0.001000",
                                    "total": 0.0020629009999999998
                                },
                                {
                                    "count": 1,
                                    "time": "0.010000",
                                    "total": 0.0012917440000000001
                                },
                                {
                                    "count": 0,
                                    "time": "0.100000",
                                    "total": 0.0
                                },
                                {
                                    "count": 0,
                                    "time": "1.000000",
                                    "total": 0.0
                                },
                                {
                                    "count": 0,
                                    "time": "10.000000",
                                    "total": 0.0
                                },
                                {
                                    "count": 0,
                                    "time": "100.000000",
                                    "total": 0.0
                                },
                                {
                                    "count": 0,
                                    "time": "1000.000000",
                                    "total": 0.0
                                },
                                {
                                    "count": 0,
                                    "time": "10000.000000",
                                    "total": 0.0
                                },
                                {
                                    "count": 0,
                                    "time": "100000.000000",
                                    "total": 0.0
                                }
                            ],
                            "operation": "write",
                            "range_base": 10
                        }
                    },
                    "reused_connections": 0,
                    "routed_packets": 4,
                    "total_connections": 1
                },
<<<<<<< HEAD
                "triggered_at": "Fri, 27 Jan 2023 13:21:31 GMT",
                "uptime": 15,
                "version_string": "10.6.11-MariaDB-1:10.6.11+maria~ubu2004-log"
=======
                "triggered_at": "Thu, 20 Jul 2023 15:29:02 GMT",
                "uptime": 387,
                "version_string": "10.5.19-MariaDB-1:10.5.19+maria~ubu2004-log"
>>>>>>> 0cfaeec4
            },
            "id": "server1",
            "links": {
                "self": "http://localhost:8989/v1/servers/server1/"
            },
            "relationships": {
                "monitors": {
                    "data": [
                        {
                            "id": "MariaDB-Monitor",
                            "type": "monitors"
                        }
                    ],
                    "links": {
                        "related": "http://localhost:8989/v1/monitors/",
                        "self": "http://localhost:8989/v1/servers/server1/relationships/monitors/"
                    }
                },
                "services": {
                    "data": [
                        {
                            "id": "RW-Split-Router",
                            "type": "services"
                        },
                        {
                            "id": "Read-Connection-Router",
                            "type": "services"
                        }
                    ],
                    "links": {
                        "related": "http://localhost:8989/v1/services/",
                        "self": "http://localhost:8989/v1/servers/server1/relationships/services/"
                    }
                }
            },
            "type": "servers"
        },
        {
            "attributes": {
                "gtid_binlog_pos": "0-3001-12",
                "gtid_current_pos": "0-3001-12",
                "last_event": "lost_slave",
                "lock_held": null,
                "master_group": null,
                "master_id": 3000,
                "name": "server2",
                "node_id": 3001,
                "parameters": {
                    "address": "127.0.0.1",
                    "disk_space_threshold": null,
                    "extra_port": 0,
                    "max_routing_connections": 0,
                    "monitorpw": null,
                    "monitoruser": null,
                    "persistmaxtime": "0ms",
                    "persistpoolmax": 0,
                    "port": 3001,
                    "priority": 0,
                    "proxy_protocol": false,
                    "rank": "primary",
                    "socket": null,
                    "ssl": false,
                    "ssl_ca": null,
                    "ssl_cert": null,
                    "ssl_cert_verify_depth": 9,
                    "ssl_cipher": null,
                    "ssl_key": null,
                    "ssl_verify_peer_certificate": false,
                    "ssl_verify_peer_host": false,
                    "ssl_version": "MAX"
                },
                "read_only": false,
                "replication_lag": -1,
                "server_id": 3001,
                "slave_connections": [
                    {
                        "connection_name": "",
                        "gtid_io_pos": "",
                        "last_io_error": "",
                        "last_sql_error": "",
                        "master_host": "127.0.0.1",
                        "master_port": 3000,
                        "master_server_id": 3000,
                        "seconds_behind_master": null,
                        "slave_io_running": "No",
                        "slave_sql_running": "No",
                        "using_gtid": "No"
                    }
                ],
                "source": {
                    "file": "/etc/maxscale.cnf",
                    "type": "static"
                },
                "state": "Running",
                "state_details": null,
                "statistics": {
                    "active_operations": 0,
                    "adaptive_avg_select_time": "0ns",
                    "connection_pool_empty": 0,
                    "connections": 0,
                    "failed_auths": 0,
                    "max_connections": 1,
                    "max_pool_size": 0,
                    "persistent_connections": 0,
                    "response_time_distribution": {
                        "read": {
                            "distribution": [
                                {
                                    "count": 0,
                                    "time": "0.000001",
                                    "total": 0.0
                                },
                                {
                                    "count": 0,
                                    "time": "0.000010",
                                    "total": 0.0
                                },
                                {
                                    "count": 0,
                                    "time": "0.000100",
                                    "total": 0.0
                                },
                                {
                                    "count": 0,
                                    "time": "0.001000",
                                    "total": 0.0
                                },
                                {
                                    "count": 1,
                                    "time": "0.010000",
                                    "total": 0.0018904239999999999
                                },
                                {
                                    "count": 0,
                                    "time": "0.100000",
                                    "total": 0.0
                                },
                                {
                                    "count": 0,
                                    "time": "1.000000",
                                    "total": 0.0
                                },
                                {
                                    "count": 0,
                                    "time": "10.000000",
                                    "total": 0.0
                                },
                                {
                                    "count": 0,
                                    "time": "100.000000",
                                    "total": 0.0
                                },
                                {
                                    "count": 0,
                                    "time": "1000.000000",
                                    "total": 0.0
                                },
                                {
                                    "count": 0,
                                    "time": "10000.000000",
                                    "total": 0.0
                                },
                                {
                                    "count": 0,
                                    "time": "100000.000000",
                                    "total": 0.0
                                }
                            ],
                            "operation": "read",
                            "range_base": 10
                        },
                        "write": {
                            "distribution": [
                                {
                                    "count": 0,
                                    "time": "0.000001",
                                    "total": 0.0
                                },
                                {
                                    "count": 0,
                                    "time": "0.000010",
                                    "total": 0.0
                                },
                                {
                                    "count": 0,
                                    "time": "0.000100",
                                    "total": 0.0
                                },
                                {
                                    "count": 0,
                                    "time": "0.001000",
                                    "total": 0.0
                                },
                                {
                                    "count": 0,
                                    "time": "0.010000",
                                    "total": 0.0
                                },
                                {
                                    "count": 0,
                                    "time": "0.100000",
                                    "total": 0.0
                                },
                                {
                                    "count": 0,
                                    "time": "1.000000",
                                    "total": 0.0
                                },
                                {
                                    "count": 0,
                                    "time": "10.000000",
                                    "total": 0.0
                                },
                                {
                                    "count": 0,
                                    "time": "100.000000",
                                    "total": 0.0
                                },
                                {
                                    "count": 0,
                                    "time": "1000.000000",
                                    "total": 0.0
                                },
                                {
                                    "count": 0,
                                    "time": "10000.000000",
                                    "total": 0.0
                                },
                                {
                                    "count": 0,
                                    "time": "100000.000000",
                                    "total": 0.0
                                }
                            ],
                            "operation": "write",
                            "range_base": 10
                        }
                    },
                    "reused_connections": 0,
                    "routed_packets": 1,
                    "total_connections": 1
                },
<<<<<<< HEAD
                "triggered_at": "Fri, 27 Jan 2023 13:21:41 GMT",
                "uptime": 15,
                "version_string": "10.6.11-MariaDB-1:10.6.11+maria~ubu2004-log"
=======
                "triggered_at": "Thu, 20 Jul 2023 15:29:02 GMT",
                "uptime": 387,
                "version_string": "10.5.19-MariaDB-1:10.5.19+maria~ubu2004-log"
>>>>>>> 0cfaeec4
            },
            "id": "server2",
            "links": {
                "self": "http://localhost:8989/v1/servers/server2/"
            },
            "relationships": {
                "monitors": {
                    "data": [
                        {
                            "id": "MariaDB-Monitor",
                            "type": "monitors"
                        }
                    ],
                    "links": {
                        "related": "http://localhost:8989/v1/monitors/",
                        "self": "http://localhost:8989/v1/servers/server2/relationships/monitors/"
                    }
                },
                "services": {
                    "data": [
                        {
                            "id": "RW-Split-Router",
                            "type": "services"
                        },
                        {
                            "id": "Read-Connection-Router",
                            "type": "services"
                        }
                    ],
                    "links": {
                        "related": "http://localhost:8989/v1/services/",
                        "self": "http://localhost:8989/v1/servers/server2/relationships/services/"
                    }
                }
            },
            "type": "servers"
        }
    ],
    "links": {
        "self": "http://localhost:8989/v1/servers/"
    }
}
```

### Create a server

```
POST /v1/servers
```

Create a new server by defining the resource. The posted object must define at
least the following fields.

* `data.id`
  * Name of the server

* `data.type`
  * Type of the object, must be `servers`

* `data.attributes.parameters.address` OR `data.attributes.parameters.socket`
  * The [`address`](../Getting-Started/Configuration-Guide.md#address) or
    [`socket`](../Getting-Started/Configuration-Guide.md#socket) to use. Only
    one of the fields can be defined.

* `data.attributes.parameters.port`
  * The [`port`](../Getting-Started/Configuration-Guide.md#port) to use. Needs
    to be defined if the `address` field is defined.

The following is the minimal required JSON object for defining a new server.

```javascript
{
    "data": {
        "id": "server3",
        "type": "servers",
        "attributes": {
            "parameters": {
                "address": "127.0.0.1",
                "port": 3003
            }
        }
    }
}
```

The relationships of a server can also be defined at creation time. This allows
new servers to be created and immediately taken into use.

```javascript
{
    "data": {
        "id": "server4",
        "type": "servers",
        "attributes": {
            "parameters": {
                "address": "127.0.0.1",
                "port": 3002
            }
        },
        "relationships": {
            "services": {
                "data": [
                    {
                        "id": "RW-Split-Router",
                        "type": "services"
                    },
                    {
                        "id": "Read-Connection-Router",
                        "type": "services"
                    }
                ]
            },
            "monitors": {
                "data": [
                    {
                        "id": "MySQL-Monitor",
                        "type": "monitors"
                    }
                ]
            }
        }
    }
}
```

Refer to the [Configuration Guide](../Getting-Started/Configuration-Guide.md)
for a full list of server parameters.

#### Response

Server created:

`Status: 204 No Content`

Invalid JSON body:

`Status: 400 Bad Request`

### Update a server

```
PATCH /v1/servers/:name
```

The request body must be a valid JSON document representing the modified
server.

### Modifiable Fields

In addition to the server
[parameters](../Getting-Started/Configuration-Guide.md#server-1), the _services_
and _monitors_ fields of the _relationships_ object can be modified. Removal,
addition and modification of the links will change which service and monitors
use this server.

For example, removing the first value in the _services_ list in the
_relationships_ object from the following JSON document will remove the
_server1_ from the service _RW-Split-Router_.

Removing a service from a server is analogous to removing the server from the
service. Both unlink the two objects from each other.

Request for `PATCH /v1/servers/server1` that modifies the address of the server:

```javascript
{
    "data": {
        "attributes": {
            "parameters": {
                "address": "192.168.0.123"
            }
        }
    }
}
```

Request for `PATCH /v1/servers/server1` that modifies the server relationships:

```javascript
{
    "data": {
        "relationships": {
            "services": {
                "data": [
                    { "id": "Read-Connection-Router", "type": "services" }
                ]
            },
            "monitors": {
                "data": [
                    { "id": "MySQL-Monitor", "type": "monitors" }
                ]
            }
        }
    }
}
```

If parts of the resource are not defined (e.g. the `attributes` field in the
above example), those parts of the resource are not modified. All parts that are
defined are interpreted as the new definition of those part of the resource. In
the above example, the `relationships` of the resource are completely redefined.

#### Response

Server modified:

`Status: 204 No Content`

Invalid JSON body:

`Status: 400 Bad Request`

### Update server relationships

```
PATCH /v1/servers/:name/relationships/:type
```

The _:type_ in the URI must be either _services_, for service
relationships, or _monitors_, for monitor relationships.

The request body must be a JSON object that defines only the _data_ field. The
value of the _data_ field must be an array of relationship objects that define
the _id_ and _type_ fields of the relationship. This object will replace the
existing relationships of the particular type from the server.

The following is an example request and request body that defines a single
service relationship for a server.

```
PATCH /v1/servers/my-db-server/relationships/services

{
    data: [
          { "id": "my-rwsplit-service", "type": "services" }
    ]
}
```

All relationships for a server can be deleted by sending an empty array as the
_data_ field value. The following example removes the server from all services.

```
PATCH /v1/servers/my-db-server/relationships/services

{
    data: []
}
```

#### Response

Server relationships modified:

`Status: 204 No Content`

Invalid JSON body:

`Status: 400 Bad Request`

### Destroy a server

```
DELETE /v1/servers/:name
```

A server can only be deleted if it is not used by any services or
monitors.

This endpoint also supports the `force=yes` parameter that will unconditionally
delete the server by first unlinking it from all services and monitors that use
it.

#### Response

Server is destroyed:

`Status: 204 No Content`

Server is in use:

`Status: 400 Bad Request`

### Set server state

```
PUT /v1/servers/:name/set
```

This endpoint requires that the `state` parameter is passed with the
request. The value of `state` must be one of the following values.

|Value      | State Description                |
|-----------|----------------------------------|
|master     | Server is a Master               |
|slave      | Server is a Slave                |
|maintenance| Server is put into maintenance   |
|running    | Server is up and running         |
|synced     | Server is a Galera node          |
|drain      | Server is drained of connections |

For example, to set the server _db-server-1_ into maintenance mode, a request to
the following URL must be made:

```
PUT /v1/servers/db-server-1/set?state=maintenance
```

This endpoint also supports the `force=yes` parameter that will cause all
connections to the server to be closed if `state=maintenance` is also set. By
default setting a server into maintenance mode will cause connections to be
closed only after the next request is sent.

The following example forcefully closes all connections to server _db-server-1_
and sets it into maintenance mode:

```
PUT /v1/servers/db-server-1/set?state=maintenance&force=yes
```

#### Response

Server state modified:

`Status: 204 No Content`

Missing or invalid parameter:

`Status: 400 Bad Request`

### Clear server state

```
PUT /v1/servers/:name/clear
```

This endpoint requires that the `state` parameter is passed with the
request. The value of `state` must be one of the values defined in the
_set_ endpoint documentation.

#### Response

Server state modified:

`Status: 204 No Content`

Missing or invalid parameter:

`Status: 400 Bad Request`<|MERGE_RESOLUTION|>--- conflicted
+++ resolved
@@ -155,19 +155,19 @@
                                 "total": 0.0
                             },
                             {
-                                "count": 0,
+                                "count": 1,
                                 "time": "0.000100",
-                                "total": 0.0
+                                "total": 9.0147000000000003e-5
                             },
                             {
                                 "count": 3,
                                 "time": "0.001000",
-                                "total": 0.0020629009999999998
-                            },
-                            {
-                                "count": 1,
+                                "total": 0.00131908
+                            },
+                            {
+                                "count": 0,
                                 "time": "0.010000",
-                                "total": 0.0012917440000000001
+                                "total": 0.0
                             },
                             {
                                 "count": 0,
@@ -213,15 +213,9 @@
                 "routed_packets": 4,
                 "total_connections": 1
             },
-<<<<<<< HEAD
-            "triggered_at": "Fri, 27 Jan 2023 13:21:31 GMT",
+            "triggered_at": "Fri, 21 Jul 2023 06:46:34 GMT",
             "uptime": 15,
-            "version_string": "10.6.11-MariaDB-1:10.6.11+maria~ubu2004-log"
-=======
-            "triggered_at": "Thu, 20 Jul 2023 15:29:02 GMT",
-            "uptime": 387,
-            "version_string": "10.5.19-MariaDB-1:10.5.19+maria~ubu2004-log"
->>>>>>> 0cfaeec4
+            "version_string": "10.6.12-MariaDB-1:10.6.12+maria~ubu2004-log"
         },
         "id": "server1",
         "links": {
@@ -413,19 +407,19 @@
                                     "total": 0.0
                                 },
                                 {
-                                    "count": 0,
+                                    "count": 1,
                                     "time": "0.000100",
-                                    "total": 0.0
+                                    "total": 9.0147000000000003e-5
                                 },
                                 {
                                     "count": 3,
                                     "time": "0.001000",
-                                    "total": 0.0020629009999999998
-                                },
-                                {
-                                    "count": 1,
+                                    "total": 0.00131908
+                                },
+                                {
+                                    "count": 0,
                                     "time": "0.010000",
-                                    "total": 0.0012917440000000001
+                                    "total": 0.0
                                 },
                                 {
                                     "count": 0,
@@ -471,15 +465,9 @@
                     "routed_packets": 4,
                     "total_connections": 1
                 },
-<<<<<<< HEAD
-                "triggered_at": "Fri, 27 Jan 2023 13:21:31 GMT",
+                "triggered_at": "Fri, 21 Jul 2023 06:46:34 GMT",
                 "uptime": 15,
-                "version_string": "10.6.11-MariaDB-1:10.6.11+maria~ubu2004-log"
-=======
-                "triggered_at": "Thu, 20 Jul 2023 15:29:02 GMT",
-                "uptime": 387,
-                "version_string": "10.5.19-MariaDB-1:10.5.19+maria~ubu2004-log"
->>>>>>> 0cfaeec4
+                "version_string": "10.6.12-MariaDB-1:10.6.12+maria~ubu2004-log"
             },
             "id": "server1",
             "links": {
@@ -603,14 +591,14 @@
                                     "total": 0.0
                                 },
                                 {
-                                    "count": 0,
+                                    "count": 1,
                                     "time": "0.001000",
-                                    "total": 0.0
-                                },
-                                {
-                                    "count": 1,
+                                    "total": 0.00037632399999999998
+                                },
+                                {
+                                    "count": 0,
                                     "time": "0.010000",
-                                    "total": 0.0018904239999999999
+                                    "total": 0.0
                                 },
                                 {
                                     "count": 0,
@@ -722,15 +710,9 @@
                     "routed_packets": 1,
                     "total_connections": 1
                 },
-<<<<<<< HEAD
-                "triggered_at": "Fri, 27 Jan 2023 13:21:41 GMT",
+                "triggered_at": "Fri, 21 Jul 2023 06:46:45 GMT",
                 "uptime": 15,
-                "version_string": "10.6.11-MariaDB-1:10.6.11+maria~ubu2004-log"
-=======
-                "triggered_at": "Thu, 20 Jul 2023 15:29:02 GMT",
-                "uptime": 387,
-                "version_string": "10.5.19-MariaDB-1:10.5.19+maria~ubu2004-log"
->>>>>>> 0cfaeec4
+                "version_string": "10.6.12-MariaDB-1:10.6.12+maria~ubu2004-log"
             },
             "id": "server2",
             "links": {
