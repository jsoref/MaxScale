--- conflicted
+++ resolved
@@ -307,13 +307,8 @@
     },
     "data": {
         "attributes": {
-<<<<<<< HEAD
-            "parameters": {
+            "parameters": { // Logging parameters
                 "ms_timestamp": false,
-=======
-            "parameters": { // Logging parameters
-                "highprecision": false,
->>>>>>> fda8c904
                 "maxlog": true,
                 "syslog": true,
                 "log_throttling": {
