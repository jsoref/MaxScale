--- conflicted
+++ resolved
@@ -10,10 +10,7 @@
 
 ## Bug fixes
 
-<<<<<<< HEAD
-=======
 * [MXS-2248](https://jira.mariadb.org/browse/MXS-2248) INSERT sent to all nodes
->>>>>>> 78ea12b4
 * [MXS-2242](https://jira.mariadb.org/browse/MXS-2242) MaxScale does not recognize builtin read-only functions
 * [MXS-2238](https://jira.mariadb.org/browse/MXS-2238) MaxScale fails to send large CDC schemas
 * [MXS-2234](https://jira.mariadb.org/browse/MXS-2234) Add extra info to log when MaxScale loads persisted configuration files
