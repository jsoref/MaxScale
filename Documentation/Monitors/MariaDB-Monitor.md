--- conflicted
+++ resolved
@@ -386,11 +386,8 @@
 
 - SUPER, to modify replica connections, set globals such as *read\_only* and kill
 connections from other super-users
-<<<<<<< HEAD
 - SELECT on mysql.user, to see which users have SUPER
 - SELECT on mysql.global_priv so see to see which users have READ_ONLY ADMIN
-=======
->>>>>>> 6c0465a2
 - REPLICATION CLIENT (REPLICATION SLAVE ADMIN in MariaDB Server 10.5), to list
 replica connections
 - RELOAD, to flush binary logs
