--- conflicted
+++ resolved
@@ -275,18 +275,11 @@
 
 Where `<criteria>` is one of the following values.
 
-<<<<<<< HEAD
+* `LEAST_CURRENT_OPERATIONS` (default), the replica with least active operations
+* `ADAPTIVE_ROUTING`, based on server average response times.
+* `LEAST_BEHIND_MASTER`, the replica with smallest replication lag
 * `LEAST_GLOBAL_CONNECTIONS`, the replica with least connections from MariaDB MaxScale
 * `LEAST_ROUTER_CONNECTIONS`, the replica with least connections from this service
-* `LEAST_BEHIND_MASTER`, the replica with smallest replication lag
-* `LEAST_CURRENT_OPERATIONS` (default), the replica with least active operations
-* `ADAPTIVE_ROUTING`, based on server average response times. See below.
-=======
-* `LEAST_CURRENT_OPERATIONS` (default), the slave with least active operations
-* `ADAPTIVE_ROUTING`, based on server average response times.
-* `LEAST_BEHIND_MASTER`, the slave with smallest replication lag
-* `LEAST_GLOBAL_CONNECTIONS`, the slave with least connections from MariaDB MaxScale
-* `LEAST_ROUTER_CONNECTIONS`, the slave with least connections from this service
 
 `LEAST_CURRENT_OPERATIONS` uses the current number of active operations
 (i.e. SQL queries) as the load balancing metric and it optimizes for maximal
@@ -317,7 +310,6 @@
 compatibility. Using them will result in skewed load balancing as the algorithm
 uses a metric that's too coarse (number of connections) to load balance
 something that's finer (individual SQL queries).
->>>>>>> 5c064782
 
 The `LEAST_GLOBAL_CONNECTIONS` and `LEAST_ROUTER_CONNECTIONS` use the
 connections from MariaDB MaxScale to the server, not the amount of connections
@@ -329,28 +321,6 @@
 `slave_selection_criteria=least_current_operations` are both accepted as valid
 values.
 
-<<<<<<< HEAD
-#### Interaction Between `slave_selection_criteria` and `max_slave_connections`
-
-Depending on the value of `max_slave_connections`, the replica selection criteria
-behave in different ways. Here are a few example cases of how the different
-criteria work with different amounts of replica connections.
-
-* With `slave_selection_criteria=LEAST_GLOBAL_CONNECTIONS` and
-`max_slave_connections=1`, each session picks one replica and one primary
-
-* With `slave_selection_criteria=LEAST_CURRENT_OPERATIONS` and
-`max_slave_connections=100%`, each session picks one primary and as many replicas
-as possible
-
-* With `slave_selection_criteria=LEAST_CURRENT_OPERATIONS` each read is load
-balanced based on how many queries are active on a particular replica
-
-* With `slave_selection_criteria=LEAST_GLOBAL_CONNECTIONS` each read is sent to
-the replica with the least amount of connections
-
-=======
->>>>>>> 5c064782
 ### `max_sescmd_history`
 
 This parameter has been moved to
