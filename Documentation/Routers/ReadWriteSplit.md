# Readwritesplit

This document provides a short overview of the **readwritesplit** router module
and its intended use case scenarios. It also displays all router configuration
parameters with their descriptions. A list of current limitations of the module
is included and use examples are provided.

[TOC]

## Overview

The **readwritesplit** router is designed to increase the read-only processing
capability of a cluster while maintaining consistency. This is achieved by
splitting the query load into read and write queries. Read queries, which do not
modify data, are spread across multiple nodes while all write queries will be
sent to a single node.

The router is designed to be used with a traditional Primary-Replica replication
cluster. It automatically detects changes in the primary server and will use the
current primary server of the cluster. With a Galera cluster, one can achieve a
resilient setup and easy primary failover by using one of the Galera nodes as a
Write-Primary node, where all write queries are routed, and spreading the read
load over all the nodes.

## Interaction with servers in `Maintenance` and `Draining` state

When a server that readwritesplit uses is put into maintenance mode, any ongoing
requests are allowed to finish before the connection is closed. If the server
that is put into maintenance mode is a primary, open transaction are allowed to
complete before the connection is closed. Note that this means neither idle
session nor long-running transactions will be closed by readwritesplit. To
forcefully close the connections, use the following command:

```
maxctrl set server <server> maintenance --force
```

If a server is put into the `Draining` state while a connection is open, the
connection will be used normally. Whenever a new connection needs to be created,
whether that be due to a network error or when a new session being opened, only
servers that are neither `Draining` nor `Drained` will be used.

## Configuration

Readwritesplit router-specific settings are specified in the configuration file
of MariaDB MaxScale in its specific section. The section can be freely named but
the name is used later as a reference in a listener section.

For more details about the standard service parameters, refer to the
[Configuration Guide](../Getting-Started/Configuration-Guide.md).

Starting with 2.3, all router parameters can be configured at runtime. Use
`maxctrl alter service` to modify them. The changed configuration will only be
taken into use by new sessions.

## Parameters

### `max_slave_connections`

- **Type**: integer
- **Mandatory**: No
- **Dynamic**: Yes
- **Default**: 255

`max_slave_connections` sets the maximum number of replicas a router session uses
at any moment. The default is to use at most 255 replica connections per client
connection. In older versions the default was to use all available replicas with
no limit.

For MaxScale 2.5.12 and newer, the minimum value is 0.

For MaxScale versions 2.5.11 and older, the minimum value is 1. These versions
suffer from a bug ([MXS-3536](https://jira.mariadb.org/browse/MXS-3536)) that
causes the parameter to accept any values but only function when a value greater
than one was given.

Starting with MaxScale 2.5.0, the use of percentage values in
`max_slave_connections` is deprecated. The support for percentages will be
removed in a future release.

For example, if you have configured MaxScale with one primary and three replicas
and set `max_slave_connections=2`, for each client connection a connection to
the primary and two replica connections would be opened. The read query load
balancing is then done between these two replicas and writes are sent to the
primary.

By tuning this parameter, you can control how dynamic the load balancing is at
the cost of extra created connections. With a lower value of
`max_slave_connections`, less connections per session are created and the set of
possible replica servers is smaller. With a higher value in
`max_slave_connections`, more connections are created which requires more
resources but load balancing will almost always give the best single query
response time and performance. Longer sessions are less affected by a high
`max_slave_connections` as the relative cost of opening a connection is lower.

### `slave_connections`

- **Type**: integer
- **Mandatory**: No
- **Dynamic**: Yes
- **Default**: 255

This parameter controls how many replica connections each new session starts
with. The default value is 255 which is the same as the default value of
`max_slave_connections`.

In contrast to `max_slave_connections`, `slave_connections` serves as a
soft limit on how many replica connections are created. The number of replica
connections can exceed `slave_connections` if the load balancing algorithm
finds an unconnected replica server better than all other replicas.

Setting this parameter to 1 allows faster connection creation and improved
resource usage due to the smaller amount of initial backend
connections. It is recommended to use `slave_connections=1` when the
lifetime of the client connections is short.

### `max_slave_replication_lag`

- **Type**: [duration](../Getting-Started/Configuration-Guide.md#durations)
- **Mandatory**: No
- **Dynamic**: Yes
- **Default**: 0s

Specify how many seconds a replica is allowed to be behind the primary. The lag of
a replica must be less than the configured value in order for it to be used for
routing. If set to 0 (the default value), the feature is disabled.

In MaxScale 2.5.0, the replica lag must be less than `max_slave_replication_lag`
whereas in older versions the replica lag had to be less than or equal to
`max_slave_replication_lag`. This means that in MaxScale 2.5.0 it is possible to
define, with `max_slave_replication_lag=1`, that all replicas must be up to date
in order for them to be used for routing.

Note that this feature does not guarantee that writes done on the primary are
visible for reads done on the replica. This is mainly due to the method of
replication lag measurement. For a feature that guarantees this, refer to
[`causal_reads`](#causal_reads).

The lag is specified as documented
[here](../Getting-Started/Configuration-Guide.md#durations). If no explicit unit
is provided, the value is interpreted as seconds in MaxScale 2.4. In subsequent
versions a value without a unit may be rejected. Note that since the granularity
of the lag is seconds, a lag specified in milliseconds will be rejected, even if
the duration is longer than a second.

The Readwritesplit-router does not detect the replication lag itself. A monitor
such as the MariaDB-monitor for a Primary-Replica cluster is required. This option
only affects Primary-Replica clusters. Galera clusters do not have a concept of
replica lag even if the application of write sets might have lag. When a server is
disqualified from routing because of replication lag, a warning is logged. Similarly,
when the server has caught up enough to be a valid routing target, another warning
is logged. These messages are only logged when a query is being routed and the
replication state changes.

### `use_sql_variables_in`

- **Type**: [enum](../Getting-Started/Configuration-Guide.md#enumerations)
- **Mandatory**: No
- **Dynamic**: Yes
- **Values**: `master`, `all`
- **Default**: `all`

This parameter controls how `SELECT` statements that use SQL user variables are
handled. Here is an example of such a query that uses it to return an increasing
row number for a resultset:

```sql
SET @rownum := 0;
SELECT @rownum := @rownum + 1 AS rownum, user, host FROM mysql.user;
```

By default MaxScale will route both the `SET` and `SELECT` statements to all
nodes. Any future reads of the user variables can also be performed on any node.

The possible values for this parameter are:

* `all` (default)

  * Modifications to user variables inside `SELECT` statements as well as reads
    of user variables are routed to all servers.

    Versions before MaxScale 22.08 returned an error if a user variable was
    modified inside of a `SELECT` statement when `use_sql_variables_in=all` was
    used. MaxScale 22.08 will instead route the query to all servers and discard
    the extra results.

* `master`

  * Modifications to user variables inside `SELECT` statements as well as reads
    of user variables are routed to the primary server. This forces more of the
    traffic onto the primary server but it reduces the amount of data that is
    discarded for any `SELECT` statement that also modifies a user
    variable. With this mode, the state of user variables is not deterministic
    if they are modified inside of a `SELECT` statement. `SET` statements that
    modify user variabels are still routed to all servers.

DML statements, such as `INSERT`, `UPDATE` or `DELETE`, that modify SQL user
variables are still treated as writes and are only routed to the primary
server. For example, after the following query the value of `@myid` is no longer
the same on all servers and the `SELECT` statement can return different values
depending where it ends up being executed:

```sql
SET @myid := 0;
INSERT INTO test.t1 VALUES (@myid := @myid + 1);
SELECT @myid; -- Might return 1 or 0
```

### `connection_keepalive`

** Note: ** This parameter has been moved into the MaxScale core. For the
   current documentation, read the
   [`connection_keepalive`](../Getting-Started/Configuration-Guide.md#connection_keepalive)
   section in the configuration guide.

Send keepalive pings to backend servers. This feature was introduced in MaxScale
2.2.0. The default value is 300 seconds starting with 2.3.2 and for older
versions the feature was disabled by default. This parameter was converted into
a service parameter in MaxScale 2.5.0.

### `master_reconnection`

- **Type**: [boolean](../Getting-Started/Configuration-Guide.md#booleans)
- **Mandatory**: No
- **Dynamic**: Yes
- **Default**: false

Allow the primary server to change mid-session. This feature was introduced in
MaxScale 2.3.0 and is disabled by default. This feature requires that
`disable_sescmd_history` is not used.

When a readwritesplit session starts, it will pick a primary server as the
current primary server of that session. By default, when this primary server is
lost or changes to another server, the connection will be closed.

When `master_reconnection` is enabled, readwritesplit can sometimes recover a
lost connection to the primary server. This largely depends on the value of
`master_failure_mode`.

With `master_failure_mode=fail_instantly`, the primary server is only allowed to
change to another server. This change must happen without a loss of the primary
server.

With `master_failure_mode=fail_on_write`, the loss of the primary server is no
longer a fatal error: if a replacement primary server appears before any write
queries are received, readwritesplit will transparently reconnect to the new
primary server.

In both cases the change in the primary server can only take place if
`prune_sescmd_history` is enabled or `max_sescmd_history` has not yet
been exceeded and the session does not have an open transaction.

The recommended configuration is to use `master_reconnection=true` and
`master_failure_mode=fail_on_write`. This provides improved fault tolerance
without any risk to the consistency of the database.

### `slave_selection_criteria`

- **Type**: [enum](../Getting-Started/Configuration-Guide.md#enumerations)
- **Mandatory**: No
- **Dynamic**: Yes
- **Values**: `LEAST_CURRENT_OPERATIONS`, `ADAPTIVE_ROUTING`, `LEAST_BEHIND_MASTER`, `LEAST_ROUTER_CONNECTIONS`, `LEAST_GLOBAL_CONNECTIONS`
- **Default**: `LEAST_CURRENT_OPERATIONS`

This option controls how the readwritesplit router chooses the replicas it
connects to and how the load balancing is done. The default behavior is to route
read queries to the replica server with the lowest amount of ongoing queries i.e.
`LEAST_CURRENT_OPERATIONS`.

The option syntax:

```
slave_selection_criteria=<criteria>
```

Where `<criteria>` is one of the following values.

* `LEAST_GLOBAL_CONNECTIONS`, the replica with least connections from MariaDB MaxScale
* `LEAST_ROUTER_CONNECTIONS`, the replica with least connections from this service
* `LEAST_BEHIND_MASTER`, the replica with smallest replication lag
* `LEAST_CURRENT_OPERATIONS` (default), the replica with least active operations
* `ADAPTIVE_ROUTING`, based on server average response times. See below.

The `LEAST_GLOBAL_CONNECTIONS` and `LEAST_ROUTER_CONNECTIONS` use the
connections from MariaDB MaxScale to the server, not the amount of connections
reported by the server itself.

`LEAST_BEHIND_MASTER` and `ADAPTIVE_ROUTING` do not take server weights into account
when choosing a server.

`ADAPTIVE_ROUTING` Measures average server response times. The server averages
are used as proxies of server load conditions. At selection time the averages
are copied and modified to favor faster servers, while at the same time
guaranteeing at lest some traffic to the slowest servers. The server selection
is probabilistic based on roulette wheel selection.

<<<<<<< HEAD
#### Server Weights and `slave_selection_criteria`

NOTE: Server Weights have been deprecated in MaxScale 2.3 and will be removed
at a later time.

The following formula is used to calculate a score for a server when the
`weightby` parameter is defined.

```
score = x / w
```

`x` is the absolute value of the chosen metric (queries, connections) and
`w` is the weight of the server. The value of `w` is the relative weight
of the server in relation to all the servers configured for the
service. The server with the highest score that fulfills all other
criteria is chosen as the target server.

Read the [configuration guide](../Getting-Started/Configuration-Guide.md#weightby)
for a more detailed example on how the weights are calculated.

For `LEAST_CURRENT_OPERATIONS`, the metric is number of active queries on
the candidate server, for `LEAST_GLOBAL_CONNECTIONS` and
`LEAST_ROUTER_CONNECTIONS` it is the number of open connections and for
`LEAST_BEHIND_MASTER` it is the number of seconds a server is behind the
primary.

=======
>>>>>>> b8a03237
#### Interaction Between `slave_selection_criteria` and `max_slave_connections`

Depending on the value of `max_slave_connections`, the replica selection criteria
behave in different ways. Here are a few example cases of how the different
criteria work with different amounts of replica connections.

* With `slave_selection_criteria=LEAST_GLOBAL_CONNECTIONS` and
`max_slave_connections=1`, each session picks one replica and one primary

* With `slave_selection_criteria=LEAST_CURRENT_OPERATIONS` and
`max_slave_connections=100%`, each session picks one primary and as many replicas
as possible

* With `slave_selection_criteria=LEAST_CURRENT_OPERATIONS` each read is load
balanced based on how many queries are active on a particular replica

* With `slave_selection_criteria=LEAST_GLOBAL_CONNECTIONS` each read is sent to
the replica with the least amount of connections

### `max_sescmd_history`

This parameter has been moved to
[the MaxScale core](../Getting-Started/Configuration-Guide.md#max_sescmd_history)
in MaxScale 6.0.

### `disable_sescmd_history`

This parameter has been moved to
[the MaxScale core](../Getting-Started/Configuration-Guide.md#disable_sescmd_history)
in MaxScale 6.0.

### `prune_sescmd_history`

This parameter has been moved to
[the MaxScale core](../Getting-Started/Configuration-Guide.md#prune_sescmd_history)
in MaxScale 6.0.

### `master_accept_reads`

- **Type**: [boolean](../Getting-Started/Configuration-Guide.md#booleans)
- **Mandatory**: No
- **Dynamic**: Yes
- **Default**: false

**`master_accept_reads`** allows the primary server to be used for reads. This is
a useful option to enable if you are using a small number of servers and wish to
use the primary for reads as well.

By default, no reads are sent to the primary as long as there is a valid replica
server available. If no replicas are available, reads are sent to the primary
regardless of the value of `master_accept_reads`.

```
# Use the primary for reads
master_accept_reads=true
```

### `strict_multi_stmt`

- **Type**: [boolean](../Getting-Started/Configuration-Guide.md#booleans)
- **Mandatory**: No
- **Dynamic**: Yes
- **Default**: false

This option is disabled by default since MaxScale 2.2.1. In older versions, this
option was enabled by default.

When a client executes a multi-statement query, it will be treated as if it were
a DML statement and routed to the primary. If the option is enabled, all queries
after a multi-statement query will be routed to the primary to guarantee a
consistent session state.

If the feature is disabled, queries are routed normally after a multi-statement
query.

**Warning:** Enable the strict mode only if you know that the clients will send
  statements that cause inconsistencies in the session state.

```
# Enable strict multi-statement mode
strict_multi_stmt=true
```

### `strict_sp_calls`

- **Type**: [boolean](../Getting-Started/Configuration-Guide.md#booleans)
- **Mandatory**: No
- **Dynamic**: Yes
- **Default**: false

Similar to `strict_multi_stmt`, this option allows all queries after a CALL
operation on a stored procedure to be routed to the primary. This option is
disabled by default and was added in MaxScale 2.1.9.

All warnings and restrictions that apply to `strict_multi_stmt` also apply to
`strict_sp_calls`.

### `master_failure_mode`

- **Type**: [enum](../Getting-Started/Configuration-Guide.md#enumerations)
- **Mandatory**: No
- **Dynamic**: Yes
- **Values**: `fail_instantly`, `fail_on_write`, `error_on_write`
- **Default**: `fail_instantly`

This option controls how the failure of a primary server is handled. By default,
the router will close the client connection as soon as the primary is lost.

The following table describes the values for this option and how they treat the
loss of a primary server.

| Value        | Description|
|--------------|-----------|
|fail_instantly | When the failure of the primary server is detected, the connection will be closed immediately.|
|fail_on_write | The client connection is closed if a write query is received when no primary is available.|
|error_on_write | If no primary is available and a write query is received, an error is returned stating that the connection is in read-only mode.|

These also apply to new sessions created after the primary has failed. This means
that in `fail_on_write` or `error_on_write` mode, connections are accepted as
long as replica servers are available.

When configured with `fail_on_write` or `error_on_write`, sessions that are idle
will not be closed even if all backend connections for that session have
failed. This is done in the hopes that before the next query from the idle
session arrives, a reconnection to one of the replicas is made. However, this can
leave idle connections around unless the client application actively closes
them. To prevent this, use the
[connection_timeout](../Getting-Started/Configuration-Guide.md#connection_timeout)
parameter.

**Note:** If `master_failure_mode` is set to `error_on_write` and the connection
to the primary is lost, by default, clients will not be able to execute write
queries without reconnecting to MariaDB MaxScale once a new primary is
available. If [`master_reconnection`](#master_reconnection) is enabled, the
session can recover if one of the replicas is promoted as the primary.

### `retry_failed_reads`

- **Type**: [boolean](../Getting-Started/Configuration-Guide.md#booleans)
- **Mandatory**: No
- **Dynamic**: Yes
- **Default**: true

This option controls whether autocommit selects are retried in case of failure.
This option is enabled by default.

When a simple autocommit select is being executed outside of a transaction and
the replica server where the query is being executed fails, readwritesplit can
retry the read on a replacement server. This makes the failure of a replica
transparent to the client.

### `delayed_retry`

- **Type**: [boolean](../Getting-Started/Configuration-Guide.md#booleans)
- **Mandatory**: No
- **Dynamic**: Yes
- **Default**: false

Retry queries over a period of time. This parameter takes a boolean value, was
added in Maxscale 2.3.0 and is disabled by default.

When this feature is enabled, a failure to route a query due to a connection
problem will not immediately result in an error. The routing of the query is
delayed until either a valid candidate server is available or the retry timeout
is reached. If a candidate server becomes available before the timeout is
reached, the query is routed normally and no connection error is returned. If no
candidates are found and the timeout is exceeded, the router returns to normal
behavior and returns an error.

When combined with the `master_reconnection` parameter, failures of writes done
outside of transactions can be hidden from the client connection. This allows a
primary to be replaced while a write is in progress.

The delayed query retrying mode in readwritesplit does not do any sort of
duplicate write detection. To prevent accidental data duplication, it is highly
recommended to tune the monitor timeouts to values that produce accurate
results.

Duplicate execution of a statement can occur if the connection to the server is
lost or the server crashes but the server comes back up before the timeout for
the retrying is exceeded. At this point, if the server managed to read the
client's statement, it will be executed. For this reason, it is recommended to
only enable `delayed_retry` when the possibility of duplicate statement
execution is an acceptable risk.

### `delayed_retry_timeout`

- **Type**: [duration](../Getting-Started/Configuration-Guide.md#durations)
- **Mandatory**: No
- **Dynamic**: Yes
- **Default**: 10s

The duration to wait until an error is returned to the client when
`delayed_retry` is enabled. The default value is 10 seconds.

The timeout is specified as documented
[here](../Getting-Started/Configuration-Guide.md#durations). If no explicit unit
is provided, the value is interpreted as seconds in MaxScale 2.4. In subsequent
versions a value without a unit may be rejected. Note that since the granularity
of the timeout is seconds, a timeout specified in milliseconds will be rejected,
even if the duration is longer than a second.

### `transaction_replay`

- **Type**: [boolean](../Getting-Started/Configuration-Guide.md#booleans)
- **Mandatory**: No
- **Dynamic**: Yes
- **Default**: false

Replay interrupted transactions. This parameter was added in MaxScale 2.3.0 and
is disabled by default. Enabling this parameter enables both `delayed_retry` and
`master_reconnection` and sets `master_failure_mode` to `fail_on_write`, thereby
overriding any configured values for these parameters.

When the server where the transaction is in progress fails, readwritesplit can
migrate the transaction to a replacement server. This can completely hide the
failure of a primary node without any visible effects to the client.

If no replacement node becomes available, the client connection is closed.

To control how long a transaction replay can take, use
`transaction_replay_timeout`.

Please refer to the
[Transaction Replay Limitations](#transaction-replay-limitations) section for
a more detailed explanation of what should and should not be done with
transaction replay.

### `transaction_replay_max_size`

- **Type**: [size](../Getting-Started/Configuration-Guide.md#sizes)
- **Mandatory**: No
- **Dynamic**: Yes
- **Default**: 1 MiB

The limit on transaction size for transaction replay in bytes. Any transaction
that exceeds this limit will not be replayed. The default value is 1 MiB. This
limit applies at a session level which means that the total peak memory
consumption can be `transaction_replay_max_size` times the number of client
connections.

The amount of memory needed to store a particular transaction will be slightly
larger than the length in bytes of the SQL used in the transaction. If the limit
is ever exceeded, a message will be logged at the info level.

Read [the configuration guide](../Getting-Started/Configuration-Guide.md#sizes)
for more details on size type parameters in MaxScale.

### `transaction_replay_attempts`

- **Type**: integer
- **Mandatory**: No
- **Dynamic**: Yes
- **Default**: 5

The upper limit on how many times a transaction replay is attempted before
giving up. The default value is 5.

A transaction replay failure can happen if the server where the transaction is
being replayed fails while the replay is in progress. In practice this parameter
controls how many server and network failures a single transaction replay
tolerates. If a transaction is replayed successfully, the counter for failed
attempts is reset.

### `transaction_replay_timeout`

- **Type**: [duration](../Getting-Started/Configuration-Guide.md#durations)
- **Mandatory**: No
- **Dynamic**: Yes
- **Default**: 0s

The time how long transactions are attempted for. This feature is disabled by
default and was added in MaxScale 6.2.1. To explicitly disable this feature, set
the value to 0 seconds.

The timeout is
[a duration type](../Getting-Started/Configuration-Guide.md#durations)
and the value must include a unit for the duration.

When `transaction_replay_timeout` is enabled, the time a transaction replay can
take is controlled solely by this parameter. This is a more convenient and
predictable method of controlling how long a transaction replay can be attempted
before the connection is closed.

If `delayed_retry_timeout` is less than `transaction_replay_timeout`, it is set
to the same value.

By default the time how long a transaction can be retried is controlled by
`delayed_retry_timeout` and `transaction_replay_attempts`. This can result in a
maximum replay time limit of `delayed_retry_timeout` multiplied by
`transaction_replay_attempts`, by default this is 50 seconds. The minimum replay
time limit can be as low as `transaction_replay_attempts` seconds (5 seconds by
default) in cases where the connection fails after it was created. Usually this
happens due to problems like the max_connections limit being hit on the database
server or an Xpand group change being in progress.

With the introduction of `transaction_replay_timeout`, these problems are
avoided. Starting with MaxScale 6.2.1, this is the recommended method of
controlling the timeouts for transaction replay.

### `transaction_replay_retry_on_deadlock`

- **Type**: [boolean](../Getting-Started/Configuration-Guide.md#booleans)
- **Mandatory**: No
- **Dynamic**: Yes
- **Default**: false

Enable automatic retrying of transactions that end up in a deadlock. This
parameter was added in MaxScale 2.4.6 and the feature is disabled by
default. MaxScale versions from 2.4.0 to 2.4.5 always tried to replay deadlocked
transactions.

If this feature is enabled and a transaction returns a deadlock error
(e.g. `SQLSTATE 40001: Deadlock found when trying to get lock; try restarting transaction`),
the transaction is automatically retried. If the retrying of the transaction
results in another deadlock error, it is retried until it either succeeds or a
transaction checksum error is encountered.

### `transaction_replay_retry_on_mismatch`

- **Type**: [boolean](../Getting-Started/Configuration-Guide.md#booleans)
- **Mandatory**: No
- **Dynamic**: Yes
- **Default**: false

Retry transactions that end in checksum mismatch. This parameter was added in
MaxScale 6.2.1 is disabled by default.

When enabled, any replayed transactions that end with a checksum mismatch are
retried until they either succeeds or one of the transaction replay limits is
reached (`delayed_retry_timeout`, `transaction_replay_timeout` or
`transaction_replay_attempts`).

### `transaction_replay_checksum`

- **Type**: [enum](../Getting-Started/Configuration-Guide.md#enumerations)
- **Mandatory**: No
- **Dynamic**: Yes
- **Values**: `full`, `result_only`, `no_insert_id`
- **Default**: `full`

Selects which transaction checksum method is used to verify the result of the
replayed transaction.

Note that only `transaction_replay_checksum=full` is guaranteed to retain the
consistency of the replayed transaction.

Possible values are:

* `full` (default)

  * All responses from the server are included in the checksum. This retains the
    full consistency guarantee of the replayed transaction as it must match
    exactly the one that was already returned to the client.

* `result_only`

  * Only resultsets and errors are included in the checksum. OK packets
    (i.e. successful queries that do not return results) are ignored. This mode
    is intended to be used in cases where the extra information (auto-generated
    ID, warnings etc.) returned in the OK packet is not used by the
    application.

    This mode is safe to use only if the auto-generated ID is not actually used
    by any following queries. An example of such behavior would be a transaction
    that ends with an `INSERT` into a table with an `AUTO_INCREMENT` field.

* `no_insert_id`

  * The same as `result_only` but results from queries that use
    `LAST_INSERT_ID()` are also ignored. This mode is safe to use only if the
    result of the query is not used by any subsequent statement in the
    transaction.

### `optimistic_trx`

- **Type**: [boolean](../Getting-Started/Configuration-Guide.md#booleans)
- **Mandatory**: No
- **Dynamic**: Yes
- **Default**: false

Enable optimistic transaction execution. This parameter controls whether normal
transactions (i.e. `START TRANSACTION` or `BEGIN`) are load balanced across
replicas. This feature is disabled by default and enabling it implicitly enables
`transaction_replay`, `delayed_retry` and `master_reconnection` parameters.

When this mode is enabled, all transactions are first attempted on replica
servers. If the transaction contains no statements that modify data, it is
completed on the replica. If the transaction contains statements that modify data,
it is rolled back on the replica server and restarted on the primary. The rollback
is initiated the moment a data modifying statement is intercepted by
readwritesplit so only read-only statements are executed on replica servers.

As with `transaction_replay` and transactions that are replayed, if the results
returned by the primary server are not identical to the ones returned by the
replica up to the point where the first data modifying statement was executed, the
connection is closed. If the execution of ROLLBACK statement on the replica fails,
the connection to that replica is closed.

All limitations that apply to `transaction_replay` also apply to
`optimistic_trx`.

### `causal_reads`

- **Type**: [enum](../Getting-Started/Configuration-Guide.md#enumerations)
- **Mandatory**: No
- **Dynamic**: Yes
- **Values**: `none`, `local`, `global`, `fast`, `fast_global`, `universal`
- **Default**: `none`

Enable causal reads. This parameter is disabled by default and was introduced in
MaxScale 2.3.0.

If a client connection modifies the database and `causal_reads` is enabled, any
subsequent reads performed on replica servers will be done in a manner that
prevents replication lag from affecting the results.

The following table contains a comparison of the modes.  Read the
[implementation of causal_reads](#implementation-of-causal_reads) for more
information on what a sync consists of and why minimizing the number of them is
important.

|Mode         |Level of Causality |Latency                                                  |
|-------------|-------------------|---------------------------------------------------------|
|`local`      |Session            |Low, one sync per write.                                 |
|`fast`       |Session            |None, no sync at all.                                    |
|`global`     |Service            |Medium, one sync per read.                               |
|`fast_global`|Service            |None, no sync at all.                                    |
|`universal`  |Cluster            |High, one sync per read plus a roundtrip to the primary. |

The `fast` and `fast_global` modes should only be used when low latency is more
important than proper distribution of reads. These modes should only be used
when the workload is mostly read-only with only occasional writes. If used with
a mixed or a write-heavy workload, the traffic will end up being routed almost
exclusively to the primary server.

**Note:** This feature requires MariaDB 10.2.16 or newer to function. In
  addition to this, the `session_track_system_variables` parameter must include
  `last_gtid` in its list of tracked system variables.

The possible values for this parameter are:

* `none` (default)

  * Read causality is disabled.

* `local`

  * Writes are locally visible. Writes are guaranteed to be visible only to the
    connection that does it. Unrelated modifications done by other connections
    are not visible. This mode improves read scalability at the cost of latency
    and reduces the overall load placed on the primary server without breaking
    causality guarantees.

* `global`

  * Writes are globally visible. If one connection writes a value, all
    connections to the same service will see it. In general this mode is slower
    than the `local` mode due to the extra synchronization it has to do. This
    guarantees global happens-before ordering of reads when all transactions are
    inside a single GTID domain.This mode gives similar benefits as the `local`
    mode in that it improves read scalability at the cost of latency.

    With MaxScale versions 2.5.14 and older, multi-domain use of causal_reads
    could cause non-causal reads to occur. Starting with MaxScale 2.5.15, this
    was fixed and all the GTID coordinates are passed alongside all requests
    which makes multi-domain GTIDs safe to use. However, this does mean that the
    GTID coordinates will never be reset: if replication is reset and and GTID
    coordinates go "backwards", readwritesplit will not consider these as being
    newer than the ones already stored. To reset the stored GTID coordinates in
    readwritesplit, MaxScale must be restarted.

* `fast`

  * This mode is similar to the `local` mode where it will only affect the
    connection that does the write but where the `local` mode waits for a replica
    server to catch up, the `fast` mode will only use servers that are known to
    have replicated the write. This means that if no replica has replicated the
    write, the primary where the write was done will be used. The value of
    `causal_reads_timeout` is ignored in this mode. Currently the replication
    state is only updated by the mariadbmon monitor whenever the servers are
    monitored. This means that a smaller `monitor_interval` provides faster
    replication state updates and possibly better overall usage of servers.

    This mode is the inverse of the `local` mode in the sense that it improves
    read latency at the cost of read scalability while still retaining the
    causality guarantees for reads. This functionality can also be considered an
    improved version of the functionality that the
    [CCRFilter](../Filters/CCRFilter.md) module provides.

* `fast_global`

  * This mode is identical to the `fast` mode except that it uses the global
    GTID instead of the session local one. This is similar to how `local` and
    `global` modes differ from each other. The value of `causal_reads_timeout`
    is ignored in this mode. Currently the replication state is only updated by
    the mariadbmon monitor whenever the servers are monitored. This means that a
    smaller `monitor_interval` provides faster replication state updates and
    possibly better overall usage of servers.

* `universal`

  * The universal mode guarantees that all SELECT statements always see the
    latest observable transaction state on a database cluster. The basis of this
    is the `@@gtid_current_pos` variable which is read from the current primary
    server before each read. This guarantees that if a transaction was visible
    at the time the read is received by readwritesplit, the transaction is
    guaranteed to be complete on the replica server where the read is done.

    This mode is the most consistent of all the modes. It provides consistency
    regardless of where a write originated from but it comes at the cost of
    increased latency. For every read, a round trip to the current primary server
    is done. This means that the latency of any given SELECT statement increases
    by roughly twice the network latency between MaxScale and the database
    cluster. In addition, an extra SELECT statement is always executed on the
    primary which places some load on the server.

Before MaxScale 2.5.0, the `causal_reads` parameter was a boolean
parameter. False values translated to `none` and true values translated to
`local`. The use of boolean parameters is deprecated but still accepted in
MaxScale 2.5.0.

#### Implementation of `causal_reads`

This feature is based on the `MASTER_GTID_WAIT` function and the tracking of
server-side status variables. By tracking the latest GTID that each statement
generates, readwritesplit can then perform a synchronization operation with the
help of the `MASTER_GTID_WAIT` function.

If the replica has not caught up to the primary within the configured time, it will
be retried on the primary. In MaxScale 2.3.0 an error was returned to the client
when the replica timed out.

The exception to this rule is the `fast` mode which does not do any
synchronization at all. This can be done as any reads that would go to
out-of-date servers will be re-routed to the current primary.

##### Normal SQL

A practical example can be given by the following set of SQL commands executed
with `autocommit=1`.

```sql
INSERT INTO test.t1 (id) VALUES (1);
SELECT * FROM test.t1 WHERE id = 1;
```

As the statements are not executed inside a transaction, from the load balancer's
point of view, the latter statement can be routed to a replica server. The problem
with this is that if the value that was inserted on the primary has not yet
replicated to the server where the SELECT statement is being performed, it can
appear as if the value we just inserted is not there.

By prefixing these types of SELECT statements with a command that guarantees
consistent results for the reads, read scalability can be improved without
sacrificing consistency.

The set of example SQL above will be translated by MaxScale into the following
statements.

```sql
INSERT INTO test.t1 (id) VALUES (1);
SET @maxscale_secret_variable=(
    SELECT CASE
           WHEN MASTER_GTID_WAIT('0-3000-8', 10) = 0 THEN 1
           ELSE (SELECT 1 FROM INFORMATION_SCHEMA.ENGINES)
    END);
SELECT * FROM test.t1 WHERE id = 1;
```

The `SET` command will synchronize the replica to a certain logical point in
the replication stream (see
[MASTER_GTID_WAIT](https://mariadb.com/kb/en/library/master_gtid_wait/)
for more details).

##### Prepared Statements

Binary protocol prepared statements are handled in a different manner. Instead
of adding the synchronization SQL into the original SQL query, it is sent as a
separate packet before the prepared statement is executed.

We'll use the same example SQL but use a binary protocol prepared statement for
the SELECT:

```
COM_QUERY:         INSERT INTO test.t1 (id) VALUES (1);
COM_STMT_PREPARE:  SELECT * FROM test.t1 WHERE id = ?;
COM_STMT_EXECUTE:  ? = 123
```

The SQL that MaxScale executes will be the following:

```
COM_QUERY:         INSERT INTO test.t1 (id) VALUES (1);
COM_STMT_PREPARE:  SELECT * FROM test.t1 WHERE id = ?;
COM_QUERY:         IF (MASTER_GTID_WAIT('0-3000-8', 10) <> 0) THEN KILL (SELECT CONNECTION_ID()); END IF
COM_STMT_EXECUTE:  ? = 123
```

Both the synchronization query and the execution of the prepared statement are
sent at the same time. This is done to remove the need to wait for the result of
the synchronization query before routing the execution of the prepared
statement. This keeps the performance of causal_reads for prepared statements
the same as it is for normal SQL queries.

As a result of this, each time the the synchronization query times out, the
connection will be killed by the `KILL` statement and readwritesplit will retry
the query on the primary. This is done to prevent the execution of the prepared
statement that follows the synchronization query from being processed by the
MariaDB server.

It is recommend that the session command history is enabled whenever prepared
statements are used with `causal_reads`. This allows new connections to be
created whenever a causal read times out.

Starting with MaxScale 2.5.17, a failed causal read inside of a read-only
transaction started with `START TRANSACTION READ ONLY` will return the following
error:

```
Error:    1792
SQLSTATE: 25006
Message:  Causal read timed out while in a read-only transaction, cannot retry command.
```

Older versions of MaxScale attempted to retry the command on the current primary
server which would cause the connection to be closed and a warning to be logged.

#### Limitations of Causal Reads

- This feature does not work with Galera or any other non-standard
  replication mechanisms. As Galera does not update the `gtid_slave_pos`
  variable when events are replicated via the Galera library, the
  [`MASTER_GTID_WAIT`](https://mariadb.com/kb/en/library/master_gtid_wait/)
  function used by MaxScale to synchronize reads will wait until the
  timeout. With Galera this is not a serious issue as it, by nature, is a
  mostly-synchronous replication mechanism.

- If the combination of the original SQL statement and the modifications
  added to it by readwritesplit exceed the maximum packet size (16777213 bytes),
  the causal read will not be attempted and a non-causal read is done instead.
  This applies only to text protocol queries as the binary protocol queries use
  a different synchronization mechanism.

### `causal_reads_timeout`

- **Type**: [duration](../Getting-Started/Configuration-Guide.md#durations)
- **Mandatory**: No
- **Dynamic**: Yes
- **Default**: 10s

The timeout for the replica synchronization done by `causal_reads`. The
default value is 10 seconds.

The timeout is specified as documented
[here](../Getting-Started/Configuration-Guide.md#durations). If no explicit unit
is provided, the value is interpreted as seconds in MaxScale 2.4. In subsequent
versions a value without a unit may be rejected. Note that since the granularity
of the timeout is seconds, a timeout specified in milliseconds will be rejected,
even if the duration is longer than a second.

### `lazy_connect`

- **Type**: [boolean](../Getting-Started/Configuration-Guide.md#booleans)
- **Mandatory**: No
- **Dynamic**: Yes
- **Default**: false

Lazy connection creation causes connections to backend servers to be opened only
when they are needed. This reduces the load that is placed on the backend
servers when the client connections are short. This parameter is a boolean type
and is disabled by default.

By default readwritesplit opens as many connections as it can when the session
is first opened. This makes the execution of the first query faster when all
available connections are already created. When `lazy_connect` is enabled, this
initial connection creation is skipped. If the client executes only read
queries, no connection to the primary is made. If only write queries are made,
only the primary connection is used.

### `reuse_prepared_statements`

- **Type**: [boolean](../Getting-Started/Configuration-Guide.md#booleans)
- **Mandatory**: No
- **Dynamic**: Yes
- **Default**: false

Reuse identical prepared statements inside the same client connection. This is a
boolean parameter and is disabled by default. This feature only applies to
binary protocol prepared statements.

When this parameter is enabled and the connection prepares an identical prepared
statement multiple times, instead of preparing it on the server the existing
prepared statement handle is reused. This also means that whenever prepared
statements are closed by the client, they will be left open by readwritesplit.

Enabling this feature will increase memory usage of a session. The amount of
memory stored per prepared statement is proportional to the length of the
prepared SQL statement and the number of parameters the statement has.

## Router Diagnostics

The `router_diagnostics` output for a readwritesplit service contains the
following fields.

* `queries`: Number of queries executed through this service.
* `route_master`: Number of writes routed to primary.
* `route_slave`: Number of reads routed to replicas.
* `route_all`: Number of session commands routed to all servers.
* `rw_transactions`: Number of explicit read-write transactions.
* `ro_transactions`: Number of explicit read-only transactions.
* `replayed_transactions`: Number of replayed transactions.

* `server_query_statistics`: Statistics for each configured and used server consisting of the following fields.
  * `id`: Name of the server
  * `total`: Total number of queries.
  * `read`: Total number of reads.
  * `write`: Total number of writes.
  * `avg_sess_duration`: Average duration of a client session to this server.
  * `avg_sess_active_pct`: Average percentage of time client sessions were active. 0% means connections were opened but never used.
  * `avg_selects_per_session`: Average number of selects per session.

## Server Ranks

The general rule with server ranks is that primary servers will be used before
secondary servers. Readwritesplit is an exception to this rule. The following
rules govern how readwritesplit behaves with servers that have different ranks.

* Sessions will use the current primary server as long as possible. This means
  that sessions with a secondary primary will not use the primary primary as long
  as the secondary primary is available.

* All replica connections will use the same rank as the primary connection. Any
  stale connections with a different rank than the primary will be discarded.

* If no primary connection is available and `master_reconnection` is enabled, a
  connection to the best primary is created. If the new primary has a different
  priority than existing connections have, the connections with a different rank
  will be discarded.

* If open connections exist, these will be used for routing. This means that if
  the primary is lost but the session still has replica servers with the same rank,
  they will remain in use.

* If no open connections exist, the servers with the best rank will used.


## Routing hints

The readwritesplit router supports routing hints. For a detailed guide on hint
syntax and functionality, please read [this](../Reference/Hint-Syntax.md)
document.

**Note**: Routing hints will always have the highest priority when a routing
decision is made. This means that it is possible to cause inconsistencies in
the session state and the actual data in the database by adding routing hints
to DDL/DML statements which are then directed to replica servers. Only use routing
hints when you are sure that they can cause no harm.

An exception to this rule is `transaction_replay`: when it is enabled, all
routing hints inside transaction are ignored. This is done to prevent changes
done inside a re-playable transaction from affecting servers outside of the
transaction. This behavior was added in MaxScale 6.1.4. Older versions allowed
routing hints to override the transaction logic.

### Known Limitations of Routing Hints

* If a `SELECT` statement with a `maxscale route to slave` hint is received
  while autocommit is disabled, the query will be routed to a replica server. This
  causes some metadata locks to be acquired on the database in question which
  will block DDL statements on the server until either the connection is closed
  or autocommit is enabled again.

## Examples

Examples of the readwritesplit router in use can be found in the
[Tutorials](../Tutorials) folder.

## Readwritesplit routing decisions

Here is a small explanation which shows what kinds of queries are routed to
which type of server.

### Routing to Primary

Routing to primary is important for data consistency and because majority of
writes are written to binlog and thus become replicated to replicas.

The following operations are routed to primary:

* DML statements (`INSERT`, `UPDATE`, `DELETE` etc.)
* DDL statements (`DROP`, `CREATE`, `ALTER` etc.)
* All statements within an open read-write transaction
* Stored procedure calls
* User-defined function calls
* Statements that use `LAST_INSERT_ID()`

In addition to these, if the **readwritesplit** service is configured with the
`max_slave_replication_lag` parameter, and if all replicas suffer from too much
replication lag, then statements will be routed to the primary. (There might be
other similar configuration parameters in the future which limit the number of
statements that will be routed to replicas.)

#### Transaction Isolation Level Tracking

Use of the SERIALIZABLE transaction isolation level with readwritesplit is not
recommended as it somewhat goes against the goals of load balancing.

If either `session_track_transaction_info=CHARACTERISTICS` or
`session_track_system_variables=tx_isolation` is configured for the MariaDB
server, readwritesplit will track the transaction isolation level and lock the
session to the primary when the isolation level is set to serializable. This
retains the correctness of the isolation level which can otherwise cause
problems. Once a session is locked to the primary, it will not be unlocked. To
reinstate the normal routing behavior, a new connection must be created.

For example, if transaction isolation level tracking cannot be done and an
autocommit SELECT is routed to a replica, it no longer behaves in a serializable
manner. This can also have an effect on the replication in the replica server.

### Routing to Replicas

The ability to route some statements to replicas is important because it also
decreases the load targeted to _primary_. Moreover, it is possible to have multiple
replicas to share the load in contrast to single primary.

Queries which can be routed to replicas must be auto committed and belong to one
of the following group:

* Read-only statements (i.e. `SELECT`) that only use read-only built-in functions
* All statements within an explicit read-only transaction (`START TRANSACTION READ ONLY`)
* `SHOW` statements except `SHOW MASTER STATUS`

The list of supported built-in fuctions can be found
[here](https://github.com/mariadb-corporation/MaxScale/blob/23.02/query_classifier/qc_sqlite/builtin_functions.cc).

### Routing to every session backend

A third class of statements includes those which modify session data, such as
session system variables, user-defined variables, the default database, etc. We
call them session commands, and they must be replicated as they affect the
future results of read and write operations. They must be executed on all
servers that could execute statements on behalf of this client.

Session commands include for example:

* Commands that modify the session state (`SET`, `USE`, `CHANGE USER`)
* Text protocol `PREPARE` statements
* Binary protocol prepared statements
* Other miscellaneous commands (COM_QUIT, COM_PING etc.)

**NOTE**: if variable assignment is embedded in a write statement it is routed
to _primary_ only. For example, `INSERT INTO t1 values(@myvar:=5, 7)` would be
routed to _primary_ only.

The router stores all of the executed session commands so that in case of a
replica failure, a replacement replica can be chosen and the session command history
can be repeated on that new replica. This means that the router stores each
executed session command for the duration of the session. Applications that use
long-running sessions might cause MariaDB MaxScale to consume a growing amount
of memory unless the sessions are closed. This can be solved by adjusting the
value of `max_sescmd_history`.

### Routing to previous target

In the following cases, a query is routed to the same server where the previous
query was executed. If no previous target is found, the query is routed to the
current primary.

* If a query uses the `FOUND_ROWS()` function, it will be routed to the server
  where the last query was executed. This is done with the assumption that a
  query with `SQL_CALC_FOUND_ROWS` was previously executed.

* COM_STMT_FETCH_ROWS will always be routed to the same server where the
  COM_STMT_EXECUTE was routed.

## Limitations

Read queries are routed to the primary server in the following situations:

* Query is executed inside an open read-write transaction
* Statement includes a stored procedure or an UDF call
* If there are multiple statements inside one query e.g.
  `INSERT INTO ... ; SELECT LAST_INSERT_ID();`

### Prepares Statement Limitations

If a prepared statement targets a temporary table on the primary, the replica
servers will fail to execute it. This will cause all replica connections to be
closed (MXS-1816).

### Transaction Replay Limitations

If the results from the replacement server are not identical when the
transaction is replayed, the client connection is closed. This means that any
transaction with a server specific result (e.g. `NOW()`, `@@server_id`) cannot
be replayed successfully but it will still be attempted.

If a transaction reads data before updating it, the rows should be locked by
using `SELECT ... FOR UPDATE`. This will prevent overlapping transactions when
multiple transactions are being replayed that modify the same set of rows.

If the connection to the server where the transaction is being executed is
lost when the final `COMMIT` is being executed, it is impossible to know
whether the transaction was successfully committed. This means that there
is a possibility for duplicate transaction execution which can result in
data duplication in certain cases. Data duplication can happen if the
transaction consists of the following statement types:

* INSERT of rows into a table that does not have an auto-increment primary key
* A "blind update" of one or more rows e.g. `UPDATE t SET c = c + 1 WHERE id = 123`
* A "blind delete" e.g. `DELETE FROM t LIMIT 100`

This is not an exhaustive list and any operations that do not check the row
contents before performing the operation on them might face this problem.

In all cases the problem of duplicate transaction execution can be avoided by
including a `SELECT ... FOR UPDATE` in the statement. This will guarantee that
in the case that the transaction fails when it is being committed, the row is
only modified if it matches the expected contents.

Similarly, a connection loss during `COMMIT` can also result in transaction
replay failure. This happens due to the same reason as duplicate transaction
execution but the retried transaction will not be committed. This can be
considered a success case as the transaction replay detected that the results of
the two transactions are different. In these cases readwritesplit will abort the
transaction and close the client connection.

Statements that result in an implicit commit do not reset the transaction when
transaction_replay is enabled. This means that if the transaction is replayed,
the transaction will be committed twice due to the implicit commit being
present. The exception to this are the transaction management statements such as
`BEGIN` and `START TRANSACTION`: they are detected and will cause the
transaction to be correctly reset.

Any changes to the session state (e.g. autocommit state, SQL mode) done inside a
transaction will remain in effect even if the connection to the server where the
transaction is being executed fails. When readwritesplit creates a new
connection to a server to replay the transaction, it will first restore the
session state by executing all session commands that were executed. This means
that if the session state is changed mid-transaction in a way that affects the
results, transaction replay will fail.

The following partial transaction demonstrates the problem by using
[`SQL_MODE`](https://mariadb.com/kb/en/library/sql-mode/) inside a transaction.

```
SET SQL_MODE='';            -- A session command
BEGIN;
SELECT "hello world";       -- Returns the string "hello world"
SET SQL_MODE='ANSI_QUOTES'; -- A session command
SELECT 'hello world';       -- Returns the string "hello world"
```

If this transaction has to be replayed the actual SQL that gets executed is the
following.

```
SET SQL_MODE='';            -- Replayed session command
SET SQL_MODE='ANSI_QUOTES'; -- Replayed session command
BEGIN;
SELECT "hello world";       -- Returns an error
SELECT 'hello world';       -- Returns the string "hello world"
```

First the session state is restored by executing all commands that changed the
state after which the actual transaction is replayed. Due to the fact that the
SQL_MODE was changed mid-transaction, one of the queries will now return an
error instead of the result we expected leading to a transaction replay failure.

In a service-to-service configuration (i.e. a service using another service in
its `targets` list ), if the topmost service starts a transaction, all
lower-level readwritesplit services will also behave as if a transaction is
open. If a connection to a backend database fails during this, it can result in
unnecessary transaction replays which in turn can end up with checksum
conflicts. The recommended approach is to not use any commands inside a
transaction that would be routed to more than one node.

### Legacy Configuration

In older versions of MaxScale, routers were configured via the _router_options_
parameter. This functionality was deprecated in 2.2 and was removed in 2.3.

### JDBC Batched Statements

Readwritesplit does not support pipelining of JDBC batched statements. This is
caused by the fact that readwritesplit executes the statements one at a time to
track the state of the response.

#### Limitations in multi-statement handling

When a multi-statement query is executed through the readwritesplit router, it
will always be routed to the primary. See
[`strict_multi_stmt`](../Routers/ReadWriteSplit.md#strict_multi_stmt) for more
details.

If the multi-statement query creates a temporary table, it will not be
detected and reads to this table can be routed to replica servers. To
prevent this, always execute the temporary table creation as an individual
statement.

#### Limitations in client session handling

Some of the queries that a client sends are routed to all backends instead of
just to one. These queries include `USE <db name>` and `SET autocommit=0`, among
many others. Readwritesplit sends a copy of these queries to each backend server
and forwards the primary's reply to the client. Below is a list of MySQL commands
which are classified as session commands.

```
COM_INIT_DB (USE <db name> creates this)
COM_CHANGE_USER
COM_STMT_CLOSE
COM_STMT_SEND_LONG_DATA
COM_STMT_RESET
COM_STMT_PREPARE
COM_QUIT (no response, session is closed)
COM_REFRESH
COM_DEBUG
COM_PING
SQLCOM_CHANGE_DB (USE ... statements)
SQLCOM_DEALLOCATE_PREPARE
SQLCOM_PREPARE
SQLCOM_SET_OPTION
SELECT ..INTO variable|OUTFILE|DUMPFILE
SET autocommit=1|0
```

Prior to MaxScale 2.3.0, session commands that were 2²⁴ - 1 bytes or longer were
not supported and caused the session to be closed.

There is a possibility for misbehavior. If `USE mytable` is executed in one of
the replicas and fails, it may be due to replication lag rather than the database
not existing. Thus, the same command may produce different result in different
backend servers. The replicas which fail to execute a session command will be
dropped from the active list of replicas for this session to guarantee a
consistent session state across all the servers used by the session. In
addition, the server will not be used again for routing for the duration of the
session.

The above-mentioned behavior for user variables can be partially controlled with
the configuration parameter `use_sql_variables_in`:

```
use_sql_variables_in=[master|all] (default: all)
```

**WARNING**

If a SELECT query modifies a user variable when the `use_sql_variables_in`
parameter is set to `all`, it will not be routed and the client will receive an
error. A log message is written into the log further explaining the reason for
the error. Here is an example use of a SELECT query which modifies a user
variable and how MariaDB MaxScale responds to it.

```
MySQL [(none)]> set @id=1;
Query OK, 0 rows affected (0.00 sec)

MySQL [(none)]> SELECT @id := @id + 1 FROM test.t1;
ERROR 1064 (42000): Routing query to backend failed. See the error log for further details.
```

Allow user variable modification in SELECT queries by setting
`use_sql_variables_in=master`. This will route all queries that use user
variables to the primary.<|MERGE_RESOLUTION|>--- conflicted
+++ resolved
@@ -294,36 +294,6 @@
 guaranteeing at lest some traffic to the slowest servers. The server selection
 is probabilistic based on roulette wheel selection.
 
-<<<<<<< HEAD
-#### Server Weights and `slave_selection_criteria`
-
-NOTE: Server Weights have been deprecated in MaxScale 2.3 and will be removed
-at a later time.
-
-The following formula is used to calculate a score for a server when the
-`weightby` parameter is defined.
-
-```
-score = x / w
-```
-
-`x` is the absolute value of the chosen metric (queries, connections) and
-`w` is the weight of the server. The value of `w` is the relative weight
-of the server in relation to all the servers configured for the
-service. The server with the highest score that fulfills all other
-criteria is chosen as the target server.
-
-Read the [configuration guide](../Getting-Started/Configuration-Guide.md#weightby)
-for a more detailed example on how the weights are calculated.
-
-For `LEAST_CURRENT_OPERATIONS`, the metric is number of active queries on
-the candidate server, for `LEAST_GLOBAL_CONNECTIONS` and
-`LEAST_ROUTER_CONNECTIONS` it is the number of open connections and for
-`LEAST_BEHIND_MASTER` it is the number of seconds a server is behind the
-primary.
-
-=======
->>>>>>> b8a03237
 #### Interaction Between `slave_selection_criteria` and `max_slave_connections`
 
 Depending on the value of `max_slave_connections`, the replica selection criteria
